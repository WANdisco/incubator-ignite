--- conflicted
+++ resolved
@@ -64,16 +64,7 @@
 
         <!-- Client configuration. -->
         <property name="clientConnectionConfiguration">
-<<<<<<< HEAD
-            <bean class="org.gridgain.grid.GridClientConnectionConfiguration">
-                <!-- Configure marshaller. -->
-                <property name="marshaller">
-                    <bean class="org.gridgain.client.marshaller.portable.GridClientPortableMarshaller" />
-                </property>
-            </bean>
-=======
             <bean class="org.gridgain.grid.GridClientConnectionConfiguration"/>
->>>>>>> 50acba01
         </property>
 
         <property name="cacheConfiguration">
