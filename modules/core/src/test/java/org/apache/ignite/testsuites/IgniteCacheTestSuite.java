/*
 * Licensed to the Apache Software Foundation (ASF) under one or more
 * contributor license agreements.  See the NOTICE file distributed with
 * this work for additional information regarding copyright ownership.
 * The ASF licenses this file to You under the Apache License, Version 2.0
 * (the "License"); you may not use this file except in compliance with
 * the License.  You may obtain a copy of the License at
 *
 *      http://www.apache.org/licenses/LICENSE-2.0
 *
 * Unless required by applicable law or agreed to in writing, software
 * distributed under the License is distributed on an "AS IS" BASIS,
 * WITHOUT WARRANTIES OR CONDITIONS OF ANY KIND, either express or implied.
 * See the License for the specific language governing permissions and
 * limitations under the License.
 */

package org.apache.ignite.testsuites;

import junit.framework.*;
import org.apache.ignite.*;
import org.apache.ignite.cache.*;
import org.apache.ignite.cache.affinity.fair.*;
import org.apache.ignite.cache.store.*;
import org.apache.ignite.cache.store.jdbc.*;
import org.apache.ignite.internal.processors.*;
import org.apache.ignite.internal.processors.cache.*;
import org.apache.ignite.internal.processors.cache.context.*;
import org.apache.ignite.internal.processors.cache.distributed.*;
import org.apache.ignite.internal.processors.cache.distributed.dht.*;
import org.apache.ignite.internal.processors.cache.distributed.dht.atomic.*;
import org.apache.ignite.internal.processors.cache.distributed.near.*;
import org.apache.ignite.internal.processors.cache.distributed.replicated.*;
import org.apache.ignite.internal.processors.cache.distributed.replicated.preloader.*;
import org.apache.ignite.internal.processors.cache.integration.*;
import org.apache.ignite.internal.processors.cache.local.*;
import org.apache.ignite.internal.processors.datastreamer.*;

/**
 * Test suite.
 */
public class IgniteCacheTestSuite extends TestSuite {
    /**
     * @return IgniteCache test suite.
     * @throws Exception Thrown in case of the failure.
     */
    public static TestSuite suite() throws Exception {
        TestSuite suite = new TestSuite("IgniteCache Test Suite");

        suite.addTestSuite(IgniteCacheEntryListenerAtomicTest.class);
        suite.addTestSuite(IgniteCacheEntryListenerAtomicReplicatedTest.class);
        suite.addTestSuite(IgniteCacheEntryListenerAtomicLocalTest.class);
        suite.addTestSuite(IgniteCacheEntryListenerTxTest.class);
        suite.addTestSuite(IgniteCacheEntryListenerTxReplicatedTest.class);
        suite.addTestSuite(IgniteCacheEntryListenerTxLocalTest.class);
        suite.addTestSuite(IgniteCacheEntryListenerEagerTtlDisabledTest.class);

        suite.addTestSuite(IgniteClientAffinityAssignmentSelfTest.class);

        suite.addTestSuite(IgniteCacheAtomicInvokeTest.class);
        suite.addTestSuite(IgniteCacheAtomicNearEnabledInvokeTest.class);
        suite.addTestSuite(IgniteCacheAtomicPrimaryWriteOrderInvokeTest.class);
        suite.addTestSuite(IgniteCacheAtomicPrimaryWriteOrderWithStoreInvokeTest.class);
        suite.addTestSuite(IgniteCacheAtomicLocalInvokeTest.class);
        suite.addTestSuite(IgniteCacheAtomicLocalWithStoreInvokeTest.class);
        suite.addTestSuite(IgniteCacheTxInvokeTest.class);
        suite.addTestSuite(IgniteCacheTxNearEnabledInvokeTest.class);
        suite.addTestSuite(IgniteCacheTxLocalInvokeTest.class);
        suite.addTestSuite(IgniteCrossCacheTxStoreSelfTest.class);

        suite.addTestSuite(IgnitePutAllLargeBatchSelfTest.class);
        suite.addTestSuite(IgnitePutAllUpdateNonPreloadedPartitionSelfTest.class);

        // User's class loader tests.
        suite.addTestSuite(IgniteCacheAtomicExecutionContextTest.class);
        suite.addTestSuite(IgniteCachePartitionedExecutionContextTest.class);
        suite.addTestSuite(IgniteCacheReplicatedExecutionContextTest.class);
        suite.addTestSuite(IgniteCacheTxExecutionContextTest.class);
        suite.addTestSuite(IgniteCacheContinuousExecutionContextTest.class);
        suite.addTestSuite(IgniteCacheIsolatedExecutionContextTest.class);
        suite.addTestSuite(IgniteCacheP2PDisableExecutionContextTest.class);
        suite.addTestSuite(IgniteCachePrivateExecutionContextTest.class);
        suite.addTestSuite(IgniteCacheSharedExecutionContextTest.class);

        // Warmup closure tests.
        suite.addTestSuite(IgniteWarmupClosureSelfTest.class);

        // Affinity tests.
        suite.addTestSuite(GridFairAffinityFunctionNodesSelfTest.class);
        suite.addTestSuite(GridFairAffinityFunctionSelfTest.class);
        suite.addTestSuite(IgniteFairAffinityDynamicCacheSelfTest.class);
        suite.addTestSuite(GridCacheAffinityBackupsSelfTest.class);
        suite.addTestSuite(IgniteCacheAffinitySelfTest.class);

        // Swap tests.
        suite.addTestSuite(GridCacheSwapPreloadSelfTest.class);
        suite.addTestSuite(GridCacheSwapReloadSelfTest.class);

        // Common tests.
        suite.addTestSuite(GridCacheConcurrentMapSelfTest.class);
        suite.addTestSuite(GridCacheAffinityMapperSelfTest.class);
        suite.addTestSuite(GridCacheAffinityRoutingSelfTest.class);
        suite.addTestSuite(GridCacheMvccSelfTest.class);
        suite.addTestSuite(GridCacheMvccPartitionedSelfTest.class);
        suite.addTestSuite(GridCacheMvccManagerSelfTest.class);
//        suite.addTestSuite(GridCacheP2PUndeploySelfTest.class); TODO uncomment in DR branch.
        suite.addTestSuite(GridCacheConfigurationValidationSelfTest.class);
        suite.addTestSuite(GridCacheConfigurationConsistencySelfTest.class);
        suite.addTestSuite(GridCacheJdbcBlobStoreSelfTest.class);
        suite.addTestSuite(GridCacheJdbcBlobStoreMultithreadedSelfTest.class);
        suite.addTestSuite(CacheJdbcPojoStoreTest.class);
        suite.addTestSuite(CacheJdbcPojoStoreMultitreadedSelfTest.class);
        suite.addTestSuite(GridCacheBalancingStoreSelfTest.class);
        suite.addTestSuite(GridCacheAffinityApiSelfTest.class);
        suite.addTestSuite(GridCacheStoreValueBytesSelfTest.class);
        suite.addTestSuite(DataStreamProcessorSelfTest.class);
        suite.addTestSuite(DataStreamerMultiThreadedSelfTest.class);
        suite.addTestSuite(DataStreamerImplSelfTest.class);
        suite.addTestSuite(GridCacheEntryMemorySizeSelfTest.class);
        suite.addTestSuite(GridCacheClearAllSelfTest.class);
        suite.addTestSuite(GridCacheObjectToStringSelfTest.class);
        suite.addTestSuite(GridCacheLoadOnlyStoreAdapterSelfTest.class);
        suite.addTestSuite(GridCacheGetStoreErrorSelfTest.class);
        suite.addTestSuite(GridCacheAsyncOperationsLimitSelfTest.class);
        suite.addTestSuite(GridCacheTtlManagerSelfTest.class);
        suite.addTestSuite(GridCacheLifecycleAwareSelfTest.class);
        suite.addTestSuite(IgniteCacheAtomicStopBusySelfTest.class);
        suite.addTestSuite(IgniteCacheTransactionalStopBusySelfTest.class);
        suite.addTestSuite(GridCacheAtomicNearCacheSelfTest.class);
        suite.addTestSuite(CacheAtomicNearUpdateTopologyChangeTest.class);
        suite.addTestSuite(CacheTxNearUpdateTopologyChangeTest.class);
        suite.addTestSuite(GridCacheStorePutxSelfTest.class);
        suite.addTestSuite(GridCacheOffHeapMultiThreadedUpdateSelfTest.class);
        suite.addTestSuite(GridCacheOffHeapAtomicMultiThreadedUpdateSelfTest.class);
        suite.addTestSuite(GridCacheColocatedTxStoreExceptionSelfTest.class);
        suite.addTestSuite(GridCacheReplicatedTxStoreExceptionSelfTest.class);
        suite.addTestSuite(GridCacheLocalTxStoreExceptionSelfTest.class);
        suite.addTestSuite(GridCacheNearTxStoreExceptionSelfTest.class);
        suite.addTestSuite(GridCacheMissingCommitVersionSelfTest.class);
        suite.addTestSuite(GridCacheEntrySetIterationPreloadingSelfTest.class);
        suite.addTestSuite(GridCacheMixedPartitionExchangeSelfTest.class);
        suite.addTestSuite(IgniteCacheAtomicMessageRecoveryTest.class);
        // suite.addTestSuite(IgniteCacheTxMessageRecoveryTest.class); TODO IGNITE-795
        suite.addTestSuite(GridCacheOffHeapTieredEvictionAtomicSelfTest.class);
        suite.addTestSuite(GridCacheOffHeapTieredEvictionSelfTest.class);
        suite.addTestSuite(GridCacheOffHeapTieredAtomicSelfTest.class);
        suite.addTestSuite(GridCacheOffHeapTieredSelfTest.class);
        suite.addTestSuite(GridCacheGlobalLoadTest.class);
        suite.addTestSuite(GridCachePartitionedLocalStoreSelfTest.class);
        suite.addTestSuite(GridCacheReplicatedLocalStoreSelfTest.class);
        suite.addTestSuite(GridCachePartitionedOffHeapLocalStoreSelfTest.class);
        suite.addTestSuite(GridCacheTxPartitionedLocalStoreSelfTest.class);
        suite.addTestSuite(IgniteCacheSystemTransactionsSelfTest.class);

        // Heuristic exception handling.
        suite.addTestSuite(GridCacheColocatedTxExceptionSelfTest.class);
        suite.addTestSuite(GridCacheReplicatedTxExceptionSelfTest.class);
        suite.addTestSuite(GridCacheLocalTxExceptionSelfTest.class);
        suite.addTestSuite(GridCacheNearTxExceptionSelfTest.class);
        suite.addTestSuite(GridCacheStopSelfTest.class);

        // Local cache.
        suite.addTestSuite(GridCacheLocalBasicApiSelfTest.class);
        suite.addTestSuite(GridCacheLocalBasicStoreSelfTest.class);
        suite.addTestSuite(GridCacheLocalAtomicBasicStoreSelfTest.class);
        suite.addTestSuite(GridCacheLocalGetAndTransformStoreSelfTest.class);
        suite.addTestSuite(GridCacheLocalAtomicGetAndTransformStoreSelfTest.class);
        suite.addTestSuite(GridCacheLocalLoadAllSelfTest.class);
        suite.addTestSuite(GridCacheLocalLockSelfTest.class);
        suite.addTestSuite(GridCacheLocalMultithreadedSelfTest.class);
        suite.addTestSuite(GridCacheLocalTxSingleThreadedSelfTest.class);
        suite.addTestSuite(GridCacheLocalTxTimeoutSelfTest.class);
        suite.addTestSuite(GridCacheLocalEventSelfTest.class);
        suite.addTestSuite(GridCacheLocalEvictionEventSelfTest.class);
        suite.addTestSuite(GridCacheVariableTopologySelfTest.class);
        suite.addTestSuite(GridCacheLocalTxMultiThreadedSelfTest.class);
        suite.addTestSuite(GridCacheTransformEventSelfTest.class);
        suite.addTestSuite(GridCacheLocalIsolatedNodesSelfTest.class);

        // Partitioned cache.
        suite.addTestSuite(GridCachePartitionedGetSelfTest.class);
        suite.addTest(new TestSuite(GridCachePartitionedBasicApiTest.class));
        suite.addTest(new TestSuite(GridCacheNearMultiGetSelfTest.class));
        suite.addTest(new TestSuite(GridCacheNearJobExecutionSelfTest.class));
        suite.addTest(new TestSuite(GridCacheNearOneNodeSelfTest.class));
        suite.addTest(new TestSuite(GridCacheNearMultiNodeSelfTest.class));
        suite.addTest(new TestSuite(GridCacheAtomicNearMultiNodeSelfTest.class));
        suite.addTest(new TestSuite(GridCacheNearReadersSelfTest.class));
        suite.addTest(new TestSuite(GridCacheAtomicNearReadersSelfTest.class));
        suite.addTest(new TestSuite(GridCachePartitionedAffinitySelfTest.class));
        suite.addTest(new TestSuite(GridCacheRendezvousAffinityFunctionExcludeNeighborsSelfTest.class));
        suite.addTest(new TestSuite(GridCacheRendezvousAffinityClientSelfTest.class));
        suite.addTest(new TestSuite(GridCachePartitionedProjectionAffinitySelfTest.class));
        suite.addTest(new TestSuite(GridCachePartitionedBasicOpSelfTest.class));
        suite.addTest(new TestSuite(GridCachePartitionedBasicStoreSelfTest.class));
        suite.addTest(new TestSuite(GridCachePartitionedGetAndTransformStoreSelfTest.class));
        suite.addTest(new TestSuite(GridCachePartitionedAtomicGetAndTransformStoreSelfTest.class));
        suite.addTest(new TestSuite(GridCachePartitionedBasicStoreMultiNodeSelfTest.class));
        suite.addTest(new TestSuite(GridCachePartitionedNearDisabledBasicStoreMultiNodeSelfTest.class));
        suite.addTest(new TestSuite(GridCachePartitionedEventSelfTest.class));
        suite.addTest(new TestSuite(GridCachePartitionedLockSelfTest.class));
        suite.addTest(new TestSuite(GridCachePartitionedMultiNodeLockSelfTest.class));
        suite.addTest(new TestSuite(GridCachePartitionedMultiNodeSelfTest.class));
        suite.addTest(new TestSuite(GridCachePartitionedMultiThreadedPutGetSelfTest.class));
        suite.addTest(new TestSuite(GridCachePartitionedNodeFailureSelfTest.class));
        suite.addTest(new TestSuite(GridCachePartitionedExplicitLockNodeFailureSelfTest.class));
        suite.addTest(new TestSuite(GridCachePartitionedTxSingleThreadedSelfTest.class));
        suite.addTest(new TestSuite(GridCacheColocatedTxSingleThreadedSelfTest.class));
        suite.addTest(new TestSuite(GridCachePartitionedTxTimeoutSelfTest.class));
        suite.addTest(new TestSuite(GridCacheFinishPartitionsSelfTest.class));
        suite.addTest(new TestSuite(GridCacheDhtEntrySelfTest.class));
        suite.addTest(new TestSuite(GridCacheDhtInternalEntrySelfTest.class));
        suite.addTest(new TestSuite(GridCacheDhtMappingSelfTest.class));
        suite.addTest(new TestSuite(GridCachePartitionedTxMultiThreadedSelfTest.class));
        suite.addTest(new TestSuite(GridCacheDhtPreloadSelfTest.class));
        suite.addTest(new TestSuite(GridCacheDhtPreloadOffHeapSelfTest.class));
        suite.addTest(new TestSuite(GridCacheDhtPreloadBigDataSelfTest.class));
        suite.addTest(new TestSuite(GridCacheDhtPreloadPutGetSelfTest.class));
        suite.addTest(new TestSuite(GridCacheDhtPreloadDisabledSelfTest.class));
        suite.addTest(new TestSuite(GridCacheDhtPreloadMultiThreadedSelfTest.class));
        suite.addTest(new TestSuite(GridCacheColocatedPreloadRestartSelfTest.class));
        suite.addTest(new TestSuite(GridCacheNearPreloadRestartSelfTest.class));
        suite.addTest(new TestSuite(GridCacheDhtPreloadStartStopSelfTest.class));
        suite.addTest(new TestSuite(GridCacheDhtPreloadUnloadSelfTest.class));
        suite.addTest(new TestSuite(GridCachePartitionedAffinityFilterSelfTest.class));
        suite.addTest(new TestSuite(GridCachePartitionedPreloadLifecycleSelfTest.class));
<<<<<<< HEAD
        suite.addTest(new TestSuite(GridCacheLoadingConcurrentGridStartTest.class));
=======
        suite.addTest(new TestSuite(CacheLoadingConcurrentGridStartSelfTest.class));
>>>>>>> 54f94922
        suite.addTest(new TestSuite(GridCacheDhtPreloadDelayedSelfTest.class));
        suite.addTest(new TestSuite(GridPartitionedBackupLoadSelfTest.class));
        suite.addTest(new TestSuite(GridCachePartitionedLoadCacheSelfTest.class));
        suite.addTest(new TestSuite(GridCachePartitionNotLoadedEventSelfTest.class));
        suite.addTest(new TestSuite(GridCacheDhtEvictionsDisabledSelfTest.class));
        suite.addTest(new TestSuite(GridCacheNearEvictionEventSelfTest.class));
        suite.addTest(new TestSuite(GridCacheAtomicNearEvictionEventSelfTest.class));
        suite.addTest(new TestSuite(GridCacheDhtEvictionSelfTest.class));
        suite.addTest(new TestSuite(GridCacheReplicatedEvictionSelfTest.class));
        suite.addTest(new TestSuite(GridCacheDhtEvictionNearReadersSelfTest.class));
        suite.addTest(new TestSuite(GridCacheDhtAtomicEvictionNearReadersSelfTest.class));
        suite.addTest(new TestSuite(GridCachePartitionedTopologyChangeSelfTest.class));
        suite.addTest(new TestSuite(GridCachePartitionedPreloadEventsSelfTest.class));
        suite.addTest(new TestSuite(GridCachePartitionedUnloadEventsSelfTest.class));
        suite.addTest(new TestSuite(GridCachePartitionedAffinityHashIdResolverSelfTest.class));
        suite.addTest(new TestSuite(GridCacheColocatedOptimisticTransactionSelfTest.class));
        suite.addTestSuite(GridCacheAtomicMessageCountSelfTest.class);
        suite.addTest(new TestSuite(GridCacheNearPartitionedClearSelfTest.class));

        suite.addTest(new TestSuite(GridCacheDhtExpiredEntriesPreloadSelfTest.class));
        suite.addTest(new TestSuite(GridCacheNearExpiredEntriesPreloadSelfTest.class));
        suite.addTest(new TestSuite(GridCacheAtomicExpiredEntriesPreloadSelfTest.class));

        suite.addTest(new TestSuite(GridCacheOffheapUpdateSelfTest.class));

        // TODO: GG-7242, GG-7243 already fixed. If next tests passed, when comment should be deleted.
        suite.addTest(new TestSuite(GridCacheDhtRemoveFailureTest.class));
        // TODO: GG-7242, GG-7243 already fixed. If next tests passed, when comment should be deleted.
        suite.addTest(new TestSuite(GridCacheNearRemoveFailureTest.class));
        // TODO: GG-7201 already fixed. If next tests passed, when comment should be deleted.
        suite.addTest(new TestSuite(GridCacheDhtAtomicRemoveFailureTest.class));

        suite.addTest(new TestSuite(GridCacheNearPrimarySyncSelfTest.class));
        suite.addTest(new TestSuite(GridCacheColocatedPrimarySyncSelfTest.class));

        // Value consistency tests.
        suite.addTestSuite(GridCacheValueConsistencyAtomicSelfTest.class);
        suite.addTestSuite(GridCacheValueConsistencyAtomicPrimaryWriteOrderSelfTest.class);
        suite.addTestSuite(GridCacheValueConsistencyAtomicNearEnabledSelfTest.class);
        suite.addTestSuite(GridCacheValueConsistencyAtomicPrimaryWriteOrderNearEnabledSelfTest.class);
        suite.addTestSuite(GridCacheValueConsistencyTransactionalSelfTest.class);
        suite.addTestSuite(GridCacheValueConsistencyTransactionalNearEnabledSelfTest.class);
        suite.addTestSuite(GridCacheValueBytesPreloadingSelfTest.class);

        // Replicated cache.
        suite.addTestSuite(GridCacheReplicatedBasicApiTest.class);
        suite.addTestSuite(GridCacheReplicatedBasicOpSelfTest.class);
        suite.addTestSuite(GridCacheReplicatedBasicStoreSelfTest.class);
        suite.addTestSuite(GridCacheReplicatedGetAndTransformStoreSelfTest.class);
        suite.addTestSuite(GridCacheReplicatedAtomicGetAndTransformStoreSelfTest.class);
        suite.addTestSuite(GridCacheReplicatedEventSelfTest.class);
        suite.addTestSuite(GridCacheReplicatedSynchronousCommitTest.class);

        suite.addTestSuite(GridCacheReplicatedInvalidateSelfTest.class);
        suite.addTestSuite(GridCacheReplicatedLockSelfTest.class);
        suite.addTestSuite(GridCacheReplicatedMultiNodeLockSelfTest.class);
        suite.addTestSuite(GridCacheReplicatedMultiNodeSelfTest.class);
        suite.addTestSuite(GridCacheReplicatedNodeFailureSelfTest.class);
        suite.addTestSuite(GridCacheReplicatedTxSingleThreadedSelfTest.class);
        suite.addTestSuite(GridCacheReplicatedTxTimeoutSelfTest.class);
        suite.addTestSuite(GridCacheReplicatedPreloadSelfTest.class);
        suite.addTestSuite(GridCacheReplicatedPreloadOffHeapSelfTest.class);
        suite.addTestSuite(GridCacheReplicatedPreloadLifecycleSelfTest.class);
        suite.addTestSuite(GridCacheSyncReplicatedPreloadSelfTest.class);

        suite.addTestSuite(GridCacheDeploymentSelfTest.class);
        suite.addTestSuite(GridCacheDeploymentOffHeapSelfTest.class);

        suite.addTestSuite(GridCachePutArrayValueSelfTest.class);
        suite.addTestSuite(GridCacheReplicatedUnswapAdvancedSelfTest.class);
        suite.addTestSuite(GridCacheReplicatedEvictionEventSelfTest.class);
        suite.addTestSuite(GridCacheReplicatedTxMultiThreadedSelfTest.class);
        suite.addTestSuite(GridCacheReplicatedPreloadEventsSelfTest.class);
        suite.addTestSuite(GridCacheReplicatedPreloadStartStopEventsSelfTest.class);
        suite.addTestSuite(GridReplicatedTxPreloadTest.class);

        suite.addTestSuite(IgniteTxReentryNearSelfTest.class);
        suite.addTestSuite(IgniteTxReentryColocatedSelfTest.class);

        suite.addTestSuite(GridCacheOrderedPreloadingSelfTest.class);

        // Test for byte array value special case.
//        suite.addTestSuite(GridCacheLocalByteArrayValuesSelfTest.class);
        suite.addTestSuite(GridCacheNearPartitionedP2PEnabledByteArrayValuesSelfTest.class);
        suite.addTestSuite(GridCacheNearPartitionedP2PDisabledByteArrayValuesSelfTest.class);
        suite.addTestSuite(GridCachePartitionedOnlyP2PEnabledByteArrayValuesSelfTest.class);
        suite.addTestSuite(GridCachePartitionedOnlyP2PDisabledByteArrayValuesSelfTest.class);
        suite.addTestSuite(GridCacheReplicatedP2PEnabledByteArrayValuesSelfTest.class);
        suite.addTestSuite(GridCacheReplicatedP2PDisabledByteArrayValuesSelfTest.class);

        // Near-only cache.
        suite.addTest(IgniteCacheNearOnlySelfTestSuite.suite());

        // Test cache with daemon nodes.
        suite.addTestSuite(GridCacheDaemonNodeLocalSelfTest.class);
        suite.addTestSuite(GridCacheDaemonNodePartitionedSelfTest.class);
        suite.addTestSuite(GridCacheDaemonNodeReplicatedSelfTest.class);

        // Write-behind.
        suite.addTest(IgniteCacheWriteBehindTestSuite.suite());

        // Transform.
        suite.addTestSuite(GridCachePartitionedTransformWriteThroughBatchUpdateSelfTest.class);

        suite.addTestSuite(GridCacheEntryVersionSelfTest.class);
        suite.addTestSuite(GridCacheVersionSelfTest.class);

        // Memory leak tests.
        suite.addTestSuite(GridCacheReferenceCleanupSelfTest.class);
        suite.addTestSuite(GridCacheReloadSelfTest.class);

        suite.addTestSuite(GridCacheMixedModeSelfTest.class);

        // Cache metrics.
        suite.addTest(IgniteCacheMetricsSelfTestSuite.suite());

        // Topology validator.
        suite.addTest(IgniteTopologyValidatorTestSuit.suite());

        // Eviction.
        suite.addTest(IgniteCacheEvictionSelfTestSuite.suite());

        // Iterators.
        suite.addTest(IgniteCacheIteratorsSelfTestSuite.suite());

        // Add tx recovery test suite.
        suite.addTest(IgniteCacheTxRecoverySelfTestSuite.suite());

        // Cache interceptor tests.
        suite.addTest(IgniteCacheInterceptorSelfTestSuite.suite());

        // Multi node update.
        suite.addTestSuite(GridCacheMultinodeUpdateSelfTest.class);
        suite.addTestSuite(GridCacheMultinodeUpdateNearEnabledSelfTest.class);
        suite.addTestSuite(GridCacheMultinodeUpdateNearEnabledNoBackupsSelfTest.class);
        suite.addTestSuite(GridCacheMultinodeUpdateAtomicSelfTest.class);
        suite.addTestSuite(GridCacheMultinodeUpdateAtomicNearEnabledSelfTest.class);

        suite.addTestSuite(IgniteCacheAtomicLoadAllTest.class);
        suite.addTestSuite(IgniteCacheAtomicLocalLoadAllTest.class);
        suite.addTestSuite(IgniteCacheTxLoadAllTest.class);
        suite.addTestSuite(IgniteCacheTxLocalLoadAllTest.class);

        suite.addTestSuite(IgniteCacheAtomicLoaderWriterTest.class);
        suite.addTestSuite(IgniteCacheTxLoaderWriterTest.class);

        suite.addTestSuite(IgniteCacheAtomicStoreSessionTest.class);
        suite.addTestSuite(IgniteCacheTxStoreSessionTest.class);
        suite.addTestSuite(IgniteCacheAtomicStoreSessionWriteBehindTest.class);
        suite.addTestSuite(IgniteCacheTxStoreSessionWriteBehindTest.class);

        suite.addTestSuite(IgniteCacheAtomicNoReadThroughTest.class);
        suite.addTestSuite(IgniteCacheAtomicNearEnabledNoReadThroughTest.class);
        suite.addTestSuite(IgniteCacheAtomicLocalNoReadThroughTest.class);
        suite.addTestSuite(IgniteCacheTxNoReadThroughTest.class);
        suite.addTestSuite(IgniteCacheTxNearEnabledNoReadThroughTest.class);
        suite.addTestSuite(IgniteCacheTxLocalNoReadThroughTest.class);

        suite.addTestSuite(IgniteCacheAtomicNoLoadPreviousValueTest.class);
        suite.addTestSuite(IgniteCacheAtomicNearEnabledNoLoadPreviousValueTest.class);
        suite.addTestSuite(IgniteCacheAtomicLocalNoLoadPreviousValueTest.class);
        suite.addTestSuite(IgniteCacheTxNoLoadPreviousValueTest.class);
        suite.addTestSuite(IgniteCacheTxNearEnabledNoLoadPreviousValueTest.class);
        suite.addTestSuite(IgniteCacheTxLocalNoLoadPreviousValueTest.class);

        suite.addTestSuite(IgniteCacheAtomicNoWriteThroughTest.class);
        suite.addTestSuite(IgniteCacheAtomicNearEnabledNoWriteThroughTest.class);
        suite.addTestSuite(IgniteCacheAtomicLocalNoWriteThroughTest.class);
        suite.addTestSuite(IgniteCacheTxNoWriteThroughTest.class);
        suite.addTestSuite(IgniteCacheTxNearEnabledNoWriteThroughTest.class);
        suite.addTestSuite(IgniteCacheTxLocalNoWriteThroughTest.class);

        suite.addTestSuite(IgniteCacheAtomicPeekModesTest.class);
        suite.addTestSuite(IgniteCacheAtomicNearPeekModesTest.class);
        suite.addTestSuite(IgniteCacheAtomicReplicatedPeekModesTest.class);
        suite.addTestSuite(IgniteCacheAtomicLocalPeekModesTest.class);
        suite.addTestSuite(IgniteCacheTxPeekModesTest.class);
        suite.addTestSuite(IgniteCacheTxNearPeekModesTest.class);
        suite.addTestSuite(IgniteCacheTxLocalPeekModesTest.class);
        suite.addTestSuite(IgniteCacheTxReplicatedPeekModesTest.class);

        suite.addTestSuite(IgniteCacheInvokeReadThroughTest.class);
        suite.addTestSuite(GridCacheVersionMultinodeTest.class);

        suite.addTestSuite(IgniteCacheNearReadCommittedTest.class);
        suite.addTestSuite(IgniteCacheAtomicCopyOnReadDisabledTest.class);
        suite.addTestSuite(IgniteCacheTxCopyOnReadDisabledTest.class);

        suite.addTestSuite(IgniteCacheTxPreloadNoWriteTest.class);

        suite.addTestSuite(IgniteDynamicCacheStartSelfTest.class);
        suite.addTestSuite(IgniteCacheDynamicStopSelfTest.class);
        suite.addTestSuite(IgniteCacheConfigurationTemplateTest.class);
        suite.addTestSuite(IgniteCacheConfigurationDefaultTemplateTest.class);

        suite.addTestSuite(GridCacheTxLoadFromStoreOnLockSelfTest.class);

        suite.addTestSuite(GridCacheMarshallingNodeJoinSelfTest.class);

        suite.addTestSuite(IgniteCacheJdbcBlobStoreNodeRestartTest.class);

        suite.addTestSuite(IgniteCacheAtomicLocalStoreValueTest.class);
        suite.addTestSuite(IgniteCacheAtomicStoreValueTest.class);
        suite.addTestSuite(IgniteCacheAtomicNearEnabledStoreValueTest.class);
        suite.addTestSuite(IgniteCacheAtomicPrimaryWriteOrderStoreValueTest.class);
        suite.addTestSuite(IgniteCacheAtomicPrimaryWriteOrderNearEnabledStoreValueTest.class);
        suite.addTestSuite(IgniteCacheTxLocalStoreValueTest.class);
        suite.addTestSuite(IgniteCacheTxStoreValueTest.class);
        suite.addTestSuite(IgniteCacheTxNearEnabledStoreValueTest.class);

        suite.addTestSuite(IgniteCacheLockFailoverSelfTest.class);
        suite.addTestSuite(IgniteCacheMultiTxLockSelfTest.class);

        suite.addTestSuite(IgniteInternalCacheTypesTest.class);

        suite.addTestSuite(IgniteExchangeFutureHistoryTest.class);

        suite.addTestSuite(CacheNoValueClassOnServerNodeTest.class);

        return suite;
    }
}<|MERGE_RESOLUTION|>--- conflicted
+++ resolved
@@ -224,11 +224,7 @@
         suite.addTest(new TestSuite(GridCacheDhtPreloadUnloadSelfTest.class));
         suite.addTest(new TestSuite(GridCachePartitionedAffinityFilterSelfTest.class));
         suite.addTest(new TestSuite(GridCachePartitionedPreloadLifecycleSelfTest.class));
-<<<<<<< HEAD
-        suite.addTest(new TestSuite(GridCacheLoadingConcurrentGridStartTest.class));
-=======
         suite.addTest(new TestSuite(CacheLoadingConcurrentGridStartSelfTest.class));
->>>>>>> 54f94922
         suite.addTest(new TestSuite(GridCacheDhtPreloadDelayedSelfTest.class));
         suite.addTest(new TestSuite(GridPartitionedBackupLoadSelfTest.class));
         suite.addTest(new TestSuite(GridCachePartitionedLoadCacheSelfTest.class));
