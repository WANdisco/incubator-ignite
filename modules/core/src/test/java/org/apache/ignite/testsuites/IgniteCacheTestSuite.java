/*
 * Licensed to the Apache Software Foundation (ASF) under one or more
 * contributor license agreements.  See the NOTICE file distributed with
 * this work for additional information regarding copyright ownership.
 * The ASF licenses this file to You under the Apache License, Version 2.0
 * (the "License"); you may not use this file except in compliance with
 * the License.  You may obtain a copy of the License at
 *
 *      http://www.apache.org/licenses/LICENSE-2.0
 *
 * Unless required by applicable law or agreed to in writing, software
 * distributed under the License is distributed on an "AS IS" BASIS,
 * WITHOUT WARRANTIES OR CONDITIONS OF ANY KIND, either express or implied.
 * See the License for the specific language governing permissions and
 * limitations under the License.
 */

package org.apache.ignite.testsuites;

import junit.framework.*;
import org.apache.ignite.*;
import org.apache.ignite.cache.affinity.fair.*;
import org.apache.ignite.cache.store.*;
import org.apache.ignite.cache.store.jdbc.*;
import org.apache.ignite.internal.processors.*;
import org.apache.ignite.internal.processors.cache.*;
import org.apache.ignite.internal.processors.cache.context.*;
import org.apache.ignite.internal.processors.cache.distributed.*;
import org.apache.ignite.internal.processors.cache.distributed.dht.*;
import org.apache.ignite.internal.processors.cache.distributed.dht.atomic.*;
import org.apache.ignite.internal.processors.cache.distributed.near.*;
import org.apache.ignite.internal.processors.cache.distributed.replicated.*;
import org.apache.ignite.internal.processors.cache.distributed.replicated.preloader.*;
import org.apache.ignite.internal.processors.cache.integration.*;
import org.apache.ignite.internal.processors.cache.local.*;
import org.apache.ignite.internal.processors.datastreamer.*;

/**
 * Test suite.
 */
public class IgniteCacheTestSuite extends TestSuite {
    /**
     * @return IgniteCache test suite.
     * @throws Exception Thrown in case of the failure.
     */
    public static TestSuite suite() throws Exception {
        TestSuite suite = new TestSuite("IgniteCache Test Suite");

        suite.addTestSuite(IgniteCacheEntryListenerAtomicTest.class);
        suite.addTestSuite(IgniteCacheEntryListenerAtomicReplicatedTest.class);
        suite.addTestSuite(IgniteCacheEntryListenerAtomicLocalTest.class);
        suite.addTestSuite(IgniteCacheEntryListenerTxTest.class);
        suite.addTestSuite(IgniteCacheEntryListenerTxReplicatedTest.class);
        suite.addTestSuite(IgniteCacheEntryListenerTxLocalTest.class);
        suite.addTestSuite(IgniteCacheEntryListenerEagerTtlDisabledTest.class);

        suite.addTestSuite(IgniteClientAffinityAssignmentSelfTest.class);

        suite.addTestSuite(IgniteCacheAtomicInvokeTest.class);
        suite.addTestSuite(IgniteCacheAtomicNearEnabledInvokeTest.class);
        suite.addTestSuite(IgniteCacheAtomicPrimaryWriteOrderInvokeTest.class);
        suite.addTestSuite(IgniteCacheAtomicPrimaryWriteOrderWithStoreInvokeTest.class);
        suite.addTestSuite(IgniteCacheAtomicLocalInvokeTest.class);
        suite.addTestSuite(IgniteCacheAtomicLocalWithStoreInvokeTest.class);
        suite.addTestSuite(IgniteCacheTxInvokeTest.class);
        suite.addTestSuite(IgniteCacheTxNearEnabledInvokeTest.class);
        suite.addTestSuite(IgniteCacheTxLocalInvokeTest.class);
        suite.addTestSuite(IgniteCrossCacheTxStoreSelfTest.class);

        suite.addTestSuite(IgnitePutAllLargeBatchSelfTest.class);
        suite.addTestSuite(IgnitePutAllUpdateNonPreloadedPartitionSelfTest.class);

        // User's class loader tests.
        suite.addTestSuite(IgniteCacheAtomicExecutionContextTest.class);
        suite.addTestSuite(IgniteCachePartitionedExecutionContextTest.class);
        suite.addTestSuite(IgniteCacheReplicatedExecutionContextTest.class);
        suite.addTestSuite(IgniteCacheTxExecutionContextTest.class);
        suite.addTestSuite(IgniteCacheContinuousExecutionContextTest.class);
        suite.addTestSuite(IgniteCacheIsolatedExecutionContextTest.class);
        suite.addTestSuite(IgniteCacheP2PDisableExecutionContextTest.class);
        suite.addTestSuite(IgniteCachePrivateExecutionContextTest.class);
        suite.addTestSuite(IgniteCacheSharedExecutionContextTest.class);

        // Affinity tests.
        suite.addTestSuite(GridFairAffinityFunctionNodesSelfTest.class);
        suite.addTestSuite(GridCacheAffinityBackupsSelfTest.class);
        suite.addTestSuite(IgniteCacheAffinitySelfTest.class);

        // Swap tests.
        suite.addTestSuite(GridCacheSwapPreloadSelfTest.class);
        suite.addTestSuite(GridCacheSwapReloadSelfTest.class);

        // Common tests.
        suite.addTestSuite(GridCacheConcurrentMapSelfTest.class);
        suite.addTestSuite(GridCacheAffinityMapperSelfTest.class);
        suite.addTestSuite(GridCacheAffinityRoutingSelfTest.class);
        suite.addTestSuite(GridCacheMvccSelfTest.class);
        suite.addTestSuite(GridCacheMvccPartitionedSelfTest.class);
        suite.addTestSuite(GridCacheMvccManagerSelfTest.class);
//        suite.addTestSuite(GridCacheP2PUndeploySelfTest.class); TODO uncomment in DR branch.
        suite.addTestSuite(GridCacheConfigurationValidationSelfTest.class);
        suite.addTestSuite(GridCacheConfigurationConsistencySelfTest.class);
        suite.addTestSuite(GridCacheJdbcBlobStoreSelfTest.class);
        suite.addTestSuite(GridCacheJdbcBlobStoreMultithreadedSelfTest.class);
        suite.addTestSuite(CacheJdbcPojoStoreTest.class);
        suite.addTestSuite(CacheJdbcPojoStoreMultitreadedSelfTest.class);
        suite.addTestSuite(GridCacheBalancingStoreSelfTest.class);
        suite.addTestSuite(GridCacheAffinityApiSelfTest.class);
        suite.addTestSuite(GridCacheStoreValueBytesSelfTest.class);
        suite.addTestSuite(DataStreamProcessorSelfTest.class);
        suite.addTestSuite(DataStreamerImplSelfTest.class);
        suite.addTestSuite(GridCacheEntryMemorySizeSelfTest.class);
        suite.addTestSuite(GridCacheClearAllSelfTest.class);
        suite.addTestSuite(GridCacheObjectToStringSelfTest.class);
        suite.addTestSuite(GridCacheLoadOnlyStoreAdapterSelfTest.class);
        suite.addTestSuite(GridCacheGetStoreErrorSelfTest.class);
        suite.addTestSuite(GridCacheAsyncOperationsLimitSelfTest.class);
        suite.addTestSuite(GridCacheTtlManagerSelfTest.class);
        suite.addTestSuite(GridCacheLifecycleAwareSelfTest.class);
        suite.addTestSuite(IgniteCacheAtomicStopBusySelfTest.class);
        // suite.addTestSuite(IgniteCacheTransactionalStopBusySelfTest.class); TODO Ignite-257.
        suite.addTestSuite(GridCacheAtomicNearCacheSelfTest.class);
        suite.addTestSuite(CacheAtomicNearUpdateTopologyChangeTest.class);
        suite.addTestSuite(CacheTxNearUpdateTopologyChangeTest.class);
        suite.addTestSuite(GridCacheStorePutxSelfTest.class);
        suite.addTestSuite(GridCacheOffHeapMultiThreadedUpdateSelfTest.class);
        suite.addTestSuite(GridCacheOffHeapAtomicMultiThreadedUpdateSelfTest.class);
        suite.addTestSuite(GridCacheColocatedTxStoreExceptionSelfTest.class);
        suite.addTestSuite(GridCacheReplicatedTxStoreExceptionSelfTest.class);
        suite.addTestSuite(GridCacheLocalTxStoreExceptionSelfTest.class);
        suite.addTestSuite(GridCacheNearTxStoreExceptionSelfTest.class);
        suite.addTestSuite(GridCacheMissingCommitVersionSelfTest.class);
        suite.addTestSuite(GridCacheEntrySetIterationPreloadingSelfTest.class);
        suite.addTestSuite(GridCacheMixedPartitionExchangeSelfTest.class);
        suite.addTestSuite(GridCacheAtomicTimeoutSelfTest.class);
        suite.addTestSuite(GridCacheOffHeapTieredEvictionAtomicSelfTest.class);
        suite.addTestSuite(GridCacheOffHeapTieredEvictionSelfTest.class);
        suite.addTestSuite(GridCacheOffHeapTieredAtomicSelfTest.class);
        suite.addTestSuite(GridCacheOffHeapTieredSelfTest.class);
        suite.addTestSuite(GridCacheGlobalLoadTest.class);
        suite.addTestSuite(GridCachePartitionedLocalStoreSelfTest.class);
        suite.addTestSuite(GridCacheReplicatedLocalStoreSelfTest.class);
        suite.addTestSuite(GridCachePartitionedOffHeapLocalStoreSelfTest.class);
        suite.addTestSuite(GridCacheTxPartitionedLocalStoreSelfTest.class);
        suite.addTestSuite(IgniteCacheSystemTransactionsSelfTest.class);

        // Heuristic exception handling. TODO IGNITE-257
//        suite.addTestSuite(GridCacheColocatedTxExceptionSelfTest.class);
//        suite.addTestSuite(GridCacheReplicatedTxExceptionSelfTest.class);
//        suite.addTestSuite(GridCacheLocalTxExceptionSelfTest.class);
//        suite.addTestSuite(GridCacheNearTxExceptionSelfTest.class);
//        suite.addTestSuite(GridCacheStopSelfTest.class); TODO IGNITE-257

        // Local cache.
        suite.addTestSuite(GridCacheLocalBasicApiSelfTest.class);
        suite.addTestSuite(GridCacheLocalBasicStoreSelfTest.class);
        suite.addTestSuite(GridCacheLocalAtomicBasicStoreSelfTest.class);
        suite.addTestSuite(GridCacheLocalGetAndTransformStoreSelfTest.class);
        suite.addTestSuite(GridCacheLocalAtomicGetAndTransformStoreSelfTest.class);
        suite.addTestSuite(GridCacheLocalLoadAllSelfTest.class);
        suite.addTestSuite(GridCacheLocalLockSelfTest.class);
        suite.addTestSuite(GridCacheLocalMultithreadedSelfTest.class);
        suite.addTestSuite(GridCacheLocalTxSingleThreadedSelfTest.class);
        suite.addTestSuite(GridCacheLocalTxTimeoutSelfTest.class);
        suite.addTestSuite(GridCacheLocalEventSelfTest.class);
        suite.addTestSuite(GridCacheLocalEvictionEventSelfTest.class);
        suite.addTestSuite(GridCacheVariableTopologySelfTest.class);
        suite.addTestSuite(GridCacheLocalTxMultiThreadedSelfTest.class);
        suite.addTestSuite(GridCacheTransformEventSelfTest.class);

        // Partitioned cache.
        suite.addTestSuite(GridCachePartitionedGetSelfTest.class);
        suite.addTest(new TestSuite(GridCachePartitionedBasicApiTest.class));
        suite.addTest(new TestSuite(GridCacheNearMultiGetSelfTest.class));
        suite.addTest(new TestSuite(GridCacheNearJobExecutionSelfTest.class));
        suite.addTest(new TestSuite(GridCacheNearOneNodeSelfTest.class));
        suite.addTest(new TestSuite(GridCacheNearMultiNodeSelfTest.class));
        suite.addTest(new TestSuite(GridCacheAtomicNearMultiNodeSelfTest.class));
        suite.addTest(new TestSuite(GridCacheNearReadersSelfTest.class));
        suite.addTest(new TestSuite(GridCacheAtomicNearReadersSelfTest.class));
        suite.addTest(new TestSuite(GridCachePartitionedAffinitySelfTest.class));
        suite.addTest(new TestSuite(GridCacheRendezvousAffinityFunctionExcludeNeighborsSelfTest.class));
        suite.addTest(new TestSuite(GridCacheRendezvousAffinityClientSelfTest.class));
        suite.addTest(new TestSuite(GridCachePartitionedProjectionAffinitySelfTest.class));
        suite.addTest(new TestSuite(GridCachePartitionedBasicOpSelfTest.class));
        suite.addTest(new TestSuite(GridCachePartitionedBasicStoreSelfTest.class));
        suite.addTest(new TestSuite(GridCachePartitionedGetAndTransformStoreSelfTest.class));
        suite.addTest(new TestSuite(GridCachePartitionedAtomicGetAndTransformStoreSelfTest.class));
        suite.addTest(new TestSuite(GridCachePartitionedBasicStoreMultiNodeSelfTest.class));
        suite.addTest(new TestSuite(GridCachePartitionedNearDisabledBasicStoreMultiNodeSelfTest.class));
        suite.addTest(new TestSuite(GridCachePartitionedEventSelfTest.class));
        suite.addTest(new TestSuite(GridCachePartitionedLockSelfTest.class));
        suite.addTest(new TestSuite(GridCachePartitionedMultiNodeLockSelfTest.class));
        suite.addTest(new TestSuite(GridCachePartitionedMultiNodeSelfTest.class));
        suite.addTest(new TestSuite(GridCachePartitionedMultiThreadedPutGetSelfTest.class));
        suite.addTest(new TestSuite(GridCachePartitionedNodeFailureSelfTest.class));
        suite.addTest(new TestSuite(GridCachePartitionedExplicitLockNodeFailureSelfTest.class));
        suite.addTest(new TestSuite(GridCachePartitionedTxSingleThreadedSelfTest.class));
        suite.addTest(new TestSuite(GridCacheColocatedTxSingleThreadedSelfTest.class));
        suite.addTest(new TestSuite(GridCachePartitionedTxTimeoutSelfTest.class));
        suite.addTest(new TestSuite(GridCacheFinishPartitionsSelfTest.class));
        suite.addTest(new TestSuite(GridCacheDhtEntrySelfTest.class));
        suite.addTest(new TestSuite(GridCacheDhtInternalEntrySelfTest.class));
        suite.addTest(new TestSuite(GridCacheDhtMappingSelfTest.class));
//        suite.addTest(new TestSuite(GridCachePartitionedTxMultiThreadedSelfTest.class)); TODO-gg-4066
        suite.addTest(new TestSuite(GridCacheDhtPreloadSelfTest.class));
        suite.addTest(new TestSuite(GridCacheDhtPreloadOffHeapSelfTest.class));
        suite.addTest(new TestSuite(GridCacheDhtPreloadBigDataSelfTest.class));
        suite.addTest(new TestSuite(GridCacheDhtPreloadPutGetSelfTest.class));
        suite.addTest(new TestSuite(GridCacheDhtPreloadDisabledSelfTest.class));
        suite.addTest(new TestSuite(GridCacheDhtPreloadMultiThreadedSelfTest.class));
        suite.addTest(new TestSuite(GridCacheColocatedPreloadRestartSelfTest.class));
        suite.addTest(new TestSuite(GridCacheNearPreloadRestartSelfTest.class));
        suite.addTest(new TestSuite(GridCacheDhtPreloadStartStopSelfTest.class));
        suite.addTest(new TestSuite(GridCacheDhtPreloadUnloadSelfTest.class));
        suite.addTest(new TestSuite(GridCachePartitionedAffinityFilterSelfTest.class));
        suite.addTest(new TestSuite(GridCachePartitionedPreloadLifecycleSelfTest.class));
//        suite.addTest(new TestSuite(GridCacheLoadingConcurrentGridStartTest.class));  TODO-ignite-500
        suite.addTest(new TestSuite(GridCacheDhtPreloadDelayedSelfTest.class));
        suite.addTest(new TestSuite(GridPartitionedBackupLoadSelfTest.class));
        suite.addTest(new TestSuite(GridCachePartitionedLoadCacheSelfTest.class));
        suite.addTest(new TestSuite(GridCachePartitionNotLoadedEventSelfTest.class));
        suite.addTest(new TestSuite(GridCacheDhtEvictionsDisabledSelfTest.class));
        suite.addTest(new TestSuite(GridCacheNearEvictionEventSelfTest.class));
        suite.addTest(new TestSuite(GridCacheAtomicNearEvictionEventSelfTest.class));
        suite.addTest(new TestSuite(GridCacheDhtEvictionSelfTest.class));
        suite.addTest(new TestSuite(GridCacheReplicatedEvictionSelfTest.class));
        suite.addTest(new TestSuite(GridCacheDhtEvictionNearReadersSelfTest.class));
        suite.addTest(new TestSuite(GridCacheDhtAtomicEvictionNearReadersSelfTest.class));
//        suite.addTest(new TestSuite(GridCachePartitionedTopologyChangeSelfTest.class)); TODO-gg-5489
        suite.addTest(new TestSuite(GridCachePartitionedPreloadEventsSelfTest.class));
        suite.addTest(new TestSuite(GridCachePartitionedUnloadEventsSelfTest.class));
        suite.addTest(new TestSuite(GridCachePartitionedAffinityHashIdResolverSelfTest.class));
        suite.addTest(new TestSuite(GridCacheColocatedOptimisticTransactionSelfTest.class));
        suite.addTestSuite(GridCacheAtomicMessageCountSelfTest.class);
        suite.addTest(new TestSuite(GridCacheNearPartitionedClearSelfTest.class));

        suite.addTest(new TestSuite(GridCacheDhtExpiredEntriesPreloadSelfTest.class));
        suite.addTest(new TestSuite(GridCacheNearExpiredEntriesPreloadSelfTest.class));
        suite.addTest(new TestSuite(GridCacheAtomicExpiredEntriesPreloadSelfTest.class));

        suite.addTest(new TestSuite(GridCacheOffheapUpdateSelfTest.class));

        // TODO: GG-7242, GG-7243: Enabled when fixed.
//        suite.addTest(new TestSuite(GridCacheDhtRemoveFailureTest.class));
//        suite.addTest(new TestSuite(GridCacheNearRemoveFailureTest.class));
        // TODO: GG-7201: Enable when fixed.
        //suite.addTest(new TestSuite(GridCacheDhtAtomicRemoveFailureTest.class));

        suite.addTest(new TestSuite(GridCacheNearPrimarySyncSelfTest.class));
        suite.addTest(new TestSuite(GridCacheColocatedPrimarySyncSelfTest.class));

        // Value consistency tests.
        suite.addTestSuite(GridCacheValueConsistencyAtomicSelfTest.class);
        suite.addTestSuite(GridCacheValueConsistencyAtomicPrimaryWriteOrderSelfTest.class);
        suite.addTestSuite(GridCacheValueConsistencyAtomicNearEnabledSelfTest.class);
        suite.addTestSuite(GridCacheValueConsistencyAtomicPrimaryWriteOrderNearEnabledSelfTest.class);
        suite.addTestSuite(GridCacheValueConsistencyTransactionalSelfTest.class);
        suite.addTestSuite(GridCacheValueConsistencyTransactionalNearEnabledSelfTest.class);
        suite.addTestSuite(GridCacheValueBytesPreloadingSelfTest.class);

        // Replicated cache.
        suite.addTestSuite(GridCacheReplicatedBasicApiTest.class);
        suite.addTestSuite(GridCacheReplicatedBasicOpSelfTest.class);
        suite.addTestSuite(GridCacheReplicatedBasicStoreSelfTest.class);
        suite.addTestSuite(GridCacheReplicatedGetAndTransformStoreSelfTest.class);
        suite.addTestSuite(GridCacheReplicatedAtomicGetAndTransformStoreSelfTest.class);
        suite.addTestSuite(GridCacheReplicatedEventSelfTest.class);
        suite.addTestSuite(GridCacheReplicatedSynchronousCommitTest.class);

        // TODO: GG-7437.
        // suite.addTestSuite(GridCacheReplicatedInvalidateSelfTest.class);
        suite.addTestSuite(GridCacheReplicatedLockSelfTest.class);
        // TODO: enable when GG-7437 is fixed.
        //suite.addTestSuite(GridCacheReplicatedMultiNodeLockSelfTest.class);
        //suite.addTestSuite(GridCacheReplicatedMultiNodeSelfTest.class);
        suite.addTestSuite(GridCacheReplicatedNodeFailureSelfTest.class);
        suite.addTestSuite(GridCacheReplicatedTxSingleThreadedSelfTest.class);
        suite.addTestSuite(GridCacheReplicatedTxTimeoutSelfTest.class);
        suite.addTestSuite(GridCacheReplicatedPreloadSelfTest.class);
        suite.addTestSuite(GridCacheReplicatedPreloadOffHeapSelfTest.class);
        suite.addTestSuite(GridCacheReplicatedPreloadLifecycleSelfTest.class);
        suite.addTestSuite(GridCacheSyncReplicatedPreloadSelfTest.class);

        suite.addTestSuite(GridCacheDeploymentSelfTest.class);
        suite.addTestSuite(GridCacheDeploymentOffHeapSelfTest.class);

        suite.addTestSuite(GridCachePutArrayValueSelfTest.class);
        suite.addTestSuite(GridCacheReplicatedUnswapAdvancedSelfTest.class);
        suite.addTestSuite(GridCacheReplicatedEvictionEventSelfTest.class);
        // TODO: GG-7569.
        // suite.addTestSuite(GridCacheReplicatedTxMultiThreadedSelfTest.class);
        suite.addTestSuite(GridCacheReplicatedPreloadEventsSelfTest.class);
        suite.addTestSuite(GridCacheReplicatedPreloadStartStopEventsSelfTest.class);
        // TODO: GG-7434
        // suite.addTestSuite(GridReplicatedTxPreloadTest.class);

        suite.addTestSuite(IgniteTxReentryNearSelfTest.class);
        suite.addTestSuite(IgniteTxReentryColocatedSelfTest.class);

        suite.addTestSuite(GridCacheOrderedPreloadingSelfTest.class);

        // Test for byte array value special case.
//        suite.addTestSuite(GridCacheLocalByteArrayValuesSelfTest.class);
        suite.addTestSuite(GridCacheNearPartitionedP2PEnabledByteArrayValuesSelfTest.class);
        suite.addTestSuite(GridCacheNearPartitionedP2PDisabledByteArrayValuesSelfTest.class);
        suite.addTestSuite(GridCachePartitionedOnlyP2PEnabledByteArrayValuesSelfTest.class);
        suite.addTestSuite(GridCachePartitionedOnlyP2PDisabledByteArrayValuesSelfTest.class);
        suite.addTestSuite(GridCacheReplicatedP2PEnabledByteArrayValuesSelfTest.class);
        suite.addTestSuite(GridCacheReplicatedP2PDisabledByteArrayValuesSelfTest.class);

        // Near-only cache.
        suite.addTest(IgniteCacheNearOnlySelfTestSuite.suite());

        // Test cache with daemon nodes.
        suite.addTestSuite(GridCacheDaemonNodeLocalSelfTest.class);
        suite.addTestSuite(GridCacheDaemonNodePartitionedSelfTest.class);
        suite.addTestSuite(GridCacheDaemonNodeReplicatedSelfTest.class);

        // Write-behind.
        suite.addTest(IgniteCacheWriteBehindTestSuite.suite());

        // Transform.
        suite.addTestSuite(GridCachePartitionedTransformWriteThroughBatchUpdateSelfTest.class);

        suite.addTestSuite(GridCacheEntryVersionSelfTest.class);
        suite.addTestSuite(GridCacheVersionSelfTest.class);

        // Memory leak tests.
        suite.addTestSuite(GridCacheReferenceCleanupSelfTest.class);
        suite.addTestSuite(GridCacheReloadSelfTest.class);

        suite.addTestSuite(GridCacheMixedModeSelfTest.class);

        // Cache metrics.
        suite.addTest(IgniteCacheMetricsSelfTestSuite.suite());

        // Eviction.
        suite.addTest(IgniteCacheEvictionSelfTestSuite.suite());

        // Iterators.
        suite.addTest(IgniteCacheIteratorsSelfTestSuite.suite());

        // Add tx recovery test suite.
        suite.addTest(IgniteCacheTxRecoverySelfTestSuite.suite());

        // Cache interceptor tests.
        suite.addTest(IgniteCacheInterceptorSelfTestSuite.suite());

        // Multi node update.
        suite.addTestSuite(GridCacheMultinodeUpdateSelfTest.class);
        // TODO: GG-5353.
        // suite.addTestSuite(GridCacheMultinodeUpdateNearEnabledSelfTest.class);
        // suite.addTestSuite(GridCacheMultinodeUpdateNearEnabledNoBackupsSelfTest.class);
        suite.addTestSuite(GridCacheMultinodeUpdateAtomicSelfTest.class);
        suite.addTestSuite(GridCacheMultinodeUpdateAtomicNearEnabledSelfTest.class);

        suite.addTestSuite(IgniteCacheAtomicLoadAllTest.class);
        suite.addTestSuite(IgniteCacheAtomicLocalLoadAllTest.class);
        suite.addTestSuite(IgniteCacheTxLoadAllTest.class);
        suite.addTestSuite(IgniteCacheTxLocalLoadAllTest.class);

        suite.addTestSuite(IgniteCacheAtomicLoaderWriterTest.class);
        suite.addTestSuite(IgniteCacheTxLoaderWriterTest.class);

        suite.addTestSuite(IgniteCacheAtomicStoreSessionTest.class);
        suite.addTestSuite(IgniteCacheTxStoreSessionTest.class);
        suite.addTestSuite(IgniteCacheAtomicStoreSessionWriteBehindTest.class);
        suite.addTestSuite(IgniteCacheTxStoreSessionWriteBehindTest.class);

        suite.addTestSuite(IgniteCacheAtomicNoReadThroughTest.class);
        suite.addTestSuite(IgniteCacheAtomicNearEnabledNoReadThroughTest.class);
        suite.addTestSuite(IgniteCacheAtomicLocalNoReadThroughTest.class);
        suite.addTestSuite(IgniteCacheTxNoReadThroughTest.class);
        suite.addTestSuite(IgniteCacheTxNearEnabledNoReadThroughTest.class);
        suite.addTestSuite(IgniteCacheTxLocalNoReadThroughTest.class);

        suite.addTestSuite(IgniteCacheAtomicNoLoadPreviousValueTest.class);
        suite.addTestSuite(IgniteCacheAtomicNearEnabledNoLoadPreviousValueTest.class);
        suite.addTestSuite(IgniteCacheAtomicLocalNoLoadPreviousValueTest.class);
        suite.addTestSuite(IgniteCacheTxNoLoadPreviousValueTest.class);
        suite.addTestSuite(IgniteCacheTxNearEnabledNoLoadPreviousValueTest.class);
        suite.addTestSuite(IgniteCacheTxLocalNoLoadPreviousValueTest.class);

        suite.addTestSuite(IgniteCacheAtomicNoWriteThroughTest.class);
        suite.addTestSuite(IgniteCacheAtomicNearEnabledNoWriteThroughTest.class);
        suite.addTestSuite(IgniteCacheAtomicLocalNoWriteThroughTest.class);
        suite.addTestSuite(IgniteCacheTxNoWriteThroughTest.class);
        suite.addTestSuite(IgniteCacheTxNearEnabledNoWriteThroughTest.class);
        suite.addTestSuite(IgniteCacheTxLocalNoWriteThroughTest.class);

        suite.addTestSuite(IgniteCacheAtomicPeekModesTest.class);
        suite.addTestSuite(IgniteCacheAtomicNearPeekModesTest.class);
        suite.addTestSuite(IgniteCacheAtomicReplicatedPeekModesTest.class);
        suite.addTestSuite(IgniteCacheAtomicLocalPeekModesTest.class);
        suite.addTestSuite(IgniteCacheTxPeekModesTest.class);
        suite.addTestSuite(IgniteCacheTxNearPeekModesTest.class);
        suite.addTestSuite(IgniteCacheTxLocalPeekModesTest.class);
        suite.addTestSuite(IgniteCacheTxReplicatedPeekModesTest.class);

        // TODO: IGNITE-114.
        // suite.addTestSuite(IgniteCacheInvokeReadThroughTest.class);
        // suite.addTestSuite(GridCacheVersionMultinodeTest.class);

        suite.addTestSuite(IgniteCacheNearReadCommittedTest.class);
        suite.addTestSuite(IgniteCacheAtomicCopyOnReadDisabledTest.class);
        suite.addTestSuite(IgniteCacheTxCopyOnReadDisabledTest.class);

        // TODO: IGNITE-477.
        // suite.addTestSuite(IgniteCacheTxPreloadNoWriteTest.class);

        suite.addTestSuite(IgniteDynamicCacheStartSelfTest.class);
        suite.addTestSuite(IgniteCacheDynamicStopSelfTest.class);

        suite.addTestSuite(GridCacheTxLoadFromStoreOnLockSelfTest.class);

        suite.addTestSuite(GridCacheMarshallingNodeJoinSelfTest.class);

        suite.addTestSuite(IgniteCacheJdbcBlobStoreNodeRestartTest.class);

        suite.addTestSuite(IgniteCacheAtomicLocalStoreValueTest.class);
        suite.addTestSuite(IgniteCacheAtomicStoreValueTest.class);
        suite.addTestSuite(IgniteCacheAtomicNearEnabledStoreValueTest.class);
        suite.addTestSuite(IgniteCacheAtomicPrimaryWriteOrderStoreValueTest.class);
        suite.addTestSuite(IgniteCacheAtomicPrimaryWriteOrderNearEnabledStoreValueTest.class);
        suite.addTestSuite(IgniteCacheTxLocalStoreValueTest.class);
        suite.addTestSuite(IgniteCacheTxStoreValueTest.class);
        suite.addTestSuite(IgniteCacheTxNearEnabledStoreValueTest.class);

<<<<<<< HEAD
        suite.addTestSuite(IgniteCacheAtomicOpWithinTxSelfTest.class);
=======
        suite.addTestSuite(IgniteInternalCacheTypesTest.class);
>>>>>>> 8242c151

        return suite;
    }
}<|MERGE_RESOLUTION|>--- conflicted
+++ resolved
@@ -427,11 +427,9 @@
         suite.addTestSuite(IgniteCacheTxStoreValueTest.class);
         suite.addTestSuite(IgniteCacheTxNearEnabledStoreValueTest.class);
 
-<<<<<<< HEAD
         suite.addTestSuite(IgniteCacheAtomicOpWithinTxSelfTest.class);
-=======
+
         suite.addTestSuite(IgniteInternalCacheTypesTest.class);
->>>>>>> 8242c151
 
         return suite;
     }
