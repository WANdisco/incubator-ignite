/*
 * Licensed to the Apache Software Foundation (ASF) under one or more
 * contributor license agreements.  See the NOTICE file distributed with
 * this work for additional information regarding copyright ownership.
 * The ASF licenses this file to You under the Apache License, Version 2.0
 * (the "License"); you may not use this file except in compliance with
 * the License.  You may obtain a copy of the License at
 *
 *      http://www.apache.org/licenses/LICENSE-2.0
 *
 * Unless required by applicable law or agreed to in writing, software
 * distributed under the License is distributed on an "AS IS" BASIS,
 * WITHOUT WARRANTIES OR CONDITIONS OF ANY KIND, either express or implied.
 * See the License for the specific language governing permissions and
 * limitations under the License.
 */

package org.apache.ignite.spi.discovery;

import mx4j.tools.adaptor.http.*;
import org.apache.ignite.cluster.*;
import org.apache.ignite.internal.util.typedef.internal.*;
import org.apache.ignite.marshaller.*;
import org.apache.ignite.spi.*;
import org.apache.ignite.testframework.config.*;
import org.apache.ignite.testframework.junits.*;
import org.apache.ignite.testframework.junits.spi.*;

import javax.management.*;
import java.io.*;
import java.util.*;
import java.util.concurrent.atomic.*;

import static org.apache.ignite.events.EventType.*;
import static org.apache.ignite.lang.IgniteProductVersion.*;

/**
 * Base discovery self-test class.
 * @param <T> SPI implementation class.
 */
@SuppressWarnings({"JUnitAbstractTestClassNamingConvention"})
public abstract class AbstractDiscoverySelfTest<T extends IgniteSpi> extends GridSpiAbstractTest<T> {
    /** */
    private static final List<DiscoverySpi> spis = new ArrayList<>();

    /** */
    private static final Collection<IgniteTestResources> spiRsrcs = new ArrayList<>();

    /** */
    private static long spiStartTime;

    /** */
    private static final Object mux = new Object();

    /** */
    private static final String TEST_ATTRIBUTE_NAME = "test.node.prop";

    /** */
    protected AbstractDiscoverySelfTest() {
        super(false);
    }

    /**
     * Checks that each started discovery spi found all other SPI's.
     * @throws Exception If failed.
     */
    @SuppressWarnings({"UnconditionalWait"})
    public void testDiscovery() throws Exception {
        assert spis.size() > 1;
        assert spiStartTime > 0;
        assert spiRsrcs.size() == getSpiCount();

        boolean isAllDiscovered = false;

        while (!isAllDiscovered) {
            for (DiscoverySpi spi : spis) {
                if (spi.getRemoteNodes().size() < (getSpiCount() - 1)) {
                    isAllDiscovered = false;

                    break;
                }

                isAllDiscovered = true;

                for (IgniteTestResources rscrs : spiRsrcs) {
                    UUID nodeId = rscrs.getNodeId();

                    if (!nodeId.equals(spi.getLocalNode().id())) {
                        if (!isContainsNodeId(spi.getRemoteNodes(), nodeId)) {
                            isAllDiscovered = false;

                            break;
                        }
                    }
                }
            }

            if (isAllDiscovered)
                info("All nodes discovered.");
            else {
                if (System.currentTimeMillis() > spiStartTime + getMaxDiscoveryTime()) {
                    for (int i = 0; i < getSpiCount(); i++) {
                        DiscoverySpi spi = spis.get(i);

                        info("Remote nodes [spiIdx=" + i + ", nodes=" + spi.getRemoteNodes() + ']');
                    }

                    fail("Nodes were not discovered.");
                }
                else {
                    synchronized (mux) {
                        mux.wait(getMaxDiscoveryTime());
                    }
                }
            }
        }
    }

    /** */
    private static class DiscoveryListener implements DiscoverySpiListener {
        /** * */
        private boolean isMetricsUpdate;

        /**
         *
         *
         * @return Metrics updates.
         */
        public boolean isMetricsUpdated() {
            return isMetricsUpdate;
        }

        /** {@inheritDoc} */
        @Override public void onDiscovery(int type, long topVer, ClusterNode node, Collection<ClusterNode> topSnapshot,
            Map<Long, Collection<ClusterNode>> topHist, Serializable data) {
            if (type == EVT_NODE_METRICS_UPDATED)
                isMetricsUpdate = true;
        }
    }

    /**
     * @throws Exception If failed.
     */
    @SuppressWarnings({"UnconditionalWait"})
    public void testMetrics() throws Exception {
        Collection<DiscoveryListener> listeners = new ArrayList<>();

        long metricsStartTime = System.currentTimeMillis();

        for (DiscoverySpi spi : spis) {
            DiscoveryListener metricsUpdateLsnr = new DiscoveryListener();

            spi.setListener(metricsUpdateLsnr);

            listeners.add(metricsUpdateLsnr);
        }

        boolean isAllSpiMetricUpdated = false;

        while (!isAllSpiMetricUpdated) {
            isAllSpiMetricUpdated = true;

            for (DiscoveryListener lsnr : listeners) {
                if (!lsnr.isMetricsUpdated()) {
                    isAllSpiMetricUpdated = false;

                    break;
                }
            }

            if (isAllSpiMetricUpdated)
                info("All SPI metrics updated.");
            else {
                if (System.currentTimeMillis() > metricsStartTime + getMaxMetricsWaitTime()) {
                    for (int i = 0; i < getSpiCount(); i++) {
                        DiscoverySpi spi = spis.get(i);

                        info("Remote nodes [spiIdx=" + i + ", nodes=" + spi.getRemoteNodes() + ']');
                    }

                    fail("SPI Metrics not updated.");
                }
                else {
                    synchronized (mux) {
                        mux.wait(getMaxMetricsWaitTime());
                    }
                }
            }
        }
    }

    /**
     * Tests whether local node heartbeats cause METRICS_UPDATE event.
     *
     * @throws Exception If test failed.
     */
    public void testLocalHeartbeat() throws Exception {
        AtomicInteger[] locUpdCnts = new AtomicInteger[getSpiCount()];

        int i = 0;

        for (final DiscoverySpi spi : spis) {
            final AtomicInteger spiCnt = new AtomicInteger(0);

            DiscoverySpiListener locHeartbeatLsnr = new DiscoverySpiListener() {
                @Override public void onDiscovery(int type, long topVer, ClusterNode node,
                    Collection<ClusterNode> topSnapshot, Map<Long, Collection<ClusterNode>> topHist,
                    Serializable data) {
                    // If METRICS_UPDATED came from local node
                    if (type == EVT_NODE_METRICS_UPDATED
                        && node.id().equals(spi.getLocalNode().id()))
                        spiCnt.addAndGet(1);
                }
            };

            locUpdCnts[i] = spiCnt;

            spi.setListener(locHeartbeatLsnr);

            i++;
        }

        // Sleep fro 3 Heartbeats.
        Thread.sleep(getMaxDiscoveryTime() * 3);

        for (AtomicInteger cnt : locUpdCnts) {
            assert cnt.get() > 1 : "One of the SPIs did not get at least 2 METRICS_UPDATE events from local node";
        }
    }

    /**
     * @param nodes Nodes iterator.
     * @param nodeId Node UUID.
     * @return {@code true} if provided iterator contains node with provided UUID.
     */
    private boolean isContainsNodeId(Iterable<ClusterNode> nodes, UUID nodeId) {
        for (ClusterNode node : nodes) {
            assert node.id() != null;

            if (node.id().equals(nodeId))
                return true;
        }

        return false;
    }

    /**
     * Checks that physical address of local node is equal to local.ip property.
     */
    public void testLocalNode() {
        for (DiscoverySpi spi : spis) {
            ClusterNode loc = spi.getLocalNode();

            Collection<ClusterNode> rmt = spi.getRemoteNodes();

            assert !rmt.contains(loc);
        }
    }

    /**
     * Check that "test.node.prop" is present on all nodes.
     */
    public void testNodeAttributes() {
        for (DiscoverySpi spi : spis) {
            assert !spi.getRemoteNodes().isEmpty() : "No remote nodes found in Spi.";

            Collection<UUID> nodeIds = new HashSet<>();

            for (IgniteTestResources rsrc : spiRsrcs) {
                nodeIds.add(rsrc.getNodeId());
            }

            for (ClusterNode node : spi.getRemoteNodes()) {
                if (nodeIds.contains(node.id())) {
                    Serializable attr = node.attribute(TEST_ATTRIBUTE_NAME);

                    if (attr == null || !(attr instanceof String)) {
                        fail("Node does not contains attribute [attr=" + TEST_ATTRIBUTE_NAME + ", nodeId=" +
                            node.id() + ", spiIdx=" + spis.indexOf(spi) + ']');
                    }
                    else if (!"true".equals(attr)) {
                        fail("Attribute value is wrong [attr=" + TEST_ATTRIBUTE_NAME + ", value=" + attr + ", nodeId=" +
                            node.id() + ", spiIdx=" + spis.indexOf(spi) + ']');
                    }
                    else {
                        info("Node contains attribute [attr=" + TEST_ATTRIBUTE_NAME + ", value=" + attr + ", nodeId=" +
                            node.id() + ", spiIdx=" + spis.indexOf(spi) + ']');
                    }
                }
                else
                    error("Discovered unknown node [node=" + node + ", spiIdx=" + spis.indexOf(spi) + ']');
            }
        }
    }

    /**
     * Checks that each spi can pings all other.
     */
    public void testPing() {
        for (DiscoverySpi spi : spis) {
            for (IgniteTestResources rscrs : spiRsrcs) {
                UUID nodeId = rscrs.getNodeId();

                if (spi.pingNode(nodeId))
                    info("Ping node success [nodeId=" + nodeId + ", spiIdx=" + spis.indexOf(spi) + ']');
                else
                    fail("Ping node error [nodeId=" + nodeId + ", spiIdx=" + spis.indexOf(spi) + ']');
            }
        }
    }

    /**
     * Checks that node serializable.
     *
     * @throws Exception If failed.
     */
    public void testNodeSerialize() throws Exception {
        for (DiscoverySpi spi : spis) {
            ClusterNode node = spi.getLocalNode();

            assert node != null;

            writeObject(node);

            info("Serialize node success [nodeId=" + node.id() + ", spiIdx=" + spis.indexOf(spi) + ']');
        }
    }

    /**
     * @param idx Index.
     * @return Discovery SPI.
     */
    protected abstract DiscoverySpi getSpi(int idx);

    /**
     * @return SPI count.
     */
    protected int getSpiCount() {
        return 2;
    }

    /**
     * @return Maximum discovery time.
     */
    protected long getMaxDiscoveryTime() {
        return 10000;
    }

    /**
     * @return Maximum metrics wait time.
     */
    protected long getMaxMetricsWaitTime() {
        return getMaxDiscoveryTime();
    }

    /** {@inheritDoc} */
    @Override protected void beforeTestsStarted() throws Exception {
        try {
            for (int i = 0; i < getSpiCount(); i++) {
                DiscoverySpi spi = getSpi(i);

                IgniteTestResources rsrcMgr = new IgniteTestResources(getMBeanServer(i));

                rsrcMgr.inject(spi);

                spi.setNodeAttributes(Collections.<String, Object>singletonMap(TEST_ATTRIBUTE_NAME, "true"),
                    fromString("99.99.99"));

                spi.setListener(new DiscoverySpiListener() {
                    @SuppressWarnings({"NakedNotify"})
                    @Override public void onDiscovery(int type, long topVer, ClusterNode node,
                        Collection<ClusterNode> topSnapshot, Map<Long, Collection<ClusterNode>> topHist, Serializable data) {
                        info("Discovery event [type=" + type + ", node=" + node + ']');

                        synchronized (mux) {
                            mux.notifyAll();
                        }
                    }
                });

                spi.setDataExchange(new DiscoverySpiDataExchange() {
                    @Override public Map<Integer, Serializable> collect(UUID nodeId) {
                        return new HashMap<>();
                    }

<<<<<<< HEAD
                    @Override public void onExchange(UUID joiningNodeId, UUID nodeId, long topVer,
                        Map<Integer, Object> data) {
=======
                    @Override public void onExchange(UUID joiningNodeId, UUID nodeId, Map<Integer, Serializable> data) {
>>>>>>> df1fbef1
                        // No-op.
                    }
                });

                spi.spiStart(getTestGridName() + i);

                spis.add(spi);

                spiRsrcs.add(rsrcMgr);

                // Force to use test context instead of default dummy context.
                spi.onContextInitialized(initSpiContext());
            }
        }
        catch (Throwable e) {
            e.printStackTrace();
        }

        spiStartTime = System.currentTimeMillis();
    }

    /**
     * @param idx Index.
     * @return MBean server.
     * @throws Exception If failed.
     */
    private MBeanServer getMBeanServer(int idx) throws Exception {
        HttpAdaptor adaptor = new HttpAdaptor();

        MBeanServer srv = MBeanServerFactory.createMBeanServer();

        adaptor.setPort(Integer.valueOf(GridTestProperties.getProperty("discovery.mbeanserver.selftest.baseport")) +
            idx);

        srv.registerMBean(adaptor, new ObjectName("mbeanAdaptor:protocol=HTTP"));

        adaptor.start();

        return srv;
    }

    /** {@inheritDoc} */
    @Override protected void afterTestsStopped() throws Exception {
        assert spis.size() > 1;
        assert spis.size() == spiRsrcs.size();

        for (DiscoverySpi spi : spis) {
            spi.setListener(null);

            spi.spiStop();
        }

        for (IgniteTestResources rscrs : spiRsrcs) {
            rscrs.stopThreads();
        }

        // Clear.
        spis.clear();
        spiRsrcs.clear();

        spiStartTime = 0;

        tearDown();
    }

    /**
     * @param node Grid node.
     * @throws IOException If write failed.
     */
    private void writeObject(ClusterNode node) throws Exception {
        Marshaller marshaller = getTestResources().getMarshaller();

        OutputStream out = new NullOutputStream();

        try {
            marshaller.marshal(node, out);
        }
        finally {
            U.close(out, null);
        }
    }

    /**
     *
     */
    private static class NullOutputStream extends OutputStream {
        /** {@inheritDoc} */
        @Override public void write(int b) throws IOException {
            // No-op
        }
    }
}<|MERGE_RESOLUTION|>--- conflicted
+++ resolved
@@ -383,12 +383,8 @@
                         return new HashMap<>();
                     }
 
-<<<<<<< HEAD
                     @Override public void onExchange(UUID joiningNodeId, UUID nodeId, long topVer,
-                        Map<Integer, Object> data) {
-=======
-                    @Override public void onExchange(UUID joiningNodeId, UUID nodeId, Map<Integer, Serializable> data) {
->>>>>>> df1fbef1
+                        Map<Integer, Serializable> data) {
                         // No-op.
                     }
                 });
