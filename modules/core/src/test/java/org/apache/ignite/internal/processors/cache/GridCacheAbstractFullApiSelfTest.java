/*
 * Licensed to the Apache Software Foundation (ASF) under one or more
 * contributor license agreements.  See the NOTICE file distributed with
 * this work for additional information regarding copyright ownership.
 * The ASF licenses this file to You under the Apache License, Version 2.0
 * (the "License"); you may not use this file except in compliance with
 * the License.  You may obtain a copy of the License at
 *
 *      http://www.apache.org/licenses/LICENSE-2.0
 *
 * Unless required by applicable law or agreed to in writing, software
 * distributed under the License is distributed on an "AS IS" BASIS,
 * WITHOUT WARRANTIES OR CONDITIONS OF ANY KIND, either express or implied.
 * See the License for the specific language governing permissions and
 * limitations under the License.
 */

package org.apache.ignite.internal.processors.cache;

import com.google.common.collect.*;
import junit.framework.*;
import org.apache.ignite.*;
import org.apache.ignite.cache.*;
import org.apache.ignite.cache.affinity.*;
import org.apache.ignite.cluster.*;
import org.apache.ignite.configuration.*;
import org.apache.ignite.events.*;
import org.apache.ignite.internal.*;
import org.apache.ignite.internal.processors.cache.query.*;
import org.apache.ignite.internal.util.lang.*;
import org.apache.ignite.internal.util.typedef.*;
import org.apache.ignite.internal.util.typedef.internal.*;
import org.apache.ignite.lang.*;
import org.apache.ignite.spi.swapspace.inmemory.*;
import org.apache.ignite.testframework.*;
import org.apache.ignite.transactions.*;
import org.jetbrains.annotations.*;

import javax.cache.*;
import javax.cache.expiry.*;
import javax.cache.processor.*;
import java.util.*;
import java.util.concurrent.*;
import java.util.concurrent.atomic.*;
import java.util.concurrent.locks.*;

import static java.util.concurrent.TimeUnit.*;
import static org.apache.ignite.cache.CacheMode.*;
import static org.apache.ignite.events.EventType.*;
import static org.apache.ignite.internal.processors.cache.GridCachePeekMode.*;
import static org.apache.ignite.testframework.GridTestUtils.*;
import static org.apache.ignite.transactions.IgniteTxConcurrency.*;
import static org.apache.ignite.transactions.IgniteTxIsolation.*;
import static org.apache.ignite.transactions.IgniteTxState.*;

/**
 * Full API cache test.
 */
public abstract class GridCacheAbstractFullApiSelfTest extends GridCacheAbstractSelfTest {
    /** Increment processor for invoke operations. */
    public static final EntryProcessor<String, Integer, String> INCR_PROCESSOR = new EntryProcessor<String, Integer, String>() {
        @Override public String process(MutableEntry<String, Integer> e, Object... args) {
            assertNotNull(e.getKey());

            Integer old = e.getValue();

            e.setValue(old == null ? 1 : old + 1);

            return String.valueOf(old);
        }
    };

    /** Increment processor for invoke operations. */
    public static final EntryProcessor<String, Integer, String> RMV_PROCESSOR = new EntryProcessor<String, Integer, String>() {
        @Override public String process(MutableEntry<String, Integer> e, Object... args) {
            assertNotNull(e.getKey());

            Integer old = e.getValue();

            e.remove();

            return String.valueOf(old);
        }
    };

    /** Dflt grid. */
    protected Ignite dfltIgnite;

    /** {@inheritDoc} */
    @Override protected int gridCount() {
        return 1;
    }

    /** {@inheritDoc} */
    @Override protected boolean swapEnabled() {
        return true;
    }

    /**
     * @return {@code True} if values should be stored off-heap.
     */
    protected boolean offHeapValues() {
        return false;
    }

    /** {@inheritDoc} */
    @Override protected IgniteConfiguration getConfiguration(String gridName) throws Exception {
        IgniteConfiguration cfg = super.getConfiguration(gridName);

        if (offHeapValues())
            cfg.setSwapSpaceSpi(new GridTestSwapSpaceSpi());

        return cfg;
    }

    /** {@inheritDoc} */
    @Override protected CacheConfiguration cacheConfiguration(String gridName) throws Exception {
        CacheConfiguration ccfg = super.cacheConfiguration(gridName);

        if (offHeapValues()) {
            ccfg.setQueryIndexEnabled(false);
            ccfg.setMemoryMode(CacheMemoryMode.OFFHEAP_VALUES);
            ccfg.setOffHeapMaxMemory(0);
        }

        return ccfg;
    }

    /** {@inheritDoc} */
    @Override protected void beforeTestsStarted() throws Exception {
        super.beforeTestsStarted();


        for (int i = 0; i < gridCount(); i++)
            info("Grid " + i + ": " + grid(i).localNode().id());
    }

    /** {@inheritDoc} */
    @Override protected void beforeTest() throws Exception {
        IgniteCache<String, Integer> cache = jcache();

        assertEquals(0, cache.localSize());
        assertEquals(0, cache.size());

        super.beforeTest();

        assertEquals(0, cache.localSize());
        assertEquals(0, cache.size());

        dfltIgnite = grid(0);
    }

    /** {@inheritDoc} */
    @Override protected void afterTest() throws Exception {
        super.afterTest();

        IgniteCache<String, Integer> cache = jcache();

        assertEquals(0, cache.localSize());
        assertEquals(0, cache.size());

        dfltIgnite = null;
    }

    /**
     * @throws Exception In case of error.
     */
    public void testSize() throws Exception {
        assert jcache().localSize() == 0;

        int size = 10;

        Map<String, Integer> map = new HashMap<>();

        for (int i = 0; i < size; i++)
            map.put("key" + i, i);

        // Put in primary nodes to avoid near readers which will prevent entry from being cleared.
        Map<ClusterNode, Collection<String>> mapped = grid(0).mapKeysToNodes(null, map.keySet());

        for (int i = 0; i < gridCount(); i++) {
            Collection<String> keys = mapped.get(grid(i).localNode());

            if (!F.isEmpty(keys)) {
                for (String key : keys)
                    jcache(i).put(key, map.get(key));
            }
        }

        map.remove("key0");

        mapped = grid(0).mapKeysToNodes(null, map.keySet());

        for (int i = 0; i < gridCount(); i++) {
            // Will actually delete entry from map.
            CU.invalidate(cache(i), "key0");

            assertNull("Failed check for grid: " + i, jcache(i).localPeek("key0", CachePeekMode.ONHEAP));

            Collection<String> keysCol = mapped.get(grid(i).localNode());

            assert jcache(i).localSize() != 0 || F.isEmpty(keysCol);
        }

        for (int i = 0; i < gridCount(); i++) {
            GridCacheContext<String, Integer> ctx = context(i);

            int sum = 0;

            for (String key : map.keySet())
                if (ctx.affinity().localNode(key, ctx.discovery().topologyVersion()))
                    sum++;

            assertEquals("Incorrect key size on cache #" + i, sum, jcache(i).localSize());
        }

        for (int i = 0; i < gridCount(); i++) {
            Collection<String> keysCol = mapped.get(grid(i).localNode());

            assertEquals("Failed check for grid: " + i, !F.isEmpty(keysCol) ? keysCol.size() : 0,
                cache(i).primarySize());
        }

        int globalPrimarySize = map.size();

        for (int i = 0; i < gridCount(); i++)
            assertEquals(globalPrimarySize, cache(i).globalPrimarySize());

        int times = 1;

        if (cacheMode() == REPLICATED)
            times = gridCount();
        else if (cacheMode() == PARTITIONED)
            times = Math.min(gridCount(), jcache().getConfiguration(CacheConfiguration.class).getBackups() + 1);

        int globalSize = globalPrimarySize * times;

        for (int i = 0; i < gridCount(); i++)
            assertEquals(globalSize, cache(i).globalSize());
    }

    /**
     * @throws Exception In case of error.
     */
    public void testContainsKey() throws Exception {
        jcache().put("testContainsKey", 1);

        checkContainsKey(true, "testContainsKey");
        checkContainsKey(false, "testContainsKeyWrongKey");
    }

    /**
     * @throws Exception If failed.
     */
    public void testRemoveInExplicitLocks() throws Exception {
        if (lockingEnabled()) {
            IgniteCache<String, Integer> cache = jcache();

            cache.put("a", 1);

            Lock lock = cache.lockAll(ImmutableSet.of("a", "b", "c", "d"));

            lock.lock();

            try {
                cache.remove("a");

                // Make sure single-key operation did not remove lock.
                cache.putAll(F.asMap("b", 2, "c", 3, "d", 4));
            }
            finally {
                lock.unlock();
            }
        }
    }

    /**
     * @throws IgniteCheckedException If failed.
     */
    public void testAtomicOps() throws IgniteCheckedException {
        IgniteCache<String, Integer> c = jcache();

        final int cnt = 10;

        for (int i = 0; i < cnt; i++)
            assertNull(c.getAndPutIfAbsent("k" + i, i));

        for (int i = 0; i < cnt; i++) {
            boolean wrong = i % 2 == 0;

            String key = "k" + i;

            boolean res = c.replace(key, wrong ? i + 1 : i, -1);

            assertEquals(wrong, !res);
        }

        for (int i = 0; i < cnt; i++) {
            boolean success = i % 2 != 0;

            String key = "k" + i;

            boolean res = c.remove(key, -1);

            assertTrue(success == res);
        }
    }

    /**
     * @throws Exception In case of error.
     */
    public void testGet() throws Exception {
        IgniteCache<String, Integer> cache = jcache();

        cache.put("key1", 1);
        cache.put("key2", 2);

        assert cache.get("key1") == 1;
        assert cache.get("key2") == 2;
        assert cache.get("wrongKey") == null;
    }

    /**
     * @throws Exception In case of error.
     */
    public void testGetAsync() throws Exception {
        IgniteCache<String, Integer> cache = jcache();

        cache.put("key1", 1);
        cache.put("key2", 2);

        IgniteCache<String, Integer> cacheAsync = cache.withAsync();

        cacheAsync.get("key1");

        IgniteFuture<Integer> fut1 = cacheAsync.future();

        cacheAsync.get("key2");

        IgniteFuture<Integer> fut2 = cacheAsync.future();

        cacheAsync.get("wrongKey");

        IgniteFuture<Integer> fut3 = cacheAsync.future();

        assert fut1.get() == 1;
        assert fut2.get() == 2;
        assert fut3.get() == null;
    }

    /**
     * @throws Exception In case of error.
     */
    public void testGetAll() throws Exception {
        IgniteTx tx = txEnabled() ? transactions().txStart() : null;

        final IgniteCache<String, Integer> cache = jcache();

        cache.put("key1", 1);
        cache.put("key2", 2);

        if (tx != null)
            tx.commit();

        GridTestUtils.assertThrows(log, new Callable<Void>() {
            @Override public Void call() throws Exception {
                cache.getAll(null).isEmpty();

                return null;
            }
        }, NullPointerException.class, null);

        assert cache.getAll(Collections.<String>emptySet()).isEmpty();

        Map<String, Integer> map1 = cache.getAll(ImmutableSet.of("key1", "key2", "key9999"));

        info("Retrieved map1: " + map1);

        assert 2 == map1.size() : "Invalid map: " + map1;

        assertEquals(1, (int)map1.get("key1"));
        assertEquals(2, (int)map1.get("key2"));
        assertNull(map1.get("key9999"));

        Map<String, Integer> map2 = cache.getAll(ImmutableSet.of("key1", "key2", "key9999"));

        info("Retrieved map2: " + map2);

        assert 2 == map2.size() : "Invalid map: " + map2;

        assertEquals(1, (int)map2.get("key1"));
        assertEquals(2, (int)map2.get("key2"));
        assertNull(map2.get("key9999"));

        // Now do the same checks but within transaction.
        if (txEnabled()) {
            tx = transactions().txStart();

            assert cache.getAll(Collections.<String>emptySet()).isEmpty();

            map1 = cache.getAll(ImmutableSet.of("key1", "key2", "key9999"));

            info("Retrieved map1: " + map1);

            assert 2 == map1.size() : "Invalid map: " + map1;

            assertEquals(1, (int)map1.get("key1"));
            assertEquals(2, (int)map1.get("key2"));
            assertNull(map1.get("key9999"));

            map2 = cache.getAll(ImmutableSet.of("key1", "key2", "key9999"));

            info("Retrieved map2: " + map2);

            assert 2 == map2.size() : "Invalid map: " + map2;

            assertEquals(1, (int)map2.get("key1"));
            assertEquals(2, (int)map2.get("key2"));
            assertNull(map2.get("key9999"));

            tx.commit();
        }
    }

    /**
     * @throws Exception In case of error.
     */
    public void testGetAllWithNulls() throws Exception {
        final IgniteCache<String, Integer> cache = jcache();

        final Set<String> c = new HashSet<>();

        c.add("key1");
        c.add(null);

        GridTestUtils.assertThrows(log, new Callable<Void>() {
            @Override public Void call() throws Exception {
                cache.getAll(c);

                return null;
            }
        }, NullPointerException.class, null);
    }

    /**
     * @throws Exception If failed.
     */
    public void testGetTxNonExistingKey() throws Exception {
        if (txEnabled()) {
            try (IgniteTx ignored = transactions().txStart()) {
                assert jcache().get("key999123") == null;
            }
        }
    }

    /**
     * @throws Exception In case of error.
     */
    public void testGetAllAsync() throws Exception {
        final IgniteCache<String, Integer> cache = jcache();

        final IgniteCache<String, Integer> cacheAsync = cache.withAsync();

        cache.put("key1", 1);
        cache.put("key2", 2);

        GridTestUtils.assertThrows(log, new Callable<Void>() {
            @Override public Void call() throws Exception {
                cacheAsync.getAll(null);

                return null;
            }
        }, NullPointerException.class, null);

        cacheAsync.getAll(Collections.<String>emptySet());
        IgniteFuture<Map<String, Integer>> fut2 = cacheAsync.future();

        cacheAsync.getAll(ImmutableSet.of("key1", "key2"));
        IgniteFuture<Map<String, Integer>> fut3 = cacheAsync.future();

        assert fut2.get().isEmpty();
        assert fut3.get().size() == 2 : "Invalid map: " + fut3.get();
        assert fut3.get().get("key1") == 1;
        assert fut3.get().get("key2") == 2;
    }

    /**
     * @throws Exception In case of error.
     */
    public void testPut() throws Exception {
        IgniteCache<String, Integer> cache = jcache();

        assert cache.getAndPut("key1", 1) == null;
        assert cache.getAndPut("key2", 2) == null;

        // Check inside transaction.
        assert cache.get("key1") == 1;
        assert cache.get("key2") == 2;

        // Put again to check returned values.
        assert cache.getAndPut("key1", 1) == 1;
        assert cache.getAndPut("key2", 2) == 2;

        checkContainsKey(true, "key1");
        checkContainsKey(true, "key2");

        assert cache.get("key1") != null;
        assert cache.get("key2") != null;
        assert cache.get("wrong") == null;

        // Check outside transaction.
        checkContainsKey(true, "key1");
        checkContainsKey(true, "key2");

        assert cache.get("key1") == 1;
        assert cache.get("key2") == 2;
        assert cache.get("wrong") == null;

        assertEquals((Integer)1, cache.getAndPut("key1", 10));
        assertEquals((Integer)2, cache.getAndPut("key2", 11));
    }

    /**
     * @throws Exception In case of error.
     */
    public void testPutTx() throws Exception {
        if (txEnabled()) {
            IgniteTx tx = transactions().txStart();

            IgniteCache<String, Integer> cache = jcache();

            assert cache.getAndPut("key1", 1) == null;
            assert cache.getAndPut("key2", 2) == null;

            // Check inside transaction.
            assert cache.get("key1") == 1;
            assert cache.get("key2") == 2;

            // Put again to check returned values.
            assert cache.getAndPut("key1", 1) == 1;
            assert cache.getAndPut("key2", 2) == 2;

            checkContainsKey(true, "key1");
            checkContainsKey(true, "key2");

            assert cache.get("key1") != null;
            assert cache.get("key2") != null;
            assert cache.get("wrong") == null;

            tx.commit();

            // Check outside transaction.
            checkContainsKey(true, "key1");
            checkContainsKey(true, "key2");

            assert cache.get("key1") == 1;
            assert cache.get("key2") == 2;
            assert cache.get("wrong") == null;

            assertEquals((Integer)1, cache.getAndPut("key1", 10));
            assertEquals((Integer)2, cache.getAndPut("key2", 11));
        }
    }

    /**
     * @throws Exception If failed.
     */
    public void testTransformOptimisticReadCommitted() throws Exception {
        checkTransform(OPTIMISTIC, READ_COMMITTED);
    }

    /**
     * @throws Exception If failed.
     */
    public void testTransformOptimisticRepeatableRead() throws Exception {
        checkTransform(OPTIMISTIC, REPEATABLE_READ);
    }

    /**
     * @throws Exception If failed.
     */
    public void testTransformPessimisticReadCommitted() throws Exception {
        checkTransform(PESSIMISTIC, READ_COMMITTED);
    }

    /**
     * @throws Exception If failed.
     */
    public void testTransformPessimisticRepeatableRead() throws Exception {
        checkTransform(PESSIMISTIC, REPEATABLE_READ);
    }

    /**
     * @param concurrency Concurrency.
     * @param isolation Isolation.
     * @throws Exception If failed.
     */
    private void checkTransform(IgniteTxConcurrency concurrency, IgniteTxIsolation isolation) throws Exception {
        IgniteCache<String, Integer> cache = jcache();

        cache.put("key2", 1);
        cache.put("key3", 3);

        IgniteTx tx = txEnabled() ? ignite(0).transactions().txStart(concurrency, isolation) : null;

        try {
            assertEquals("null", cache.invoke("key1", INCR_PROCESSOR));
            assertEquals("1", cache.invoke("key2", INCR_PROCESSOR));
            assertEquals("3", cache.invoke("key3", RMV_PROCESSOR));

            if (tx != null)
                tx.commit();
        }
        catch (Exception e) {
            e.printStackTrace();

            throw e;
        }
        finally {
            if (tx != null)
                tx.close();
        }

        assertEquals((Integer)1, cache.get("key1"));
        assertEquals((Integer)2, cache.get("key2"));
        assertNull(cache.get("key3"));

        for (int i = 0; i < gridCount(); i++)
            assertNull("Failed for cache: " + i, jcache(i).localPeek("key3", CachePeekMode.ONHEAP));

        cache.remove("key1");
        cache.put("key2", 1);
        cache.put("key3", 3);

        assertEquals("null", cache.invoke("key1", INCR_PROCESSOR));
        assertEquals("1", cache.invoke("key2", INCR_PROCESSOR));
        assertEquals("3", cache.invoke("key3", RMV_PROCESSOR));

        assertEquals((Integer)1, cache.get("key1"));
        assertEquals((Integer)2, cache.get("key2"));
        assertNull(cache.get("key3"));

        for (int i = 0; i < gridCount(); i++)
            assertNull(jcache(i).localPeek("key3", CachePeekMode.ONHEAP));
    }

    /**
     * @throws Exception If failed.
     */
    public void testTransformAllOptimisticReadCommitted() throws Exception {
        checkTransformAll(OPTIMISTIC, READ_COMMITTED);
    }

    /**
     * @throws Exception If failed.
     */
    public void testTransformAllOptimisticRepeatableRead() throws Exception {
        checkTransformAll(OPTIMISTIC, REPEATABLE_READ);
    }

    /**
     * @throws Exception If failed.
     */
    public void testTransformAllPessimisticReadCommitted() throws Exception {
        checkTransformAll(PESSIMISTIC, READ_COMMITTED);
    }

    /**
     * @throws Exception If failed.
     */
    public void testTransformAllPessimisticRepeatableRead() throws Exception {
        checkTransformAll(PESSIMISTIC, REPEATABLE_READ);
    }

    /**
     * @param concurrency Transaction concurrency.
     * @param isolation Transaction isolation.
     * @throws Exception If failed.
     */
    private void checkTransformAll(IgniteTxConcurrency concurrency, IgniteTxIsolation isolation)
        throws Exception {
        final IgniteCache<String, Integer> cache = jcache();

        cache.put("key2", 1);
        cache.put("key3", 3);

        if (txEnabled()) {
            Map<String, EntryProcessorResult<String>> res;

            try (IgniteTx tx = ignite(0).transactions().txStart(concurrency, isolation)) {
                res = cache.invokeAll(F.asSet("key1", "key2", "key3"), INCR_PROCESSOR);

                tx.commit();
            }

            assertEquals((Integer)1, cache.get("key1"));
            assertEquals((Integer)2, cache.get("key2"));
            assertEquals((Integer)4, cache.get("key3"));

            assertEquals("null", res.get("key1").get());
            assertEquals("1", res.get("key2").get());
            assertEquals("3", res.get("key3").get());

            assertEquals(3, res.size());

            cache.remove("key1");
            cache.put("key2", 1);
            cache.put("key3", 3);
        }

        Map<String, EntryProcessorResult<String>> res = cache.invokeAll(F.asSet("key1", "key2", "key3"), RMV_PROCESSOR);

        for (int i = 0; i < gridCount(); i++) {
            assertNull(jcache(i).localPeek("key1", CachePeekMode.ONHEAP));
            assertNull(jcache(i).localPeek("key2", CachePeekMode.ONHEAP));
            assertNull(jcache(i).localPeek("key3", CachePeekMode.ONHEAP));
        }

        assertEquals("null", res.get("key1").get());
        assertEquals("1", res.get("key2").get());
        assertEquals("3", res.get("key3").get());

        assertEquals(3, res.size());

        cache.remove("key1");
        cache.put("key2", 1);
        cache.put("key3", 3);

        res = cache.invokeAll(F.asSet("key1", "key2", "key3"), INCR_PROCESSOR);

        assertEquals((Integer)1, cache.get("key1"));
        assertEquals((Integer)2, cache.get("key2"));
        assertEquals((Integer)4, cache.get("key3"));

        assertEquals("null", res.get("key1").get());
        assertEquals("1", res.get("key2").get());
        assertEquals("3", res.get("key3").get());

        assertEquals(3, res.size());

        cache.remove("key1");
        cache.put("key2", 1);
        cache.put("key3", 3);

        res = cache.invokeAll(F.asMap("key1", INCR_PROCESSOR, "key2", INCR_PROCESSOR, "key3", INCR_PROCESSOR));

        assertEquals((Integer)1, cache.get("key1"));
        assertEquals((Integer)2, cache.get("key2"));
        assertEquals((Integer)4, cache.get("key3"));

        assertEquals("null", res.get("key1").get());
        assertEquals("1", res.get("key2").get());
        assertEquals("3", res.get("key3").get());

        assertEquals(3, res.size());
    }

    /**
     * @throws Exception If failed.
     */
    public void testTransformAllWithNulls() throws Exception {
        final IgniteCache<String, Integer> cache = jcache();

        GridTestUtils.assertThrows(log, new Callable<Void>() {
            @Override public Void call() throws Exception {
                cache.invokeAll((Set<String>)null, INCR_PROCESSOR);

                return null;
            }
        }, NullPointerException.class, null);

        GridTestUtils.assertThrows(log, new Callable<Void>() {
            @Override public Void call() throws Exception {
                cache.invokeAll(F.asSet("key1"), null);

                return null;
            }
        }, NullPointerException.class, null);

        {
            final Set<String> keys = new LinkedHashSet<>(2);

            keys.add("key1");
            keys.add(null);

            GridTestUtils.assertThrows(log, new Callable<Void>() {
                @Override public Void call() throws Exception {
                    cache.invokeAll(keys, INCR_PROCESSOR);

                    return null;
                }
            }, NullPointerException.class, null);

            GridTestUtils.assertThrows(log, new Callable<Void>() {
                @Override public Void call() throws Exception {
                    cache.invokeAll(F.asSet("key1"), null);

                    return null;
                }
            }, NullPointerException.class, null);
        }
    }

    /**
     * @throws Exception If failed.
     */
    public void testTransformSequentialOptimisticNoStart() throws Exception {
        checkTransformSequential0(false, OPTIMISTIC);
    }

    /**
     * @throws Exception If failed.
     */
    public void testTransformSequentialPessimisticNoStart() throws Exception {
        checkTransformSequential0(false, PESSIMISTIC);
    }

    /**
     * @throws Exception If failed.
     */
    public void testTransformSequentialOptimisticWithStart() throws Exception {
        checkTransformSequential0(true, OPTIMISTIC);
    }

    /**
     * @throws Exception If failed.
     */
    public void testTransformSequentialPessimisticWithStart() throws Exception {
        checkTransformSequential0(true, PESSIMISTIC);
    }

    /**
     * @param startVal Whether to put value.
     * @param concurrency Concurrency.
     * @throws Exception If failed.
     */
    private void checkTransformSequential0(boolean startVal, IgniteTxConcurrency concurrency)
        throws Exception {
        IgniteCache<String, Integer> cache = jcache();

        IgniteTx tx = txEnabled() ? ignite(0).transactions().txStart(concurrency, READ_COMMITTED) : null;

        try {
            if (startVal)
                cache.put("key", 2);

            cache.invoke("key", INCR_PROCESSOR);
            cache.invoke("key", INCR_PROCESSOR);
            cache.invoke("key", INCR_PROCESSOR);

            if (tx != null)
                tx.commit();
        }
        finally {
            if (tx != null)
                tx.close();
        }

        Integer exp = (startVal ? 2 : 0) + 3;

        assertEquals(exp, cache.get("key"));

        for (int i = 0; i < gridCount(); i++) {
            if (ignite(i).affinity(null).isPrimaryOrBackup(grid(i).localNode(), "key"))
                assertEquals(exp, peek(jcache(i), "key"));
        }
    }

    /**
     * @throws Exception If failed.
     */
    public void testTransformAfterRemoveOptimistic() throws Exception {
        checkTransformAfterRemove(OPTIMISTIC);
    }

    /**
     * @throws Exception If failed.
     */
    public void testTransformAfterRemovePessimistic() throws Exception {
        checkTransformAfterRemove(PESSIMISTIC);
    }

    /**
     * @param concurrency Concurrency.
     * @throws Exception If failed.
     */
    private void checkTransformAfterRemove(IgniteTxConcurrency concurrency) throws Exception {
        IgniteCache<String, Integer> cache = jcache();

        cache.put("key", 4);

        IgniteTx tx = txEnabled() ? ignite(0).transactions().txStart(concurrency, READ_COMMITTED) : null;

        try {
            cache.remove("key");

            cache.invoke("key", INCR_PROCESSOR);
            cache.invoke("key", INCR_PROCESSOR);
            cache.invoke("key", INCR_PROCESSOR);

            if (tx != null)
                tx.commit();
        }
        finally {
            if (tx != null)
                tx.close();
        }

        assertEquals((Integer)3, cache.get("key"));
    }

    /**
     * @throws Exception If failed.
     */
    public void testTransformReturnValueGetOptimisticReadCommitted() throws Exception {
        checkTransformReturnValue(false, OPTIMISTIC, READ_COMMITTED);
    }

    /**
     * @throws Exception If failed.
     */
    public void testTransformReturnValueGetOptimisticRepeatableRead() throws Exception {
        checkTransformReturnValue(false, OPTIMISTIC, REPEATABLE_READ);
    }

    /**
     * @throws Exception If failed.
     */
    public void testTransformReturnValueGetPessimisticReadCommitted() throws Exception {
        checkTransformReturnValue(false, PESSIMISTIC, READ_COMMITTED);
    }

    /**
     * @throws Exception If failed.
     */
    public void testTransformReturnValueGetPessimisticRepeatableRead() throws Exception {
        checkTransformReturnValue(false, PESSIMISTIC, REPEATABLE_READ);
    }

    /**
     * @throws Exception If failed.
     */
    public void testTransformReturnValuePutInTx() throws Exception {
        checkTransformReturnValue(true, OPTIMISTIC, READ_COMMITTED);
    }

    /**
     * @param put Whether to put value.
     * @param concurrency Concurrency.
     * @param isolation Isolation.
     * @throws Exception If failed.
     */
    private void checkTransformReturnValue(boolean put,
        IgniteTxConcurrency concurrency,
        IgniteTxIsolation isolation)
        throws Exception
    {
        IgniteCache<String, Integer> cache = jcache();

        if (!put)
            cache.put("key", 1);

        IgniteTx tx = txEnabled() ? ignite(0).transactions().txStart(concurrency, isolation) : null;

        try {
            if (put)
                cache.put("key", 1);

            cache.invoke("key", INCR_PROCESSOR);

            assertEquals((Integer)2, cache.get("key"));

            if (tx != null) {
                // Second get inside tx. Make sure read value is not transformed twice.
                assertEquals((Integer)2, cache.get("key"));

                tx.commit();
            }
        }
        finally {
            if (tx != null)
                tx.close();
        }
    }

    /**
     * @throws Exception In case of error.
     */
    public void testGetAndPutAsync() throws Exception {
        IgniteCache<String, Integer> cache = jcache();

        IgniteCache<String, Integer> cacheAsync = cache.withAsync();

        cache.put("key1", 1);
        cache.put("key2", 2);

        cacheAsync.getAndPut("key1", 10);

        IgniteFuture<Integer> fut1 = cacheAsync.future();

        cacheAsync.getAndPut("key2", 11);

        IgniteFuture<Integer> fut2 = cacheAsync.future();

        assertEquals((Integer)1, fut1.get(5000));
        assertEquals((Integer)2, fut2.get(5000));

        assertEquals((Integer)10, cache.get("key1"));
        assertEquals((Integer)11, cache.get("key2"));
    }

    /**
     * @throws Exception In case of error.
     */
    public void testPutAsync0() throws Exception {
        IgniteCache<String, Integer> cacheAsync = jcache().withAsync();

        cacheAsync.getAndPut("key1", 0);

        IgniteFuture<Integer> fut1 = cacheAsync.future();

        cacheAsync.getAndPut("key2", 1);

        IgniteFuture<Integer> fut2 = cacheAsync.future();

        assert fut1.get(5000) == null;
        assert fut2.get(5000) == null;
    }

    /**
     * @throws Exception If failed.
     */
    public void testInvokeAsync() throws Exception {
        IgniteCache<String, Integer> cache = jcache();

        cache.put("key2", 1);
        cache.put("key3", 3);

        IgniteCache<String, Integer> cacheAsync = cache.withAsync();

        assertNull(cacheAsync.invoke("key1", INCR_PROCESSOR));

        IgniteFuture<?> fut0 = cacheAsync.future();

        assertNull(cacheAsync.invoke("key2", INCR_PROCESSOR));

        IgniteFuture<?> fut1 = cacheAsync.future();

        assertNull(cacheAsync.invoke("key3", RMV_PROCESSOR));

        IgniteFuture<?> fut2 = cacheAsync.future();

        fut0.get();
        fut1.get();
        fut2.get();

        assertEquals((Integer)1, cache.get("key1"));
        assertEquals((Integer)2, cache.get("key2"));
        assertNull(cache.get("key3"));

        for (int i = 0; i < gridCount(); i++)
            assertNull(jcache(i).localPeek("key3", CachePeekMode.ONHEAP));
    }

    /**
     * @throws Exception If failed.
     */
    public void testInvoke() throws Exception {
        final IgniteCache<String, Integer> cache = jcache();

        assertEquals("null", cache.invoke("k0", INCR_PROCESSOR));

        assertEquals((Integer)1, cache.get("k0"));

        assertEquals("1", cache.invoke("k0", INCR_PROCESSOR));

        assertEquals((Integer)2, cache.get("k0"));

        cache.put("k1", 1);

        assertEquals("1", cache.invoke("k1", INCR_PROCESSOR));

        assertEquals((Integer)2, cache.get("k1"));

        assertEquals("2", cache.invoke("k1", INCR_PROCESSOR));

        assertEquals((Integer)3, cache.get("k1"));

        EntryProcessor<String, Integer, Integer> c = new EntryProcessor<String, Integer, Integer>() {
            @Override public Integer process(MutableEntry<String, Integer> e, Object... args) {
                e.remove();

                return null;
            }
        };

        assertNull(cache.invoke("k1", c));
        assertNull(cache.get("k1"));

        for (int i = 0; i < gridCount(); i++)
            assertNull(jcache(i).localPeek("k1", CachePeekMode.ONHEAP));

        final EntryProcessor<String, Integer, Integer> errProcessor = new EntryProcessor<String, Integer, Integer>() {
            @Override public Integer process(MutableEntry<String, Integer> e, Object... args) {
                throw new EntryProcessorException("Test entry processor exception.");
            }
        };

        GridTestUtils.assertThrows(log, new Callable<Void>() {
            @Override public Void call() throws Exception {
                cache.invoke("k1", errProcessor);

                return null;
            }
        }, EntryProcessorException.class, "Test entry processor exception.");
    }

    /**
     * @throws Exception In case of error.
     */
    public void testPutx() throws Exception {
        if (txEnabled())
            checkPut(true);
    }

    /**
     * @throws Exception In case of error.
     */
    public void testPutxNoTx() throws Exception {
        checkPut(false);
    }

    /**
     * @param inTx Whether to start transaction.
     * @throws Exception If failed.
     */
    private void checkPut(boolean inTx) throws Exception {
        IgniteTx tx = inTx ? transactions().txStart() : null;

        IgniteCache<String, Integer> cache = jcache();

        cache.put("key1", 1);
        cache.put("key2", 2);

        // Check inside transaction.
        assert cache.get("key1") == 1;
        assert cache.get("key2") == 2;

        if (tx != null)
            tx.commit();

        checkSize(F.asSet("key1", "key2"));

        // Check outside transaction.
        checkContainsKey(true, "key1");
        checkContainsKey(true, "key2");
        checkContainsKey(false, "wrong");

        assert cache.get("key1") == 1;
        assert cache.get("key2") == 2;
        assert cache.get("wrong") == null;
    }

    /**
     * @throws Exception If failed.
     */
    public void testPutAsync() throws Exception {
        IgniteTx tx = txEnabled() ? transactions().txStart() : null;

        IgniteCache<String, Integer> cacheAsync = jcache().withAsync();

        jcache().put("key2", 1);

        cacheAsync.put("key1", 10);

        IgniteFuture<?> fut1 = cacheAsync.future();

        cacheAsync.put("key2", 11);

        IgniteFuture<?> fut2 = cacheAsync.future();

        IgniteFuture<IgniteTx> f = null;

        if (tx != null) {
            tx = (IgniteTx)tx.withAsync();

            tx.commit();

            f = tx.future();
        }

        fut1.get();
        fut2.get();

        assert f == null || f.get().state() == COMMITTED;

        checkSize(F.asSet("key1", "key2"));

        assert jcache().get("key1") == 10;
        assert jcache().get("key2") == 11;
    }

    /**
     * @throws Exception In case of error.
     */
    public void testPutAll() throws Exception {
        Map<String, Integer> map = F.asMap("key1", 1, "key2", 2);

        IgniteCache<String, Integer> cache = jcache();

        cache.putAll(map);

        checkSize(F.asSet("key1", "key2"));

        assert cache.get("key1") == 1;
        assert cache.get("key2") == 2;

        map.put("key1", 10);
        map.put("key2", 20);

        cache.putAll(map);

        checkSize(F.asSet("key1", "key2"));

        assert cache.get("key1") == 10;
        assert cache.get("key2") == 20;
    }

    /**
     * @throws Exception In case of error.
     */
    public void testNullInTx() throws Exception {
        if (!txEnabled())
            return;

        final IgniteCache<String, Integer> cache = jcache();

        for (int i = 0; i < 100; i++) {
            final String key = "key-" + i;

            assertNull(cache.get(key));

            GridTestUtils.assertThrows(log, new Callable<Void>() {
                @Override public Void call() throws Exception {
                    IgniteTransactions txs = transactions();

                    try (IgniteTx tx = txs.txStart()) {
                        cache.put(key, 1);

                        cache.put(null, 2);

                        tx.commit();
                    }

                    return null;
                }
            }, NullPointerException.class, null);

            assertNull(cache.get(key));

            cache.put(key, 1);

            assertEquals(1, (int) cache.get(key));

            GridTestUtils.assertThrows(log, new Callable<Void>() {
                @Override public Void call() throws Exception {
                    IgniteTransactions txs = transactions();

                    try (IgniteTx tx = txs.txStart()) {
                        cache.put(key, 2);

                        cache.remove(null);

                        tx.commit();
                    }

                    return null;
                }
            }, NullPointerException.class, null);

            assertEquals(1, (int) cache.get(key));

            cache.put(key, 2);

            assertEquals(2, (int)cache.get(key));

            GridTestUtils.assertThrows(log, new Callable<Void>() {
                @Override public Void call() throws Exception {
                    IgniteTransactions txs = transactions();

                    Map<String, Integer> map = new LinkedHashMap<>();

                    map.put("k1", 1);
                    map.put("k2", 2);
                    map.put(null, 3);

                    try (IgniteTx tx = txs.txStart()) {
                        cache.put(key, 1);

                        cache.putAll(map);

                        tx.commit();
                    }

                    return null;
                }
            }, NullPointerException.class, null);

            assertNull(cache.get("k1"));
            assertNull(cache.get("k2"));

            assertEquals(2, (int) cache.get(key));

            cache.put(key, 3);

            assertEquals(3, (int)cache.get(key));
        }
    }

    /**
     * @throws Exception In case of error.
     */
    public void testPutAllWithNulls() throws Exception {
        final IgniteCache<String, Integer> cache = jcache();

        {
            final Map<String, Integer> m = new LinkedHashMap<>(2);

            m.put("key1", 1);
            m.put(null, 2);

            GridTestUtils.assertThrows(log, new Callable<Void>() {
                @Override
                public Void call() throws Exception {
                    cache.putAll(m);

                    return null;
                }
            }, NullPointerException.class, null);

            cache.put("key1", 1);

            assertEquals(1, (int)cache.get("key1"));
        }

        {
            final Map<String, Integer> m = new LinkedHashMap<>(2);

            m.put("key3", 3);
            m.put("key4", null);

            GridTestUtils.assertThrows(log, new Callable<Void>() {
                @Override
                public Void call() throws Exception {
                    cache.putAll(m);

                    return null;
                }
            }, NullPointerException.class, null);

            m.put("key4", 4);

            cache.putAll(m);

            assertEquals(3, (int) cache.get("key3"));
            assertEquals(4, (int)cache.get("key4"));
        }

        assertThrows(log, new Callable<Object>() {
            @Nullable @Override public Object call() throws Exception {
                cache.put("key1", null);

                return null;
            }
        }, NullPointerException.class, A.NULL_MSG_PREFIX);

        assertThrows(log, new Callable<Object>() {
            @Nullable @Override public Object call() throws Exception {
                cache.getAndPut("key1", null);

                return null;
            }
        }, NullPointerException.class, A.NULL_MSG_PREFIX);

        assertThrows(log, new Callable<Object>() {
            @Nullable @Override public Object call() throws Exception {
                cache.put(null, 1);

                return null;
            }
        }, NullPointerException.class, A.NULL_MSG_PREFIX);

        assertThrows(log, new Callable<Object>() {
            @Nullable @Override public Object call() throws Exception {
                cache.replace(null, 1);

                return null;
            }
        }, NullPointerException.class, A.NULL_MSG_PREFIX);

        assertThrows(log, new Callable<Object>() {
            @Nullable @Override public Object call() throws Exception {
                cache.getAndReplace(null, 1);

                return null;
            }
        }, NullPointerException.class, A.NULL_MSG_PREFIX);

        assertThrows(log, new Callable<Object>() {
            @Nullable @Override public Object call() throws Exception {
                cache.replace("key", null);

                return null;
            }
        }, NullPointerException.class, A.NULL_MSG_PREFIX);

        assertThrows(log, new Callable<Object>() {
            @Nullable @Override public Object call() throws Exception {
                cache.getAndReplace("key", null);

                return null;
            }
        }, NullPointerException.class, A.NULL_MSG_PREFIX);

        assertThrows(log, new Callable<Object>() {
            @Nullable @Override public Object call() throws Exception {
                cache.replace(null, 1, 2);

                return null;
            }
        }, NullPointerException.class, A.NULL_MSG_PREFIX);

        assertThrows(log, new Callable<Object>() {
            @Nullable @Override public Object call() throws Exception {
                cache.replace("key", null, 2);

                return null;
            }
        }, NullPointerException.class, A.NULL_MSG_PREFIX);

        assertThrows(log, new Callable<Object>() {
            @Nullable @Override public Object call() throws Exception {
                cache.replace("key", 1, null);

                return null;
            }
        }, NullPointerException.class, A.NULL_MSG_PREFIX);
    }

    /**
     * @throws Exception In case of error.
     */
    public void testPutAllAsync() throws Exception {
        Map<String, Integer> map = F.asMap("key1", 1, "key2", 2);

        IgniteCache<String, Integer> cache = jcache();

        IgniteCache<String, Integer> cacheAsync = cache.withAsync();

        cacheAsync.putAll(map);

        IgniteFuture<Object> f1 = cacheAsync.future();

        map.put("key1", 10);
        map.put("key2", 20);

        cacheAsync.putAll(map);

        IgniteFuture<?> f2 = cacheAsync.future();

        f2.get();
        f1.get();

        checkSize(F.asSet("key1", "key2"));

        assert cache.get("key1") == 10;
        assert cache.get("key2") == 20;
    }

    /**
     * @throws Exception In case of error.
     */
    public void testGetAndPutIfAbsent() throws Exception {
        IgniteTx tx = txEnabled() ? transactions().txStart() : null;

        IgniteCache<String, Integer> cache = jcache();

        try {
            assert cache.getAndPutIfAbsent("key", 1) == null;

            assert cache.get("key") != null;
            assert cache.get("key") == 1;

            assert cache.getAndPutIfAbsent("key", 2) != null;
            assert cache.getAndPutIfAbsent("key", 2) == 1;

            assert cache.get("key") != null;
            assert cache.get("key") == 1;

            if (tx != null)
                tx.commit();
        }
        finally {
            if (tx != null)
                tx.close();
        }

        assert cache.getAndPutIfAbsent("key", 2) != null;

        for (int i = 0; i < gridCount(); i++) {
            info("Peek on node [i=" + i + ", id=" + grid(i).localNode().id() + ", val=" +
                grid(i).jcache(null).localPeek("key", CachePeekMode.ONHEAP) + ']');
        }

        assertEquals((Integer)1, cache.getAndPutIfAbsent("key", 2));

        assert cache.get("key") != null;
        assert cache.get("key") == 1;

        // Check swap.
        cache.put("key2", 1);

        cache.localEvict(Collections.singleton("key2"));

        assertEquals((Integer)1, cache.getAndPutIfAbsent("key2", 3));

        // Check db.
        putToStore("key3", 3);

        assertEquals((Integer)3, cache.getAndPutIfAbsent("key3", 4));

        assertEquals((Integer)1, cache.get("key2"));
        assertEquals((Integer)3, cache.get("key3"));

        cache.localEvict(Collections.singleton("key2"));

        // Same checks inside tx.
        tx = txEnabled() ? transactions().txStart() : null;

        try {
            assertEquals((Integer)1, cache.getAndPutIfAbsent("key2", 3));

            if (tx != null)
                tx.commit();

            assertEquals((Integer)1, cache.get("key2"));
        }
        finally {
            if (tx != null)
                tx.close();
        }
    }

    /**
     * @throws Exception If failed.
     */
    public void testGetAndPutIfAbsentAsync() throws Exception {
        IgniteTx tx = txEnabled() ? transactions().txStart() : null;

        IgniteCache<String, Integer> cache = jcache();

        IgniteCache<String, Integer> cacheAsync = cache.withAsync();

        try {
            cacheAsync.getAndPutIfAbsent("key", 1);

            IgniteFuture<Integer> fut1 = cacheAsync.future();

            assert fut1.get() == null;
            assert cache.get("key") != null && cache.get("key") == 1;

            cacheAsync.getAndPutIfAbsent("key", 2);

            IgniteFuture<Integer> fut2 = cacheAsync.future();

            assert fut2.get() != null && fut2.get() == 1;
            assert cache.get("key") != null && cache.get("key") == 1;

            if (tx != null)
                tx.commit();
        }
        finally {
            if (tx != null)
                tx.close();
        }

        // Check swap.
        cache.put("key2", 1);

        cache.localEvict(Collections.singleton("key2"));

        cacheAsync.getAndPutIfAbsent("key2", 3);

        assertEquals((Integer)1, cacheAsync.<Integer>future().get());

        // Check db.
        putToStore("key3", 3);

        cacheAsync.getAndPutIfAbsent("key3", 4);

        assertEquals((Integer)3, cacheAsync.<Integer>future().get());

        cache.localEvict(Collections.singleton("key2"));

        // Same checks inside tx.
        tx = txEnabled() ? transactions().txStart() : null;

        try {
            cacheAsync.getAndPutIfAbsent("key2", 3);

            assertEquals(1, cacheAsync.future().get());

            if (tx != null)
                tx.commit();

            assertEquals((Integer)1, cache.get("key2"));
        }
        finally {
            if (tx != null)
                tx.close();
        }
    }

    /**
     * @throws Exception If failed.
     */
    public void testPutIfAbsent() throws Exception {
        IgniteCache<String, Integer> cache = jcache();

        assertNull(cache.get("key"));
        assert cache.putIfAbsent("key", 1);
        assert cache.get("key") != null && cache.get("key") == 1;
        assert !cache.putIfAbsent("key", 2);
        assert cache.get("key") != null && cache.get("key") == 1;

        // Check swap.
        cache.put("key2", 1);

        cache.localEvict(Collections.singleton("key2"));

        assertFalse(cache.putIfAbsent("key2", 3));

        // Check db.
        putToStore("key3", 3);

        assertFalse(cache.putIfAbsent("key3", 4));

        cache.localEvict(Collections.singleton("key2"));

        // Same checks inside tx.
        IgniteTx tx = txEnabled() ? transactions().txStart() : null;

        try {
            assertFalse(cache.putIfAbsent("key2", 3));

            if (tx != null)
                tx.commit();

            assertEquals((Integer)1, cache.get("key2"));
        }
        finally {
            if (tx != null)
                tx.close();
        }
    }

    /**
     * @throws Exception In case of error.
     */
    public void testPutxIfAbsentAsync() throws Exception {
        if (txEnabled())
            checkPutxIfAbsentAsync(true);
    }

    /**
     * @throws Exception In case of error.
     */
    public void testPutxIfAbsentAsyncNoTx() throws Exception {
        checkPutxIfAbsentAsync(false);
    }

    /**
     * @param  inTx In tx flag.
     * @throws Exception If failed.
     */
    private void checkPutxIfAbsentAsync(boolean inTx) throws Exception {
        IgniteCache<String, Integer> cache = jcache();

        IgniteCache<String, Integer> cacheAsync = cache.withAsync();

        cacheAsync.putIfAbsent("key", 1);

        IgniteFuture<Boolean> fut1 = cacheAsync.future();

        assert fut1.get();
        assert cache.get("key") != null && cache.get("key") == 1;

        cacheAsync.putIfAbsent("key", 2);

        IgniteFuture<Boolean> fut2 = cacheAsync.future();

        assert !fut2.get();
        assert cache.get("key") != null && cache.get("key") == 1;

        // Check swap.
        cache.put("key2", 1);

        cache.localEvict(Collections.singleton("key2"));

        cacheAsync.putIfAbsent("key2", 3);

        assertFalse(cacheAsync.<Boolean>future().get());

        // Check db.
        putToStore("key3", 3);

        cacheAsync.putIfAbsent("key3", 4);

        assertFalse(cacheAsync.<Boolean>future().get());

        cache.localEvict(Arrays.asList("key2"));

        // Same checks inside tx.
        IgniteTx tx = inTx ? transactions().txStart() : null;

        try {
            cacheAsync.putIfAbsent("key2", 3);

            assertFalse(cacheAsync.<Boolean>future().get());

            cacheAsync.putIfAbsent("key3", 4);

            assertFalse(cacheAsync.<Boolean>future().get());

            if (tx != null)
                tx.commit();
        }
        finally {
            if (tx != null)
                tx.close();
        }

        assertEquals((Integer)1, cache.get("key2"));
        assertEquals((Integer)3, cache.get("key3"));
    }

    /**
     * @throws Exception In case of error.
     */
    public void testPutIfAbsentAsyncConcurrent() throws Exception {
        IgniteCache<String, Integer> cacheAsync = jcache().withAsync();

        cacheAsync.putIfAbsent("key1", 1);

        IgniteFuture<Boolean> fut1 = cacheAsync.future();

        cacheAsync.putIfAbsent("key2", 2);

        IgniteFuture<Boolean> fut2 = cacheAsync.future();

        assert fut1.get();
        assert fut2.get();
    }

    /**
     * @throws Exception If failed.
     */
    public void testGetAndReplace() throws Exception {
        IgniteCache<String, Integer> cache = jcache();

        cache.put("key", 1);

        assert cache.get("key") == 1;

        info("key 1 -> 2");

        assert cache.getAndReplace("key", 2) == 1;

        assert cache.get("key") == 2;

        assert cache.getAndReplace("wrong", 0) == null;

        assert cache.get("wrong") == null;

        info("key 0 -> 3");

        assert !cache.replace("key", 0, 3);

        assert cache.get("key") == 2;

        info("key 0 -> 3");

        assert !cache.replace("key", 0, 3);

        assert cache.get("key") == 2;

        info("key 2 -> 3");

        assert cache.replace("key", 2, 3);

        assert cache.get("key") == 3;

        info("evict key");

        cache.localEvict(Collections.singleton("key"));

        info("key 3 -> 4");

        assert cache.replace("key", 3, 4);

        assert cache.get("key") == 4;

        putToStore("key2", 5);

        info("key2 5 -> 6");

        assert cache.replace("key2", 5, 6);

        for (int i = 0; i < gridCount(); i++) {
            info("Peek key on grid [i=" + i + ", nodeId=" + grid(i).localNode().id() +
<<<<<<< HEAD
                ", peekVal=" + grid(i).jcache(null).peek("key") + ']');

            info("Peek key2 on grid [i=" + i + ", nodeId=" + grid(i).localNode().id() +
                ", peekVal=" + grid(i).jcache(null).peek("key2") + ']');
=======
                ", peekVal=" + grid(i).jcache(null).localPeek("key", CachePeekMode.ONHEAP) + ']');

            info("Peek key2 on grid [i=" + i + ", nodeId=" + grid(i).localNode().id() +
                ", peekVal=" + grid(i).jcache(null).localPeek("key2", CachePeekMode.ONHEAP) + ']');
>>>>>>> 07a492a3
        }

        assertEquals((Integer)6, cache.get("key2"));

        cache.localEvict(Collections.singleton("key"));

        IgniteTx tx = txEnabled() ? transactions().txStart() : null;

        try {
            assert cache.replace("key", 4, 5);

            if (tx != null)
                tx.commit();

            assert cache.get("key") == 5;
        }
        finally {
            if (tx != null)
                tx.close();
        }
    }

    /**
     * @throws Exception If failed.
     */
    public void testReplace() throws Exception {
        IgniteCache<String, Integer> cache = jcache();

        cache.put("key", 1);

        assert cache.get("key") == 1;

        assert cache.replace("key", 2);

        assert cache.get("key") == 2;

        assert !cache.replace("wrong", 2);

        cache.localEvict(Collections.singleton("key"));

        assert cache.replace("key", 4);

        assert cache.get("key") == 4;

        putToStore("key2", 5);

        assert cache.replace("key2", 6);

        assertEquals((Integer)6, cache.get("key2"));

        cache.localEvict(Collections.singleton("key"));

        IgniteTx tx = txEnabled() ? transactions().txStart() : null;

        try {
            assert cache.replace("key", 5);

            if (tx != null)
                tx.commit();
        }
        finally {
            if (tx != null)
                tx.close();
        }

        assert cache.get("key") == 5;
    }

    /**
     * @throws Exception If failed.
     */
    public void testGetAndReplaceAsync() throws Exception {
        IgniteCache<String, Integer> cache = jcache();

        IgniteCache<String, Integer> cacheAsync = cache.withAsync();

        cache.put("key", 1);

        assert cache.get("key") == 1;

        cacheAsync.getAndReplace("key", 2);

        assert cacheAsync.future().get() == 1;

        assert cache.get("key") == 2;

        cacheAsync.getAndReplace("wrong", 0);

        assert cacheAsync.future().get() == null;

        assert cache.get("wrong") == null;

        cacheAsync.replace("key", 0, 3);

        assert !cacheAsync.<Boolean>future().get();

        assert cache.get("key") == 2;

        cacheAsync.replace("key", 0, 3);

        assert !cacheAsync.<Boolean>future().get();

        assert cache.get("key") == 2;

        cacheAsync.replace("key", 2, 3);

        assert cacheAsync.<Boolean>future().get();

        assert cache.get("key") == 3;

        cache.localEvict(Collections.singleton("key"));

        cacheAsync.replace("key", 3, 4);

        assert cacheAsync.<Boolean>future().get();

        assert cache.get("key") == 4;

        putToStore("key2", 5);

        cacheAsync.replace("key2", 5, 6);

        assert cacheAsync.<Boolean>future().get();

        assertEquals((Integer)6, cache.get("key2"));

        cache.localEvict(Collections.singleton("key"));

        IgniteTx tx = txEnabled() ? transactions().txStart() : null;

        try {
            cacheAsync.replace("key", 4, 5);

            assert cacheAsync.<Boolean>future().get();

            if (tx != null)
                tx.commit();
        }
        finally {
            if (tx != null)
                tx.close();
        }

        assert cache.get("key") == 5;
    }

    /**
     * @throws Exception If failed.
     */
    public void testReplacexAsync() throws Exception {
        IgniteCache<String, Integer> cache = jcache();

        IgniteCache<String, Integer> cacheAsync = cache.withAsync();

        cache.put("key", 1);

        assert cache.get("key") == 1;

        cacheAsync.replace("key", 2);

        assert cacheAsync.<Boolean>future().get();

        info("Finished replace.");

        assertEquals((Integer)2, cache.get("key"));

        cacheAsync.replace("wrond", 2);

        assert !cacheAsync.<Boolean>future().get();

        cache.localEvict(Collections.singleton("key"));

        cacheAsync.replace("key", 4);

        assert cacheAsync.<Boolean>future().get();

        assert cache.get("key") == 4;

        putToStore("key2", 5);

        cacheAsync.replace("key2", 6);

        assert cacheAsync.<Boolean>future().get();

        assert cache.get("key2") == 6;

        cache.localEvict(Collections.singleton("key"));

        IgniteTx tx = txEnabled() ? transactions().txStart() : null;

        try {
            cacheAsync.replace("key", 5);

            assert cacheAsync.<Boolean>future().get();

            if (tx != null)
                tx.commit();
        }
        finally {
            if (tx != null)
                tx.close();
        }

        assert cache.get("key") == 5;
    }

    /**
     * @throws Exception In case of error.
     */
    public void testGetAndRemove() throws Exception {
        IgniteCache<String, Integer> cache = jcache();

        cache.put("key1", 1);
        cache.put("key2", 2);

        assert !cache.remove("key1", 0);
        assert cache.get("key1") != null && cache.get("key1") == 1;
        assert cache.remove("key1", 1);
        assert cache.get("key1") == null;
        assert cache.getAndRemove("key2") == 2;
        assert cache.get("key2") == null;
        assert cache.getAndRemove("key2") == null;
    }

    /**
     * @throws Exception If failed.
     */
    public void testDeletedEntriesFlag() throws Exception {
        if (cacheMode() != LOCAL && cacheMode() != REPLICATED) {
            int cnt = 3;

            IgniteCache<String, Integer> cache = jcache();

            for (int i = 0; i < cnt; i++)
                cache.put(String.valueOf(i), i);

            for (int i = 0; i < cnt; i++)
                cache.remove(String.valueOf(i));

            for (int g = 0; g < gridCount(); g++) {
                for (int i = 0; i < cnt; i++) {
                    String key = String.valueOf(i);

                    GridCacheContext<String, Integer> cctx = context(g);

                    GridCacheEntryEx<String, Integer> entry = cctx.isNear() ? cctx.near().dht().peekEx(key) :
                        cctx.cache().peekEx(key);

                    if (grid(0).affinity(null).mapKeyToPrimaryAndBackups(key).contains(grid(g).localNode())) {
                        assertNotNull(entry);
                        assertTrue(entry.deleted());
                    }
                    else
                        assertNull(entry);
                }
            }
        }
    }

    /**
     * @throws Exception If failed.
     */
    public void testRemoveLoad() throws Exception {
        int cnt = 10;

        Set<String> keys = new HashSet<>();

        for (int i = 0; i < cnt; i++)
            keys.add(String.valueOf(i));

        jcache().removeAll(keys);

        for (String key : keys)
            putToStore(key, Integer.parseInt(key));

        for (int g = 0; g < gridCount(); g++)
            grid(g).jcache(null).localLoadCache(null);

        for (int g = 0; g < gridCount(); g++) {
            for (int i = 0; i < cnt; i++) {
                String key = String.valueOf(i);

                if (grid(0).affinity(null).mapKeyToPrimaryAndBackups(key).contains(grid(g).localNode()))
                    assertEquals((Integer)i, jcache(g).localPeek(key, CachePeekMode.ONHEAP));
                else
                    assertNull(jcache(g).localPeek(key, CachePeekMode.ONHEAP));
            }
        }
    }

    /**
     * @throws Exception In case of error.
     */
    public void testRemoveAsync() throws Exception {
        IgniteCache<String, Integer> cache = jcache();

        IgniteCache<String, Integer> cacheAsync = cache.withAsync();

        cache.put("key1", 1);
        cache.put("key2", 2);

        cacheAsync.remove("key1", 0);

        assert !cacheAsync.<Boolean>future().get();

        assert cache.get("key1") != null && cache.get("key1") == 1;

        cacheAsync.remove("key1", 1);

        assert cacheAsync.<Boolean>future().get();

        assert cache.get("key1") == null;

        cacheAsync.getAndRemove("key2");

        assert cacheAsync.future().get() == 2;

        assert cache.get("key2") == null;

        cacheAsync.getAndRemove("key2");

        assert cacheAsync.future().get() == null;
    }

    /**
     * @throws Exception In case of error.
     */
    public void testRemove() throws Exception {
        IgniteCache<String, Integer> cache = jcache();

        cache.put("key1", 1);

        assert cache.remove("key1");
        assert cache.get("key1") == null;
        assert !cache.remove("key1");
    }

    /**
     * @throws Exception In case of error.
     */
    public void testRemovexAsync() throws Exception {
        IgniteCache<String, Integer> cache = jcache();

        IgniteCache<String, Integer> cacheAsync = cache.withAsync();

        cache.put("key1", 1);

        cacheAsync.remove("key1");

        assert cacheAsync.<Boolean>future().get();

        assert cache.get("key1") == null;

        cacheAsync.remove("key1");

        assert !cacheAsync.<Boolean>future().get();
    }

    /**
     * @throws Exception In case of error.
     */
    public void testRemoveAll() throws Exception {
        IgniteCache<String, Integer> cache = jcache();

        cache.put("key1", 1);
        cache.put("key2", 2);
        cache.put("key3", 3);

        checkSize(F.asSet("key1", "key2", "key3"));

        cache.removeAll(F.asSet("key1", "key2"));

        checkSize(F.asSet("key3"));

        checkContainsKey(false, "key1");
        checkContainsKey(false, "key2");
        checkContainsKey(true, "key3");

        // Put values again.
        cache.put("key1", 1);
        cache.put("key2", 2);
        cache.put("key3", 3);

        jcache(gridCount() > 1 ? 1 : 0).removeAll();

        assert cache.localSize() == 0;
        long entryCount = hugeRemoveAllEntryCount();

        for (int i = 0; i < entryCount; i++)
            cache.put(String.valueOf(i), i);

        for (int i = 0; i < entryCount; i++)
            assertEquals(Integer.valueOf(i), cache.get(String.valueOf(i)));

        cache.removeAll();

        for (int i = 0; i < entryCount; i++)
            assertNull(cache.get(String.valueOf(i)));
    }

    /**
     * Provides count on entities to be removed in removeAll() test
     */
    protected long hugeRemoveAllEntryCount(){
        return 1000L;
    }

    /**
     * @throws Exception In case of error.
     */
    public void testRemoveAllWithNulls() throws Exception {
        final IgniteCache<String, Integer> cache = jcache();

        final Set<String> c = new LinkedHashSet<>();

        c.add("key1");
        c.add(null);

        GridTestUtils.assertThrows(log, new Callable<Void>() {
            @Override
            public Void call() throws Exception {
                cache.removeAll(c);

                return null;
            }
        }, NullPointerException.class, null);

        GridTestUtils.assertThrows(log, new Callable<Void>() {
            @Override public Void call() throws Exception {
                cache.removeAll(null);

                return null;
            }
        }, NullPointerException.class, null);

        GridTestUtils.assertThrows(log, new Callable<Void>() {
            @Override public Void call() throws Exception {
                cache.remove(null);

                return null;
            }
        }, NullPointerException.class, null);

        GridTestUtils.assertThrows(log, new Callable<Void>() {
            @Override public Void call() throws Exception {
                cache.getAndRemove(null);

                return null;
            }
        }, NullPointerException.class, null);

        GridTestUtils.assertThrows(log, new Callable<Void>() {
            @Override public Void call() throws Exception {
                cache.remove("key1", null);

                return null;
            }
        }, NullPointerException.class, null);
    }

    /**
     * @throws Exception In case of error.
     */
    public void testRemoveAllDuplicates() throws Exception {
        jcache().removeAll(ImmutableSet.of("key1", "key1", "key1"));
    }

    /**
     * @throws Exception In case of error.
     */
    public void testRemoveAllDuplicatesTx() throws Exception {
        if (txEnabled()) {
            try (IgniteTx tx = transactions().txStart()) {
                jcache().removeAll(ImmutableSet.of("key1", "key1", "key1"));

                tx.commit();
            }
        }
    }

    /**
     * @throws Exception In case of error.
     */
    public void testRemoveAllEmpty() throws Exception {
        jcache().removeAll();
    }

    /**
     * @throws Exception In case of error.
     */
    public void testRemoveAllAsync() throws Exception {
        IgniteCache<String, Integer> cache = jcache();

        IgniteCache<String, Integer> cacheAsync = cache.withAsync();

        cache.put("key1", 1);
        cache.put("key2", 2);
        cache.put("key3", 3);

        checkSize(F.asSet("key1", "key2", "key3"));

        cacheAsync.removeAll(F.asSet("key1", "key2"));

        cacheAsync.future().get();

        checkSize(F.asSet("key3"));

        checkContainsKey(false, "key1");
        checkContainsKey(false, "key2");
        checkContainsKey(true, "key3");
    }

    /**
     * @throws Exception In case of error.
     */
    public void testLoadAll() throws Exception {
        IgniteCache<String, Integer> cache = jcache();

        Set<String> keys = new HashSet<>(primaryKeysForCache(cache, 2));

        for (String key : keys)
            assertNull(cache.localPeek(key, CachePeekMode.ONHEAP));

        Map<String, Integer> vals = new HashMap<>();

        int i = 0;

        for (String key : keys) {
            cache.put(key, i);

            vals.put(key, i);

            i++;
        }

        for (String key : keys)
            assertEquals(vals.get(key), cache.localPeek(key, CachePeekMode.ONHEAP));

        cache.clear();

        for (String key : keys)
            assertNull(cache.localPeek(key, CachePeekMode.ONHEAP));

        loadAll(cache, keys, true);

        for (String key : keys)
            assertEquals(vals.get(key), cache.localPeek(key, CachePeekMode.ONHEAP));
    }

    /**
     * @throws Exception If failed.
     */
    public void testRemoveAfterClear() throws Exception {
        IgniteEx ignite = grid(0);

        CacheDistributionMode distroMode = ignite.jcache(null).getConfiguration(CacheConfiguration.class).getDistributionMode();

        if (distroMode == CacheDistributionMode.NEAR_ONLY || distroMode == CacheDistributionMode.CLIENT_ONLY) {
            if (gridCount() < 2)
                return;

            ignite = grid(1);
        }

        IgniteCache<Integer, Integer> cache = ignite.jcache(null);

        int key = 0;

        Collection<Integer> keys = new ArrayList<>();

        for (int k = 0; k < 2; k++) {
            while (!ignite.affinity(null).isPrimary(ignite.localNode(), key))
                key++;

            keys.add(key);

            key++;
        }

        info("Keys: " + keys);

        for (Integer k : keys)
            cache.put(k, k);

        cache.clear();

        for (int g = 0; g < gridCount(); g++) {
            Ignite grid0 = grid(g);

            grid0.jcache(null).removeAll();

            assertTrue(grid0.jcache(null).localSize() == 0);
        }
    }

    /**
     *
     */
    private void xxx() {
        System.out.printf("");
    }

    /**
     * @throws Exception In case of error.
     */
    public void testClear() throws Exception {
        IgniteCache<String, Integer> cache = jcache();

        Set<String> keys = new HashSet<>(primaryKeysForCache(cache, 3));

        for (String key : keys)
            assertNull(cache.get(key));

        Map<String, Integer> vals = new HashMap<>(keys.size());

        int i = 0;

        for (String key : keys) {
            cache.put(key, i);

            vals.put(key, i);

            i++;
        }

        for (String key : keys)
            assertEquals(vals.get(key), peek(cache, key));

        cache.clear();

        for (String key : keys)
            assertNull(peek(cache, key));

        for (i = 0; i < gridCount(); i++)
            jcache(i).clear();

        for (i = 0; i < gridCount(); i++)
            assert jcache(i).localSize() == 0;

        for (Map.Entry<String, Integer> entry : vals.entrySet())
            cache.put(entry.getKey(), entry.getValue());

        for (String key : keys)
            assertEquals(vals.get(key), peek(cache, key));

        String first = F.first(keys);

        if (lockingEnabled()) {
            Lock lock = cache.lock(first);

            lock.lock();

            try {
                cache.clear();

                assertEquals(vals.get(first), peek(cache, first));
            }
            finally {
                lock.unlock();
            }
        }
        else {
            cache.clear();

            cache.put(first, vals.get(first));
        }

        cache.clear();

        assert cache.localSize() == 0 : "Values after clear.";

        i = 0;

        for (String key : keys) {
            cache.put(key, i);

            vals.put(key, i);

            i++;
        }

        cache.put("key1", 1);
        cache.put("key2", 2);

        cache.localEvict(Sets.union(ImmutableSet.of("key1", "key2"), keys));

        assert cache.localSize() == 0;

        cache.clear();

        cache.localPromote(ImmutableSet.of("key2", "key1"));

        assert cache.localPeek("key1", CachePeekMode.ONHEAP) == null;
        assert cache.localPeek("key2", CachePeekMode.ONHEAP) == null;
    }

    /**
     * @throws Exception In case of error.
     */
    public void testGlobalClearAll() throws Exception {
        // Save entries only on their primary nodes. If we didn't do so, clearLocally() will not remove all entries
        // because some of them were blocked due to having readers.
        for (int i = 0; i < gridCount(); i++) {
            for (String key : primaryKeysForCache(jcache(i), 3, 100_000))
                jcache(i).put(key, 1);
        }

        jcache().clear();

        for (int i = 0; i < gridCount(); i++)
            assert jcache(i).localSize() == 0;
    }

    /**
     * @throws Exception In case of error.
     */
    @SuppressWarnings("BusyWait")
    public void testLockUnlock() throws Exception {
        if (lockingEnabled()) {
            final CountDownLatch lockCnt = new CountDownLatch(1);
            final CountDownLatch unlockCnt = new CountDownLatch(1);

            grid(0).events().localListen(new IgnitePredicate<Event>() {
                @Override public boolean apply(Event evt) {
                    switch (evt.type()) {
                        case EVT_CACHE_OBJECT_LOCKED:
                            lockCnt.countDown();

                            break;
                        case EVT_CACHE_OBJECT_UNLOCKED:
                            unlockCnt.countDown();

                            break;
                    }

                    return true;
                }
            }, EVT_CACHE_OBJECT_LOCKED, EVT_CACHE_OBJECT_UNLOCKED);

            IgniteCache<String, Integer> cache = jcache();

            String key = primaryKeysForCache(cache, 1).get(0);

            cache.put(key, 1);

            assert !cache.isLocalLocked(key, false);

            Lock lock = cache.lock(key);

            lock.lock();

            try {
                lockCnt.await();

                assert cache.isLocalLocked(key, false);
            }
            finally {
                lock.unlock();
            }

            unlockCnt.await();

            for (int i = 0; i < 100; i++)
                if (cache.isLocalLocked(key, false))
                    Thread.sleep(10);
                else
                    break;

            assert !cache.isLocalLocked(key, false);
        }
    }

    /**
     * @throws Exception In case of error.
     */
    @SuppressWarnings("BusyWait")
    public void testLockUnlockAll() throws Exception {
        if (lockingEnabled()) {
            IgniteCache<String, Integer> cache = jcache();

            cache.put("key1", 1);
            cache.put("key2", 2);

            assert !cache.isLocalLocked("key1", false);
            assert !cache.isLocalLocked("key2", false);

            Lock lock1_2 = cache.lockAll(ImmutableSet.of("key1", "key2"));

            lock1_2.lock();

            try {
                assert cache.isLocalLocked("key1", false);
                assert cache.isLocalLocked("key2", false);
            }
            finally {
                lock1_2.unlock();
            }


            for (int i = 0; i < 100; i++)
                if (cache.isLocalLocked("key1", false) || cache.isLocalLocked("key2", false))
                    Thread.sleep(10);
                else
                    break;

            assert !cache.isLocalLocked("key1", false);
            assert !cache.isLocalLocked("key2", false);

            lock1_2.lock();

            try {
                assert cache.isLocalLocked("key1", false);
                assert cache.isLocalLocked("key2", false);
            }
            finally {
                lock1_2.unlock();
            }


            for (int i = 0; i < 100; i++)
                if (cache.isLocalLocked("key1", false) || cache.isLocalLocked("key2", false))
                    Thread.sleep(10);
                else
                    break;

            assert !cache.isLocalLocked("key1", false);
            assert !cache.isLocalLocked("key2", false);
        }
    }

    /**
     * @throws Exception In case of error.
     */
    public void testPeek() throws Exception {
        Ignite ignite = primaryIgnite("key");
        IgniteCache<String, Integer> cache = ignite.jcache(null);

        assert cache.localPeek("key", CachePeekMode.ONHEAP) == null;

        cache.put("key", 1);

        cache.replace("key", 2);

        assert cache.localPeek("key", CachePeekMode.ONHEAP) == 2;
    }

    /**
     * @throws Exception If failed.
     */
    public void testPeekTxRemoveOptimistic() throws Exception {
        checkPeekTxRemove(OPTIMISTIC);
    }

    /**
     * @throws Exception If failed.
     */
    public void testPeekTxRemovePessimistic() throws Exception {
        checkPeekTxRemove(PESSIMISTIC);
    }

    /**
     * @param concurrency Concurrency.
     * @throws Exception If failed.
     */
    private void checkPeekTxRemove(IgniteTxConcurrency concurrency) throws Exception {
        if (txEnabled()) {
            Ignite ignite = primaryIgnite("key");
            IgniteCache<String, Integer> cache = ignite.jcache(null);

            cache.put("key", 1);

            try (IgniteTx tx = ignite.transactions().txStart(concurrency, READ_COMMITTED)) {
                cache.remove("key");

                assertNull(cache.get("key")); // localPeek ignores transactions.
                assertNotNull(cache.localPeek("key")); // localPeek ignores transactions.

                tx.commit();
            }
        }
    }

    /**
     * @throws Exception If failed.
     */
    public void testPeekRemove() throws Exception {
        IgniteCache<String, Integer> cache = primaryCache("key");

        cache.put("key", 1);
        cache.remove("key");

        assertNull(cache.localPeek("key", CachePeekMode.ONHEAP));
    }

    /**
     * @throws Exception In case of error.
     */
    public void testPeekMode() throws Exception {
        String key = "testPeekMode";

        GridCache<String, Integer> cache = primaryIgnite(key).cache(null);

        cache.put(key, 1);

        Cache.Entry<String, Integer> entry = cache.entry(key);

        // assert entry.primary();

        assert cache.peek(key, F.asList(TX)) == null;
        assert cache.peek(key, F.asList(SWAP)) == null;
        assert cache.peek(key, F.asList(DB)) == 1;
        assert cache.peek(key, F.asList(TX, GLOBAL)) == 1;

        if (cacheMode() == LOCAL) {
            assert cache.peek(key, F.asList(TX, NEAR_ONLY)) == 1;
            assert cache.peek(key, F.asList(TX, PARTITIONED_ONLY)) == 1;
        }

        assert cache.peek(key, F.asList(SMART)) == 1;

        assert cache.peek("wrongKey", F.asList(TX, GLOBAL, SWAP, DB)) == null;

        if (cacheMode() == LOCAL) {
            assert cache.peek("wrongKey", F.asList(TX, NEAR_ONLY, SWAP, DB)) == null;
            assert cache.peek("wrongKey", F.asList(TX, PARTITIONED_ONLY, SWAP, DB)) == null;
        }

        if (txEnabled()) {
            IgniteTx tx = cache.txStart();

            cache.replace(key, 2);

            assert cache.peek(key, F.asList(GLOBAL)) == 1;

            if (cacheMode() == LOCAL) {
                assert cache.peek(key, F.asList(NEAR_ONLY)) == 1;
                assert cache.peek(key, F.asList(PARTITIONED_ONLY)) == 1;
            }

            assert cache.peek(key, F.asList(TX)) == 2;
            assert cache.peek(key, F.asList(SMART)) == 2;
            assert cache.peek(key, F.asList(SWAP)) == null;
            assert cache.peek(key, F.asList(DB)) == 1;

            tx.commit();
        }
        else
            cache.replace(key, 2);

        assertEquals((Integer)2, cache.peek(key, F.asList(GLOBAL)));

        if (cacheMode() == LOCAL) {
            assertEquals((Integer)2, cache.peek(key, F.asList(NEAR_ONLY)));
            assertEquals((Integer)2, cache.peek(key, F.asList(PARTITIONED_ONLY)));
        }

        assertNull(cache.peek(key, F.asList(TX)));
        assertNull(cache.peek(key, F.asList(SWAP)));
        assertEquals((Integer)2, cache.peek(key, F.asList(DB)));

        assertTrue(cache.evict(key));

        assertNull(cache.peek(key, F.asList(SMART)));
        assertNull(cache.peek(key, F.asList(TX, GLOBAL)));

        if (cacheMode() == LOCAL) {
            assertNull(cache.peek(key, F.asList(TX, NEAR_ONLY)));
            assertNull(cache.peek(key, F.asList(TX, PARTITIONED_ONLY)));
        }

        assertEquals((Integer)2, cache.peek(key, F.asList(SWAP)));
        assertEquals((Integer)2, cache.peek(key, F.asList(DB)));
        assertEquals((Integer)2, cache.peek(key, F.asList(SMART, SWAP, DB)));

        assertEquals((Integer)2, cache.peek(key, F.asList(SWAP)));
    }

    /**
     * @throws Exception In case of error.
     */
    // TODO: IGNITE-206: Enable when fixed.
    public void _testEvictExpired() throws Exception {
        IgniteCache<String, Integer> cache = jcache();

        String key = primaryKeysForCache(cache, 1).get(0);

        cache.put(key, 1);

        assertEquals((Integer)1, cache.get(key));

        long ttl = 500;

        final ExpiryPolicy expiry = new TouchedExpiryPolicy(new Duration(MILLISECONDS, ttl));

        grid(0).jcache(null).withExpiryPolicy(expiry).put(key, 1);

        Thread.sleep(ttl + 100);

        // Expired entry should not be swapped.
        cache.localEvict(Collections.singleton(key));

        assertNull(cache.localPeek(key, CachePeekMode.ONHEAP));

        cache.localPromote(Collections.singleton(key));

        assertNull(cache.localPeek(key, CachePeekMode.ONHEAP));

        assertTrue(cache.localSize() == 0);

        // Force reload on primary node.
        for (int i = 0; i < gridCount(); i++) {
            if (cache(i).affinity().isPrimary(grid(i).localNode(), key))
                load(jcache(i), key, true);
        }

        // Will do near get request.
        load(cache, key, true);

        assertEquals((Integer)1, peek(cache, key));
    }

    /**
     * JUnit.
     *
     * @throws Exception If failed.
     */
    public void testPeekExpired() throws Exception {
        IgniteCache<String, Integer> c = jcache();

        String key = primaryKeysForCache(c, 1).get(0);

        info("Using key: " + key);

        c.put(key, 1);

        assertEquals(Integer.valueOf(1), c.localPeek(key, CachePeekMode.ONHEAP));

        int ttl = 500;

        final ExpiryPolicy expiry = new TouchedExpiryPolicy(new Duration(MILLISECONDS, ttl));

        c.withExpiryPolicy(expiry).put(key, 1);

        Thread.sleep(ttl + 100);

        assert c.localPeek(key, CachePeekMode.ONHEAP) == null;

        assert c.localSize() == 0 : "Cache is not empty.";
    }

    /**
     * JUnit.
     *
     * @throws Exception If failed.
     */
    public void testPeekExpiredTx() throws Exception {
        if (txEnabled()) {
            IgniteCache<String, Integer> c = jcache();

            String key = "1";
            int ttl = 500;

            try (IgniteTx tx = grid(0).ignite().transactions().txStart()) {
                final ExpiryPolicy expiry = new TouchedExpiryPolicy(new Duration(MILLISECONDS, ttl));

                grid(0).jcache(null).withExpiryPolicy(expiry).put(key, 1);

                tx.commit();
            }

            Thread.sleep(ttl + 100);

            assertNull(c.localPeek(key, CachePeekMode.ONHEAP));

            assert c.localSize() == 0;
        }
    }

    /**
     * @throws Exception If failed.
     */
    // TODO: IGNITE-209: Enable when fixed.
    public void _testTtlTx() throws Exception {
        if (txEnabled())
            checkTtl(true, false);
    }

    /**
     * @throws Exception If failed.
     */
    // TODO: IGNITE-209: Enable when fixed.
    public void _testTtlNoTx() throws Exception {
        checkTtl(false, false);
    }

    /**
     * @throws Exception If failed.
     */
    public void testTtlNoTxOldEntry() throws Exception {
        checkTtl(false, true);
    }

    /**
     * @param inTx In tx flag.
     * @param oldEntry {@code True} to check TTL on old entry, {@code false} on new.
     * @throws Exception If failed.
     */
    private void checkTtl(boolean inTx, boolean oldEntry) throws Exception {
        int ttl = 1000;

        final ExpiryPolicy expiry = new TouchedExpiryPolicy(new Duration(MILLISECONDS, ttl));

        final GridCache<String, Integer> c = cache();

        final String key = primaryKeysForCache(jcache(), 1).get(0);

        if (oldEntry)
            c.put(key, 1);

        GridCacheAdapter<Object, Object> internalCache = ((IgniteKernal)grid(0)).internalCache();

        if (internalCache.isNear())
            internalCache = internalCache.context().near().dht();

        GridCacheEntryEx entry = internalCache.peekEx(key);

        assert entry != null;

        assertEquals(0, entry.ttl());
        assertEquals(0, entry.expireTime());

        long startTime = System.currentTimeMillis();

        if (inTx) {
            // Rollback transaction for the first time.
            IgniteTx tx = transactions().txStart();

            try {
                grid(0).jcache(null).withExpiryPolicy(expiry).put(key, 1);
            }
            finally {
                tx.rollback();
            }

            entry = internalCache.peekEx(key);

            assertEquals(0, entry.ttl());
            assertEquals(0, entry.expireTime());
        }

        // Now commit transaction and check that ttl and expire time have been saved.
        IgniteTx tx = inTx ? transactions().txStart() : null;

        try {
            grid(0).jcache(null).withExpiryPolicy(expiry).put(key, 1);
        }
        finally {
            if (tx != null)
                tx.commit();
        }

        long[] expireTimes = new long[gridCount()];

        for (int i = 0; i < gridCount(); i++) {
            if (grid(i).affinity(null).isPrimaryOrBackup(grid(i).localNode(), key)) {
                GridCacheEntryEx<Object, Object> curEntry =
                    internalCache.peekEx(key);

                assertEquals(ttl, curEntry.ttl());

                assert curEntry.expireTime() > startTime;

                expireTimes[i] = curEntry.expireTime();
            }
        }

        // One more update from the same cache entry to ensure that expire time is shifted forward.
        U.sleep(100);

        tx = inTx ? transactions().txStart() : null;

        try {
            grid(0).jcache(null).withExpiryPolicy(expiry).put(key, 2);
        }
        finally {
            if (tx != null)
                tx.commit();
        }

        for (int i = 0; i < gridCount(); i++) {
            if (grid(i).affinity(null).isPrimaryOrBackup(grid(i).localNode(), key)) {
                GridCacheEntryEx<Object, Object> curEntry =
                    internalCache.peekEx(key);

                assertEquals(ttl, curEntry.ttl());

                assert curEntry.expireTime() > startTime;

                expireTimes[i] = curEntry.expireTime();
            }
        }

        // And one more direct update to ensure that expire time is shifted forward.
        U.sleep(100);

        tx = inTx ? transactions().txStart() : null;

        try {
            grid(0).jcache(null).withExpiryPolicy(expiry).put(key, 3);
        }
        finally {
            if (tx != null)
                tx.commit();
        }

        for (int i = 0; i < gridCount(); i++) {
            if (grid(i).affinity(null).isPrimaryOrBackup(grid(i).localNode(), key)) {
                GridCacheEntryEx<Object, Object> curEntry =
                    internalCache.peekEx(key);

                assertEquals(ttl, curEntry.ttl());

                assert curEntry.expireTime() > startTime;

                expireTimes[i] = curEntry.expireTime();
            }
        }

        // And one more update to ensure that ttl is not changed and expire time is not shifted forward.
        U.sleep(100);

        log.info("Put 4");

        tx = inTx ? transactions().txStart() : null;

        try {
            c.put(key, 4);
        }
        finally {
            if (tx != null)
                tx.commit();
        }

        log.info("Put 4 done");

        for (int i = 0; i < gridCount(); i++) {
            if (grid(i).affinity(null).isPrimaryOrBackup(grid(i).localNode(), key)) {
                GridCacheEntryEx<Object, Object> curEntry =
                    internalCache.peekEx(key);

                assertEquals(ttl, curEntry.ttl());
                assertEquals(expireTimes[i], curEntry.expireTime());
            }
        }

        // Avoid reloading from store.
        map.remove(key);

        assertTrue(GridTestUtils.waitForCondition(new GridAbsPredicateX() {
            @SuppressWarnings("unchecked")
            @Override public boolean applyx() throws IgniteCheckedException {
                try {
                    Integer val = c.get(key);

                    if (val != null) {
                        info("Value is in cache [key=" + key + ", val=" + val + ']');

                        return false;
                    }

                    // Get "cache" field from GridCacheProxyImpl.
                    GridCacheAdapter c0 = GridTestUtils.getFieldValue(c, "cache");

                    if (!c0.context().deferredDelete()) {
                        GridCacheEntryEx e0 = c0.peekEx(key);

                        return e0 == null || (e0.rawGet() == null && e0.valueBytes() == null);
                    }
                    else
                        return true;
                }
                catch (GridCacheEntryRemovedException e) {
                    throw new RuntimeException(e);
                }
            }
        }, Math.min(ttl * 10, getTestTimeout())));

        if (internalCache.isLocal())
            return;

        // Ensure that old TTL and expire time are not longer "visible".
        entry = internalCache.peekEx(key);

        assert c.entry(key).getValue() == null;

        assertEquals(0, entry.ttl());
        assertEquals(0, entry.expireTime());
    }

    /**
     * @throws Exception In case of error.
     */
    // TODO: IGNITE-206: Enable when fixed.
    public void _testLocalEvict() throws Exception {
        IgniteCache<String, Integer> cache = jcache();

        List<String> keys = primaryKeysForCache(cache, 3);

        String key1 = keys.get(0);
        String key2 = keys.get(1);
        String key3 = keys.get(2);

        cache.put(key1, 1);
        cache.put(key2, 2);
        cache.put(key3, 3);

        assert cache.localPeek(key1, CachePeekMode.ONHEAP) == 1;
        assert cache.localPeek(key2, CachePeekMode.ONHEAP) == 2;
        assert cache.localPeek(key3, CachePeekMode.ONHEAP) == 3;

        cache.localEvict(F.asList(key1, key2));

        assert cache.localPeek(key1, CachePeekMode.ONHEAP) == null;
        assert cache.localPeek(key2, CachePeekMode.ONHEAP) == null;
        assert cache.localPeek(key3, CachePeekMode.ONHEAP) == 3;

        if (cache.getConfiguration(CacheConfiguration.class).getDistributionMode() == CacheDistributionMode.NEAR_ONLY)
            return;

        loadAll(cache, ImmutableSet.of(key1, key2), true);

        assert cache.localPeek(key1, CachePeekMode.ONHEAP) == 1;
        assert cache.localPeek(key2, CachePeekMode.ONHEAP) == 2;
        assert cache.localPeek(key3, CachePeekMode.ONHEAP) == 3;
    }

    /**
     * @throws Exception If failed.
     */
    public void testUnswap() throws Exception {
        GridCache<String, Integer> cache = cache();

        List<String> keys = primaryKeysForCache(jcache(), 3);

        String k1 = keys.get(0);
        String k2 = keys.get(1);
        String k3 = keys.get(2);

        cache.put(k1, 1);
        cache.put(k2, 2);
        cache.put(k3, 3);

        final AtomicInteger swapEvts = new AtomicInteger(0);
        final AtomicInteger unswapEvts = new AtomicInteger(0);

        Collection<String> locKeys = new HashSet<>();

        if (CU.isAffinityNode(cache.configuration())) {
            locKeys.addAll(cache.primaryKeySet());

            info("Local keys (primary): " + locKeys);

            locKeys.addAll(cache.keySet(new IgnitePredicate<Cache.Entry<String, Integer>>() {
                @Override public boolean apply(Cache.Entry<String, Integer> e) {
                    return grid(0).affinity(null).isBackup(grid(0).localNode(), e.getKey());
                }
            }));

            info("Local keys (primary + backup): " + locKeys);
        }

        for (int i = 0; i < gridCount(); i++) {
            grid(i).events().localListen(new IgnitePredicate<Event>() {
                @Override public boolean apply(Event evt) {
                    info("Received event: " + evt);

                    switch (evt.type()) {
                        case EVT_CACHE_OBJECT_SWAPPED:
                            swapEvts.incrementAndGet();

                            break;
                        case EVT_CACHE_OBJECT_UNSWAPPED:
                            unswapEvts.incrementAndGet();

                            break;
                    }

                    return true;
                }
            }, EVT_CACHE_OBJECT_SWAPPED, EVT_CACHE_OBJECT_UNSWAPPED);
        }

        assert cache.evict(k2);
        assert cache.evict(k3);

        assert cache.containsKey(k1);
        assert !cache.containsKey(k2);
        assert !cache.containsKey(k3);

        int cnt = 0;

        if (locKeys.contains(k2)) {
            assertEquals((Integer)2, cache.promote(k2));

            cnt++;
        }
        else
            assertNull(cache.promote(k2));

        if (locKeys.contains(k3)) {
            assertEquals((Integer)3, cache.promote(k3));

            cnt++;
        }
        else
            assertNull(cache.promote(k3));

        assertEquals(cnt, swapEvts.get());
        assertEquals(cnt, unswapEvts.get());

        assert cache.evict(k1);

        assertEquals((Integer)1, cache.get(k1));

        if (locKeys.contains(k1))
            cnt++;

        assertEquals(cnt, swapEvts.get());
        assertEquals(cnt, unswapEvts.get());

        cache.clear();

        // Check with multiple arguments.
        cache.put(k1, 1);
        cache.put(k2, 2);
        cache.put(k3, 3);

        swapEvts.set(0);
        unswapEvts.set(0);

        cache.evict(k2);
        cache.evict(k3);

        assert cache.containsKey(k1);
        assert !cache.containsKey(k2);
        assert !cache.containsKey(k3);

        cache.promoteAll(F.asList(k2, k3));

        cnt = 0;

        if (locKeys.contains(k2))
            cnt++;

        if (locKeys.contains(k3))
            cnt++;

        assertEquals(cnt, swapEvts.get());
        assertEquals(cnt, unswapEvts.get());
    }

    /**
     * JUnit.
     */
    public void testCacheProxy() {
        IgniteCache<String, Integer> cache = jcache();

        assert cache instanceof IgniteCacheProxy;
    }

    /**
     * JUnit.
     *
     * @throws Exception If failed.
     */
    public void testCompactExpired() throws Exception {
        IgniteCache<String, Integer> cache = jcache();

        String key = F.first(primaryKeysForCache(cache, 1));

        cache.put(key, 1);

        long ttl = 500;

        final ExpiryPolicy expiry = new TouchedExpiryPolicy(new Duration(MILLISECONDS, ttl));

        grid(0).jcache(null).withExpiryPolicy(expiry).put(key, 1);

        Thread.sleep(ttl + 100);

        // Peek will actually remove entry from cache.
        assertNull(cache.localPeek(key, CachePeekMode.ONHEAP));

        assert cache.localSize() == 0;
    }

    /**
     * JUnit.
     *
     * @throws Exception If failed.
     */
    public void testOptimisticTxMissingKey() throws Exception {
        if (txEnabled()) {
            try (IgniteTx tx = transactions().txStart(OPTIMISTIC, READ_COMMITTED)) {
                // Remove missing key.
                assertTrue(jcache().remove(UUID.randomUUID().toString()));

                tx.commit();
            }
        }
    }

    /**
     * JUnit.
     *
     * @throws Exception If failed.
     */
    public void testOptimisticTxMissingKeyNoCommit() throws Exception {
        if (txEnabled()) {
            try (IgniteTx tx = transactions().txStart(OPTIMISTIC, READ_COMMITTED)) {
                // Remove missing key.
                assertTrue(jcache().remove(UUID.randomUUID().toString()));

                tx.setRollbackOnly();
            }
        }
    }

    /**
     * @throws Exception If failed.
     */
    public void testOptimisticTxReadCommittedInTx() throws Exception {
        checkRemovexInTx(OPTIMISTIC, READ_COMMITTED);
    }

    /**
     * @throws Exception If failed.
     */
    public void testOptimisticTxRepeatableReadInTx() throws Exception {
        checkRemovexInTx(OPTIMISTIC, REPEATABLE_READ);
    }

    /**
     * @throws Exception If failed.
     */
    public void testPessimisticTxReadCommittedInTx() throws Exception {
        checkRemovexInTx(PESSIMISTIC, READ_COMMITTED);
    }

    /**
     * @throws Exception If failed.
     */
    public void testPessimisticTxRepeatableReadInTx() throws Exception {
        checkRemovexInTx(PESSIMISTIC, REPEATABLE_READ);
    }

    /**
     * @param concurrency Concurrency.
     * @param isolation Isolation.
     * @throws Exception If failed.
     */
    private void checkRemovexInTx(IgniteTxConcurrency concurrency, IgniteTxIsolation isolation) throws Exception {
        if (txEnabled()) {
            final int cnt = 10;

            CU.inTx(ignite(0), jcache(), concurrency, isolation, new CIX1<IgniteCache<String, Integer>>() {
                @Override public void applyx(IgniteCache<String, Integer> cache) {
                    for (int i = 0; i < cnt; i++)
                        cache.put("key" + i, i);
                }
            });

            CU.inTx(ignite(0), jcache(), concurrency, isolation, new CIX1<IgniteCache<String, Integer>>() {
                @Override public void applyx(IgniteCache<String, Integer> cache) {
                    for (int i = 0; i < cnt; i++)
                        assertEquals(new Integer(i), cache.get("key" + i));
                }
            });

            CU.inTx(ignite(0), jcache(), concurrency, isolation, new CIX1<IgniteCache<String, Integer>>() {
                @Override public void applyx(IgniteCache<String, Integer> cache) throws IgniteCheckedException {
                    for (int i = 0; i < cnt; i++)
                        assertTrue(cache.remove("key" + i));
                }
            });
        }
    }

    /**
     * JUnit.
     *
     * @throws Exception If failed.
     */
    public void testPessimisticTxMissingKey() throws Exception {
        if (txEnabled()) {
            try (IgniteTx tx = transactions().txStart(PESSIMISTIC, READ_COMMITTED)) {
                // Remove missing key.
                assertFalse(jcache().remove(UUID.randomUUID().toString()));

                tx.commit();
            }
        }
    }

    /**
     * JUnit.
     *
     * @throws Exception If failed.
     */
    public void testPessimisticTxMissingKeyNoCommit() throws Exception {
        if (txEnabled()) {
            try (IgniteTx tx = transactions().txStart(PESSIMISTIC, READ_COMMITTED)) {
                // Remove missing key.
                assertFalse(jcache().remove(UUID.randomUUID().toString()));

                tx.setRollbackOnly();
            }
        }
    }

    /**
     * @throws Exception If failed.
     */
    public void testPessimisticTxRepeatableRead() throws Exception {
        if (txEnabled()) {
            try (IgniteTx ignored = transactions().txStart(PESSIMISTIC, REPEATABLE_READ)) {
                jcache().put("key", 1);

                assert jcache().get("key") == 1;
            }
        }
    }

    /**
     * @throws Exception If failed.
     */
    public void testPessimisticTxRepeatableReadOnUpdate() throws Exception {
        if (txEnabled()) {
            try (IgniteTx ignored = transactions().txStart(PESSIMISTIC, REPEATABLE_READ)) {
                jcache().put("key", 1);

                assert jcache().getAndPut("key", 2) == 1;
            }
        }
    }

    /**
     * @throws Exception In case of error.
     */
    public void testToMap() throws Exception {
        IgniteCache<String, Integer> cache = jcache();

        if (offheapTiered(cache))
            return;

        cache.put("key1", 1);
        cache.put("key2", 2);

        Map<String, Integer> map = new HashMap<>();

        for (int i = 0; i < gridCount(); i++) {
            for (Cache.Entry<String, Integer> entry : jcache(i))
                map.put(entry.getKey(), entry.getValue());
        }

        assert map != null;
        assert map.size() == 2;
        assert map.get("key1") == 1;
        assert map.get("key2") == 2;
    }

    /**
     * @param keys Expected keys.
     * @throws Exception If failed.
     */
    protected void checkSize(Collection<String> keys) throws Exception {
        if (nearEnabled())
            assertEquals(keys.size(), jcache().localSize());
        else {
            for (int i = 0; i < gridCount(); i++) {
                GridCacheContext<String, Integer> ctx = context(i);

                if (offheapTiered(ctx.cache()))
                    continue;

                int size = 0;

                for (String key : keys) {
                    if (ctx.affinity().localNode(key, ctx.discovery().topologyVersion())) {
                        GridCacheEntryEx<String, Integer> e =
                            ctx.isNear() ? ctx.near().dht().peekEx(key) : ctx.cache().peekEx(key);

                        assert e != null : "Entry is null [idx=" + i + ", key=" + key + ", ctx=" + ctx + ']';
                        assert !e.deleted() : "Entry is deleted: " + e;

                        size++;
                    }
                }

                assertEquals("Incorrect size on cache #" + i, size, jcache(i).localSize());
            }
        }
    }

    /**
     * @param keys Expected keys.
     * @throws Exception If failed.
     */
    protected void checkKeySize(Collection<String> keys) throws Exception {
        if (nearEnabled())
            assertEquals("Invalid key size: " + jcache().localSize(), keys.size(), jcache().localSize());
        else {
            for (int i = 0; i < gridCount(); i++) {
                GridCacheContext<String, Integer> ctx = context(i);

                int size = 0;

                for (String key : keys)
                    if (ctx.affinity().localNode(key, ctx.discovery().topologyVersion()))
                        size++;

                assertEquals("Incorrect key size on cache #" + i, size, jcache(i).localSize());
            }
        }
    }

    /**
     * @param exp Expected value.
     * @param key Key.
     * @throws Exception If failed.
     */
    private void checkContainsKey(boolean exp, String key) throws Exception {
        if (nearEnabled())
            assertEquals(exp, jcache().containsKey(key));
        else {
            boolean contains = false;

            for (int i = 0; i < gridCount(); i++)
                if (containsKey(jcache(i), key)) {
                    contains = true;

                    break;
                }

            assertEquals("Key: " + key, exp, contains);
        }
    }

    /**
     * @param key Key.
     */
    protected Ignite primaryIgnite(String key) {
        ClusterNode node = grid(0).affinity(null).mapKeyToNode(key);

        if (node == null)
            throw new IgniteException("Failed to find primary node.");

        UUID nodeId = node.id();

        for (int i = 0; i < gridCount(); i++) {
            if (context(i).localNodeId().equals(nodeId))
                return ignite(i);
        }

        throw new IgniteException("Failed to find primary node.");
    }

    /**
     * @param key Key.
     * @return Cache.
     */
    protected IgniteCache<String, Integer> primaryCache(String key) {
        return primaryIgnite(key).jcache(null);
    }

    /**
     * @param cache Cache.
     * @param cnt Keys count.
     * @return Collection of keys for which given cache is primary.
     */
    protected List<String> primaryKeysForCache(IgniteCache<String, Integer> cache, int cnt, int startFrom) {
        List<String> found = new ArrayList<>(cnt);

        Ignite ignite = cache.unwrap(Ignite.class);
        CacheAffinity<Object> affinity = ignite.affinity(cache.getName());

        for (int i = startFrom; i < startFrom + 100_000; i++) {
            String key = "key" + i;

            if (affinity.isPrimary(ignite.cluster().localNode(), key)) {
                found.add(key);

                if (found.size() == cnt)
                    return found;
            }
        }

        throw new IgniteException("Unable to find " + cnt + " keys as primary for cache.");
    }

    /**
     * @param cache Cache.
     * @param cnt Keys count.
     * @return Collection of keys for which given cache is primary.
     * @throws IgniteCheckedException If failed.
     */
    protected List<String> primaryKeysForCache(IgniteCache<String, Integer> cache, int cnt)
        throws IgniteCheckedException {
        return primaryKeysForCache(cache, cnt, 1);
    }

    /**
     * @throws Exception If failed.
     */
    public void testIgniteCacheIterator() throws Exception {
        IgniteCache<String, Integer> cache = jcache(0);

        assertFalse(cache.iterator().hasNext());

        Map<String, Integer> entries = new HashMap<>();

        for (int i = 0; i < 20000; ++i) {
            cache.put(Integer.toString(i), i);

            entries.put(Integer.toString(i), i);

            if (i > 0 && i % 500 == 0)
                info("Puts finished: " + i);
        }

        checkIteratorHasNext();

        checkIteratorCache(entries);

        checkIteratorRemove(cache, entries);

        checkIteratorEmpty(cache);
    }

    /**
     * If hasNext() is called repeatedly, it should return the same result.
     */
    private void checkIteratorHasNext() {
        Iterator<Cache.Entry<String, Integer>> iter = jcache(0).iterator();

        assertEquals(iter.hasNext(), iter.hasNext());

        while (iter.hasNext())
            iter.next();

        assertFalse(iter.hasNext());
    }

    /**
     * @param cache Cache.
     * @param entries Expected entries in the cache.
     */
    private void checkIteratorRemove(IgniteCache<String, Integer> cache, Map<String, Integer> entries) {
        // Check that we can remove element.
        String rmvKey = Integer.toString(5);

        removeCacheIterator(cache, rmvKey);

        entries.remove(rmvKey);

        assertFalse(cache.containsKey(rmvKey));
        assertNull(cache.get(rmvKey));

        checkIteratorCache(entries);

        // Check that we cannot call Iterator.remove() without next().
        final Iterator<Cache.Entry<String, Integer>> iter = jcache(0).iterator();

        assertTrue(iter.hasNext());

        iter.next();

        iter.remove();

        GridTestUtils.assertThrows(log, new Callable<Object>() {
            @Override public Void call() throws Exception {
                iter.remove();

                return null;
            }
        }, IllegalStateException.class, null);
    }

    /**
     * @param cache Cache.
     * @param key Key to remove.
     */
    private void removeCacheIterator(IgniteCache<String, Integer> cache, String key) {
        Iterator<Cache.Entry<String, Integer>> iter = cache.iterator();

        int delCnt = 0;

        while (iter.hasNext()) {
            Cache.Entry<String, Integer> cur = iter.next();

            if (cur.getKey().equals(key)) {
                iter.remove();

                delCnt++;
            }
        }

        assertEquals(1, delCnt);
    }

    /**
     * @param entries Expected entries in the cache.
     */
    private void checkIteratorCache(Map<String, Integer> entries) {
        for (int i = 0; i < gridCount(); ++i)
            checkIteratorCache(jcache(i), entries);
    }

    /**
     * @param cache Cache.
     * @param entries Expected entries in the cache.
     */
    private void checkIteratorCache(IgniteCache<String, Integer> cache, Map<String, Integer> entries) {
        Iterator<Cache.Entry<String, Integer>> iter = cache.iterator();

        int cnt = 0;

        while (iter.hasNext()) {
            Cache.Entry<String, Integer> cur = iter.next();

            assertTrue(entries.containsKey(cur.getKey()));
            assertEquals(entries.get(cur.getKey()), cur.getValue());

            cnt++;
        }

        assertEquals(entries.size(), cnt);
    }

    /**
     * Checks iterators are cleared.
     */
    private void checkIteratorsCleared() {
        for (int j = 0; j < gridCount(); j++) {

            GridCacheQueryManager queries = context(j).queries();

            Map map = GridTestUtils.getFieldValue(queries, GridCacheQueryManager.class, "qryIters");

            for (Object obj : map.values())
                assertEquals("Iterators not removed for grid " + j, 0, ((Map) obj).size());
        }
    }

    /**
     * Checks iterators are cleared after using.
     */
    private void checkIteratorEmpty(IgniteCache<String, Integer> cache) throws InterruptedException, InterruptedException {
        int cnt = 5;

        for (int i = 0; i < cnt; ++i) {
            Iterator<Cache.Entry<String, Integer>> iter = cache.iterator();

            iter.next();

            assert iter.hasNext();
        }

        System.gc();

        for (int i = 0; i < 10; i++) {
            try {
                cache.size(); // Trigger weak queue poll.

                checkIteratorsCleared();
            }
            catch (AssertionFailedError e) {
                if (i == 9)
                    throw e;

                log.info("Set iterators not cleared, will wait");

                Thread.sleep(500);
            }
        }
    }
}<|MERGE_RESOLUTION|>--- conflicted
+++ resolved
@@ -1818,17 +1818,10 @@
 
         for (int i = 0; i < gridCount(); i++) {
             info("Peek key on grid [i=" + i + ", nodeId=" + grid(i).localNode().id() +
-<<<<<<< HEAD
-                ", peekVal=" + grid(i).jcache(null).peek("key") + ']');
-
-            info("Peek key2 on grid [i=" + i + ", nodeId=" + grid(i).localNode().id() +
-                ", peekVal=" + grid(i).jcache(null).peek("key2") + ']');
-=======
                 ", peekVal=" + grid(i).jcache(null).localPeek("key", CachePeekMode.ONHEAP) + ']');
 
             info("Peek key2 on grid [i=" + i + ", nodeId=" + grid(i).localNode().id() +
                 ", peekVal=" + grid(i).jcache(null).localPeek("key2", CachePeekMode.ONHEAP) + ']');
->>>>>>> 07a492a3
         }
 
         assertEquals((Integer)6, cache.get("key2"));
