/*
 * Licensed to the Apache Software Foundation (ASF) under one or more
 * contributor license agreements.  See the NOTICE file distributed with
 * this work for additional information regarding copyright ownership.
 * The ASF licenses this file to You under the Apache License, Version 2.0
 * (the "License"); you may not use this file except in compliance with
 * the License.  You may obtain a copy of the License at
 *
 *      http://www.apache.org/licenses/LICENSE-2.0
 *
 * Unless required by applicable law or agreed to in writing, software
 * distributed under the License is distributed on an "AS IS" BASIS,
 * WITHOUT WARRANTIES OR CONDITIONS OF ANY KIND, either express or implied.
 * See the License for the specific language governing permissions and
 * limitations under the License.
 */

package org.apache.ignite.internal.processors.datastructures;

import org.apache.ignite.*;
import org.apache.ignite.configuration.*;
import org.apache.ignite.internal.*;
import org.apache.ignite.internal.cluster.*;
import org.apache.ignite.internal.processors.*;
import org.apache.ignite.internal.processors.cache.*;
import org.apache.ignite.internal.processors.cache.transactions.*;
import org.apache.ignite.internal.transactions.*;
import org.apache.ignite.internal.util.lang.*;
import org.apache.ignite.internal.util.typedef.*;
import org.apache.ignite.internal.util.typedef.internal.*;
import org.apache.ignite.lang.*;
import org.jetbrains.annotations.*;
import org.jsr166.*;

import javax.cache.processor.*;
import java.io.*;
import java.util.*;
import java.util.concurrent.*;

import static org.apache.ignite.cache.CacheAtomicWriteOrderMode.*;
import static org.apache.ignite.cache.CacheRebalanceMode.*;
import static org.apache.ignite.cache.CacheWriteSynchronizationMode.*;
import static org.apache.ignite.internal.processors.cache.GridCacheOperation.*;
import static org.apache.ignite.internal.processors.datastructures.DataStructuresProcessor.DataStructureType.*;
import static org.apache.ignite.transactions.TransactionConcurrency.*;
import static org.apache.ignite.transactions.TransactionIsolation.*;

/**
 * Manager of data structures.
 */
public final class DataStructuresProcessor extends GridProcessorAdapter {
    /** */
    public static final CacheDataStructuresConfigurationKey DATA_STRUCTURES_KEY =
        new CacheDataStructuresConfigurationKey();

    /** */
    private static final CacheDataStructuresCacheKey DATA_STRUCTURES_CACHE_KEY =
        new CacheDataStructuresCacheKey();

    /** Initial capacity. */
    private static final int INITIAL_CAPACITY = 10;

    /** */
    private static final int MAX_UPDATE_RETRIES = 100;

    /** */
    private static final long RETRY_DELAY = 1;

    /** Cache contains only {@code GridCacheInternal,GridCacheInternal}. */
    private CacheProjection<GridCacheInternal, GridCacheInternal> dsView;

    /** Internal storage of all dataStructures items (sequence, atomic long etc.). */
    private final ConcurrentMap<GridCacheInternal, GridCacheRemovable> dsMap;

    /** Cache contains only {@code GridCacheAtomicValue}. */
    private CacheProjection<GridCacheInternalKey, GridCacheAtomicLongValue> atomicLongView;

    /** Cache contains only {@code GridCacheCountDownLatchValue}. */
    private CacheProjection<GridCacheInternalKey, GridCacheCountDownLatchValue> cntDownLatchView;

    /** Cache contains only {@code GridCacheAtomicReferenceValue}. */
    private CacheProjection<GridCacheInternalKey, GridCacheAtomicReferenceValue> atomicRefView;

    /** Cache contains only {@code GridCacheAtomicStampedValue}. */
    private CacheProjection<GridCacheInternalKey, GridCacheAtomicStampedValue> atomicStampedView;

    /** Cache contains only entry {@code GridCacheSequenceValue}.  */
    private CacheProjection<GridCacheInternalKey, GridCacheAtomicSequenceValue> seqView;

    /** Cache context for atomic data structures. */
    private GridCacheContext dsCacheCtx;

    /** Atomic data structures configuration. */
    private final AtomicConfiguration atomicCfg;

    /** */
    private GridCacheProjectionEx<CacheDataStructuresConfigurationKey, Map<String, DataStructureInfo>> dsInfoView;

    /** */
    private GridCacheProjectionEx<CacheDataStructuresCacheKey, List<CacheCollectionInfo>> utilityDataCache;

    /**
     * @param ctx Context.
     */
    public DataStructuresProcessor(GridKernalContext ctx) {
        super(ctx);

        dsMap = new ConcurrentHashMap8<>(INITIAL_CAPACITY);

        atomicCfg = ctx.config().getAtomicConfiguration();
    }

    /** {@inheritDoc} */
    @SuppressWarnings("unchecked")
    @Override public void onKernalStart() {
        if (ctx.config().isDaemon())
            return;

        GridCache atomicsCache = ctx.cache().atomicsCache();

<<<<<<< HEAD
        assert atomicsCache != null;
=======
        utilityDataCache = (GridCacheProjectionEx)ctx.cache().utilityCache();

        assert utilityCache != null;
>>>>>>> 887c1a87

        dsInfoView = (GridCacheProjectionEx)atomicsCache;

        dsView = atomicsCache;

        cntDownLatchView = atomicsCache;

        atomicLongView = atomicsCache;

        atomicRefView = atomicsCache;

        atomicStampedView = atomicsCache;

        seqView = atomicsCache;

        dsCacheCtx = ctx.cache().internalCache(CU.ATOMICS_CACHE_NAME).context();
    }

    /**
     * Gets a sequence from cache or creates one if it's not cached.
     *
     * @param name Sequence name.
     * @param initVal Initial value for sequence. If sequence already cached, {@code initVal} will be ignored.
     * @param create  If {@code true} sequence will be created in case it is not in cache.
     * @return Sequence.
     * @throws IgniteCheckedException If loading failed.
     */
    public final IgniteAtomicSequence sequence(final String name,
        final long initVal,
        final boolean create)
        throws IgniteCheckedException
    {
        A.notNull(name, "name");

        checkAtomicsConfiguration();

        return getAtomic(new IgniteClosureX<IgniteInternalTx, IgniteAtomicSequence>() {
            @Override public IgniteAtomicSequence applyx(IgniteInternalTx tx) throws IgniteCheckedException {
                GridCacheInternalKey key = new GridCacheInternalKeyImpl(name);

                try {
                    GridCacheAtomicSequenceValue seqVal = cast(dsView.get(key), GridCacheAtomicSequenceValue.class);

                    // Check that sequence hasn't been created in other thread yet.
                    GridCacheAtomicSequenceEx seq = cast(dsMap.get(key), GridCacheAtomicSequenceEx.class);

                    if (seq != null) {
                        assert seqVal != null;

                        return seq;
                    }

                    if (seqVal == null && !create)
                        return null;

                    // We should use offset because we already reserved left side of range.
                    long off = atomicCfg.getAtomicSequenceReserveSize() > 1 ?
                        atomicCfg.getAtomicSequenceReserveSize() - 1 : 1;

                    long upBound;
                    long locCntr;

                    if (seqVal == null) {
                        locCntr = initVal;

                        upBound = locCntr + off;

                        // Global counter must be more than reserved region.
                        seqVal = new GridCacheAtomicSequenceValue(upBound + 1);
                    }
                    else {
                        locCntr = seqVal.get();

                        upBound = locCntr + off;

                        // Global counter must be more than reserved region.
                        seqVal.set(upBound + 1);
                    }

                    // Update global counter.
                    dsView.putx(key, seqVal);

                    // Only one thread can be in the transaction scope and create sequence.
                    seq = new GridCacheAtomicSequenceImpl(name,
                        key,
                        seqView,
                        dsCacheCtx,
                        atomicCfg.getAtomicSequenceReserveSize(),
                        locCntr,
                        upBound);

                    dsMap.put(key, seq);

                    return seq;
                }
                catch (Error | Exception e) {
                    dsMap.remove(key);

                    U.error(log, "Failed to make atomic sequence: " + name, e);

                    throw e;
                }
            }
        }, new DataStructureInfo(name, ATOMIC_SEQ, null), create, IgniteAtomicSequence.class);
    }

    /**
     * Removes sequence from cache.
     *
     * @param name Sequence name.
     * @throws IgniteCheckedException If removing failed.
     */
    public final void removeSequence(final String name) throws IgniteCheckedException {
        assert name != null;

        checkAtomicsConfiguration();

        removeDataStructure(new IgniteClosureX<IgniteInternalTx, Void>() {
            @Override public Void applyx(IgniteInternalTx tx) throws IgniteCheckedException {
                GridCacheInternal key = new GridCacheInternalKeyImpl(name);

                removeInternal(tx, key, GridCacheAtomicSequenceValue.class);

                return null;
            }
        }, name, ATOMIC_SEQ, null);
    }

    /**
     * Gets an atomic long from cache or creates one if it's not cached.
     *
     * @param name Name of atomic long.
     * @param initVal Initial value for atomic long. If atomic long already cached, {@code initVal}
     *        will be ignored.
     * @param create If {@code true} atomic long will be created in case it is not in cache.
     * @return Atomic long.
     * @throws IgniteCheckedException If loading failed.
     */
    public final IgniteAtomicLong atomicLong(final String name,
        final long initVal,
        final boolean create) throws IgniteCheckedException {
        A.notNull(name, "name");

        checkAtomicsConfiguration();

        return getAtomic(new IgniteClosureX<IgniteInternalTx, IgniteAtomicLong>() {
            @Override public IgniteAtomicLong applyx(IgniteInternalTx tx) throws IgniteCheckedException {
                final GridCacheInternalKey key = new GridCacheInternalKeyImpl(name);

                try {
                    GridCacheAtomicLongValue val = cast(dsView.get(key), GridCacheAtomicLongValue.class);

                    // Check that atomic long hasn't been created in other thread yet.
                    GridCacheAtomicLongEx a = cast(dsMap.get(key), GridCacheAtomicLongEx.class);

                    if (a != null) {
                        assert val != null;

                        return a;
                    }

                    if (val == null && !create)
                        return null;

                    if (val == null) {
                        val = new GridCacheAtomicLongValue(initVal);

                        dsView.putx(key, val);
                    }

                    a = new GridCacheAtomicLongImpl(name, key, atomicLongView, dsCacheCtx);

                    dsMap.put(key, a);

                    return a;
                }
                catch (Error | Exception e) {
                    dsMap.remove(key);

                    U.error(log, "Failed to make atomic long: " + name, e);

                    throw e;
                }
            }
        }, new DataStructureInfo(name, ATOMIC_LONG, null), create, IgniteAtomicLong.class);
    }

    /**
     * @param c Closure creating data structure instance.
     * @param dsInfo Data structure info.
     * @param create Create flag.
     * @param cls Expected data structure class.
     * @return Data structure instance.
     * @throws IgniteCheckedException If failed.
     */
    @Nullable private <T> T getAtomic(final IgniteClosureX<IgniteInternalTx, T> c,
        DataStructureInfo dsInfo,
        boolean create,
        Class<? extends T> cls)
        throws IgniteCheckedException
    {
        dsCacheCtx.gate().enter();

        try {
            Map<String, DataStructureInfo> dsMap = dsInfoView.get(DATA_STRUCTURES_KEY);

            if (!create && (dsMap == null || !dsMap.containsKey(dsInfo.name)))
                return null;

            IgniteCheckedException err = validateDataStructure(dsMap, dsInfo, create);

            if (err != null)
                throw err;

            final GridCacheInternalKey key = new GridCacheInternalKeyImpl(dsInfo.name);

            // Check type of structure received by key from local cache.
            T dataStructure = cast(this.dsMap.get(key), cls);

            if (dataStructure != null)
                return dataStructure;

            try (IgniteInternalTx tx = dsInfoView.txStartEx(PESSIMISTIC, REPEATABLE_READ)) {
                if (create) {
                    err = dsInfoView.invoke(DATA_STRUCTURES_KEY, new AddAtomicProcessor(dsInfo)).get();

                    if (err != null)
                        throw err;
                }

                dataStructure = c.applyx(tx);

                tx.commit();
            }

            return dataStructure;
        }
        finally {
            dsCacheCtx.gate().leave();
        }
    }

    /**
     * Removes atomic long from cache.
     *
     * @param name Atomic long name.
     * @throws IgniteCheckedException If removing failed.
     */
    public final void removeAtomicLong(final String name) throws IgniteCheckedException {
        assert name != null;
        assert dsCacheCtx != null;

        removeDataStructure(new IgniteClosureX<IgniteInternalTx, Void>() {
            @Override public Void applyx(IgniteInternalTx tx) throws IgniteCheckedException {
                removeInternal(tx, new GridCacheInternalKeyImpl(name), GridCacheAtomicLongValue.class);

                return null;
            }
        }, name, ATOMIC_LONG, null);
    }

    /**
     * @param c Closure.
     * @param name Data structure name.
     * @param type Data structure type.
     * @param afterRmv Optional closure to run after data structure removed.
     * @throws IgniteCheckedException If failed.
     */
    private <T> void removeDataStructure(IgniteClosureX<IgniteInternalTx, T> c,
        String name,
        DataStructureType type,
        @Nullable IgniteInClosureX<T> afterRmv)
        throws IgniteCheckedException
    {
        T rmvInfo;

        dsCacheCtx.gate().enter();

        try {
            Map<String, DataStructureInfo> dsMap = dsInfoView.get(DATA_STRUCTURES_KEY);

            if (dsMap == null || !dsMap.containsKey(name))
                return;

            DataStructureInfo dsInfo = new DataStructureInfo(name, type, null);

            IgniteCheckedException err = validateDataStructure(dsMap, dsInfo, false);

            if (err != null)
                throw err;

            try (IgniteInternalTx tx = dsInfoView.txStartEx(PESSIMISTIC, REPEATABLE_READ)) {
                T2<Boolean, IgniteCheckedException> res =
                    dsInfoView.invoke(DATA_STRUCTURES_KEY, new RemoveDataStructureProcessor(dsInfo)).get();

                err = res.get2();

                if (err != null)
                    throw err;

                assert res.get1() != null;

                boolean exists = res.get1();

                if (!exists)
                    return;

                rmvInfo = c.applyx(tx);

                tx.commit();
            }
        }
        finally {
            dsCacheCtx.gate().leave();
        }

        if (afterRmv != null && rmvInfo != null)
            afterRmv.applyx(rmvInfo);
    }

    /**
     * Gets an atomic reference from cache or creates one if it's not cached.
     *
     * @param name Name of atomic reference.
     * @param initVal Initial value for atomic reference. If atomic reference already cached, {@code initVal}
     *        will be ignored.
     * @param create If {@code true} atomic reference will be created in case it is not in cache.
     * @return Atomic reference.
     * @throws IgniteCheckedException If loading failed.
     */
    @SuppressWarnings("unchecked")
    public final <T> IgniteAtomicReference<T> atomicReference(final String name,
        final T initVal,
        final boolean create)
        throws IgniteCheckedException
    {
        A.notNull(name, "name");

        checkAtomicsConfiguration();

        return getAtomic(new IgniteClosureX<IgniteInternalTx, IgniteAtomicReference>() {
            @Override public IgniteAtomicReference<T> applyx(IgniteInternalTx tx) throws IgniteCheckedException {
                GridCacheInternalKey key = new GridCacheInternalKeyImpl(name);

                try {
                    GridCacheAtomicReferenceValue val = cast(dsView.get(key),
                        GridCacheAtomicReferenceValue.class);

                    // Check that atomic reference hasn't been created in other thread yet.
                    GridCacheAtomicReferenceEx ref = cast(dsMap.get(key),
                        GridCacheAtomicReferenceEx.class);

                    if (ref != null) {
                        assert val != null;

                        return ref;
                    }

                    if (val == null && !create)
                        return null;

                    if (val == null) {
                        val = new GridCacheAtomicReferenceValue(initVal);

                        dsView.putx(key, val);
                    }

                    ref = new GridCacheAtomicReferenceImpl(name, key, atomicRefView, dsCacheCtx);

                    dsMap.put(key, ref);

                    return ref;
                }
                catch (Error | Exception e) {
                    dsMap.remove(key);

                    U.error(log, "Failed to make atomic reference: " + name, e);

                    throw e;
                }
            }
        }, new DataStructureInfo(name, ATOMIC_REF, null), create, IgniteAtomicReference.class);
    }

    /**
     * Removes atomic reference from cache.
     *
     * @param name Atomic reference name.
     * @throws IgniteCheckedException If removing failed.
     */
    public final void removeAtomicReference(final String name) throws IgniteCheckedException {
        assert name != null;
        assert dsCacheCtx != null;

        removeDataStructure(new IgniteClosureX<IgniteInternalTx, Void>() {
            @Override public Void applyx(IgniteInternalTx tx) throws IgniteCheckedException {
                GridCacheInternal key = new GridCacheInternalKeyImpl(name);

                removeInternal(tx, key, GridCacheAtomicReferenceValue.class);

                return null;
            }
        }, name, ATOMIC_REF, null);
    }

    /**
     * Gets an atomic stamped from cache or creates one if it's not cached.
     *
     * @param name Name of atomic stamped.
     * @param initVal Initial value for atomic stamped. If atomic stamped already cached, {@code initVal}
     *        will be ignored.
     * @param initStamp Initial stamp for atomic stamped. If atomic stamped already cached, {@code initStamp}
     *        will be ignored.
     * @param create If {@code true} atomic stamped will be created in case it is not in cache.
     * @return Atomic stamped.
     * @throws IgniteCheckedException If loading failed.
     */
    @SuppressWarnings("unchecked")
    public final <T, S> IgniteAtomicStamped<T, S> atomicStamped(final String name, final T initVal,
        final S initStamp, final boolean create) throws IgniteCheckedException {
        A.notNull(name, "name");

        checkAtomicsConfiguration();

        return getAtomic(new IgniteClosureX<IgniteInternalTx, IgniteAtomicStamped>() {
            @Override public IgniteAtomicStamped<T, S> applyx(IgniteInternalTx tx) throws IgniteCheckedException {
                GridCacheInternalKeyImpl key = new GridCacheInternalKeyImpl(name);

                try {
                    GridCacheAtomicStampedValue val = cast(dsView.get(key), GridCacheAtomicStampedValue.class);

                    // Check that atomic stamped hasn't been created in other thread yet.
                    GridCacheAtomicStampedEx stmp = cast(dsMap.get(key),
                        GridCacheAtomicStampedEx.class);

                    if (stmp != null) {
                        assert val != null;

                        return stmp;
                    }

                    if (val == null && !create)
                        return null;

                    if (val == null) {
                        val = new GridCacheAtomicStampedValue(initVal, initStamp);

                        dsView.putx(key, val);
                    }

                    stmp = new GridCacheAtomicStampedImpl(name, key, atomicStampedView, dsCacheCtx);

                    dsMap.put(key, stmp);

                    return stmp;
                }
                catch (Error | Exception e) {
                    dsMap.remove(key);

                    U.error(log, "Failed to make atomic stamped: " + name, e);

                    throw e;
                }
            }
        }, new DataStructureInfo(name, ATOMIC_STAMPED, null), create, IgniteAtomicStamped.class);
    }

    /**
     * Removes atomic stamped from cache.
     *
     * @param name Atomic stamped name.
     * @throws IgniteCheckedException If removing failed.
     */
    public final void removeAtomicStamped(final String name) throws IgniteCheckedException {
        assert name != null;
        assert dsCacheCtx != null;

        removeDataStructure(new IgniteClosureX<IgniteInternalTx, Void>() {
            @Override public Void applyx(IgniteInternalTx tx) throws IgniteCheckedException {
                GridCacheInternal key = new GridCacheInternalKeyImpl(name);

                removeInternal(tx, key, GridCacheAtomicStampedValue.class);

                return null;
            }
        }, name, ATOMIC_STAMPED, null);
    }

    /**
     * Gets a queue from cache or creates one if it's not cached.
     *
     * @param name Name of queue.
     * @param cap Max size of queue.
     * @param cfg Non-null queue configuration if new queue should be created.
     * @return Instance of queue.
     * @throws IgniteCheckedException If failed.
     */
    @SuppressWarnings("unchecked")
    public final <T> IgniteQueue<T> queue(final String name,
        int cap,
        @Nullable final CollectionConfiguration cfg)
        throws IgniteCheckedException {
        A.notNull(name, "name");

        String cacheName = null;

        if (cfg != null) {
            if (cap <= 0)
                cap = Integer.MAX_VALUE;

            cacheName = compatibleConfiguration(cfg);
        }

        DataStructureInfo dsInfo = new DataStructureInfo(name,
            QUEUE,
            cfg != null ? new QueueInfo(cacheName, cfg.isCollocated(), cap) : null);

        final int cap0 = cap;

        final boolean create = cfg != null;

        return getCollection(new IgniteClosureX<GridCacheContext, IgniteQueue<T>>() {
            @Override public IgniteQueue<T> applyx(GridCacheContext ctx) throws IgniteCheckedException {
                return ctx.dataStructures().queue(name, cap0, create && cfg.isCollocated(), create);
            }
        }, dsInfo, create);
    }

    /**
     * @param cfg Collection configuration.
     * @param name Cache name.
     * @return Cache configuration.
     */
    private CacheConfiguration cacheConfiguration(CollectionConfiguration cfg, String name) {
        CacheConfiguration ccfg = new CacheConfiguration();

        ccfg.setName(name);
        ccfg.setBackups(cfg.getBackups());
        ccfg.setCacheMode(cfg.getCacheMode());
        ccfg.setMemoryMode(cfg.getMemoryMode());
        ccfg.setAtomicityMode(cfg.getAtomicityMode());
        ccfg.setOffHeapMaxMemory(cfg.getOffHeapMaxMemory());
        ccfg.setNodeFilter(cfg.getNodeFilter());
        ccfg.setWriteSynchronizationMode(FULL_SYNC);
        ccfg.setAtomicWriteOrderMode(PRIMARY);
        ccfg.setRebalanceMode(SYNC);

        return ccfg;
    }

    /**
     * @param cfg Collection configuration.
     * @return Cache name.
     */
    private String compatibleConfiguration(CollectionConfiguration cfg) throws IgniteCheckedException {
        List<CacheCollectionInfo> caches = utilityDataCache.localPeek(DATA_STRUCTURES_CACHE_KEY, null, null);

        String cacheName = findCompatibleConfiguration(cfg, caches);

        if (cacheName == null)
            cacheName = utilityDataCache.invoke(DATA_STRUCTURES_CACHE_KEY, new AddDataCacheProcessor(cfg)).get();

        assert cacheName != null;

        CacheConfiguration newCfg = cacheConfiguration(cfg, cacheName);

        ctx.cache().dynamicStartCache(newCfg, cacheName, null, CacheType.INTERNAL, false).get();

        return cacheName;
    }

    /**
     * @param name Queue name.
     * @param cctx Queue cache context.
     * @throws IgniteCheckedException If failed.
     */
    public void removeQueue(final String name, final GridCacheContext cctx) throws IgniteCheckedException {
        assert name != null;
        assert cctx != null;

        IgniteClosureX<IgniteInternalTx, GridCacheQueueHeader> rmv =
            new IgniteClosureX<IgniteInternalTx, GridCacheQueueHeader>() {
                @Override public GridCacheQueueHeader applyx(IgniteInternalTx tx) throws IgniteCheckedException {
                    return (GridCacheQueueHeader)cctx.cache().remove(new GridCacheQueueHeaderKey(name), null);
                }
            };

        CIX1<GridCacheQueueHeader> afterRmv = new CIX1<GridCacheQueueHeader>() {
            @Override public void applyx(GridCacheQueueHeader hdr) throws IgniteCheckedException {
                if (hdr.empty())
                    return;

                GridCacheQueueAdapter.removeKeys(cctx.cache(),
                    hdr.id(),
                    name,
                    hdr.collocated(),
                    hdr.head(),
                    hdr.tail(),
                    0);
            }
        };

        removeDataStructure(rmv, name, QUEUE, afterRmv);
    }

    /**
     * @param c Closure creating collection.
     * @param dsInfo Data structure info.
     * @param create Create flag.
     * @return Collection instance.
     * @throws IgniteCheckedException If failed.
     */
    @Nullable private <T> T getCollection(final IgniteClosureX<GridCacheContext, T> c,
        DataStructureInfo dsInfo,
        boolean create)
        throws IgniteCheckedException
    {
        dsCacheCtx.gate().enter();

        try {
            Map<String, DataStructureInfo> dsMap = dsInfoView.get(DATA_STRUCTURES_KEY);

            if (!create && (dsMap == null || !dsMap.containsKey(dsInfo.name)))
                return null;

            IgniteCheckedException err = validateDataStructure(dsMap, dsInfo, create);

            if (err != null)
                throw err;

            if (!create) {
                DataStructureInfo oldInfo = dsMap.get(dsInfo.name);

                assert oldInfo.info instanceof CollectionInfo : oldInfo.info;

                String cacheName = ((CollectionInfo)oldInfo.info).cacheName;

                GridCacheContext cacheCtx = ctx.cache().internalCache(cacheName).context();

                return c.applyx(cacheCtx);
            }

            T col;

            try (IgniteInternalTx tx = dsInfoView.txStartEx(PESSIMISTIC, REPEATABLE_READ)) {
                T2<String, IgniteCheckedException> res =
                    dsInfoView.invoke(DATA_STRUCTURES_KEY, new AddCollectionProcessor(dsInfo)).get();

                err = res.get2();

                if (err != null)
                    throw err;

                String cacheName = res.get1();

                final GridCacheContext cacheCtx = ctx.cache().internalCache(cacheName).context();

                col = c.applyx(cacheCtx);

                tx.commit();
            }

            return col;
        }
        finally {
            dsCacheCtx.gate().leave();
        }
    }

    /**
     * @param dsMap Map with data structure information.
     * @param info New data structure information.
     * @param create Create flag.
     * @return {@link IgniteException} if validation failed.
     */
    @Nullable private static IgniteCheckedException validateDataStructure(
        @Nullable Map<String, DataStructureInfo> dsMap,
        DataStructureInfo info,
        boolean create)
    {
        if (dsMap == null)
            return null;

        DataStructureInfo oldInfo = dsMap.get(info.name);

        if (oldInfo != null)
            return oldInfo.validate(info, create);

        return null;
    }

    /**
     * Gets or creates count down latch. If count down latch is not found in cache,
     * it is created using provided name and count parameter.
     *
     * @param name Name of the latch.
     * @param cnt Initial count.
     * @param autoDel {@code True} to automatically delete latch from cache when
     *      its count reaches zero.
     * @param create If {@code true} latch will be created in case it is not in cache,
     *      if it is {@code false} all parameters except {@code name} are ignored.
     * @return Count down latch for the given name or {@code null} if it is not found and
     *      {@code create} is false.
     * @throws IgniteCheckedException If operation failed.
     */
    public IgniteCountDownLatch countDownLatch(final String name,
        final int cnt,
        final boolean autoDel,
        final boolean create)
        throws IgniteCheckedException
    {
        A.notNull(name, "name");

        if (create)
            A.ensure(cnt >= 0, "count can not be negative");

        checkAtomicsConfiguration();

        return getAtomic(new IgniteClosureX<IgniteInternalTx, IgniteCountDownLatch>() {
            @Override public IgniteCountDownLatch applyx(IgniteInternalTx tx) throws IgniteCheckedException {
                GridCacheInternalKey key = new GridCacheInternalKeyImpl(name);

                try {
                    GridCacheCountDownLatchValue val = cast(dsView.get(key), GridCacheCountDownLatchValue.class);

                    // Check that count down hasn't been created in other thread yet.
                    GridCacheCountDownLatchEx latch = cast(dsMap.get(key), GridCacheCountDownLatchEx.class);

                    if (latch != null) {
                        assert val != null;

                        return latch;
                    }

                    if (val == null && !create)
                        return null;

                    if (val == null) {
                        val = new GridCacheCountDownLatchValue(cnt, autoDel);

                        dsView.putx(key, val);
                    }

                    latch = new GridCacheCountDownLatchImpl(name, val.get(), val.initialCount(),
                        val.autoDelete(), key, cntDownLatchView, dsCacheCtx);

                    dsMap.put(key, latch);

                    return latch;
                }
                catch (Error | Exception e) {
                    dsMap.remove(key);

                    U.error(log, "Failed to create count down latch: " + name, e);

                    throw e;
                }
            }
        }, new DataStructureInfo(name, COUNT_DOWN_LATCH, null), create, GridCacheCountDownLatchEx.class);
    }

    /**
     * Removes count down latch from cache.
     *
     * @param name Name of the latch.
     * @throws IgniteCheckedException If operation failed.
     */
    public void removeCountDownLatch(final String name) throws IgniteCheckedException {
        assert name != null;
        assert dsCacheCtx != null;

        removeDataStructure(new IgniteClosureX<IgniteInternalTx, Void>() {
            @Override public Void applyx(IgniteInternalTx tx) throws IgniteCheckedException {
                GridCacheInternal key = new GridCacheInternalKeyImpl(name);

                // Check correctness type of removable object.
                GridCacheCountDownLatchValue val =
                    cast(dsView.get(key), GridCacheCountDownLatchValue.class);

                if (val != null) {
                    if (val.get() > 0)
                        throw new IgniteCheckedException("Failed to remove count down latch " +
                            "with non-zero count: " + val.get());

                    dsView.removex(key);
                }
                else
                    tx.setRollbackOnly();

                return null;
            }
        }, name, COUNT_DOWN_LATCH, null);
    }

    /**
     * Remove internal entry by key from cache.
     *
     * @param tx Transaction for internal atomics cache.
     * @param key Internal entry key.
     * @param cls Class of object which will be removed. If cached object has different type exception will be thrown.
     * @return Method returns true if sequence has been removed and false if it's not cached.
     * @throws IgniteCheckedException If removing failed or class of object is different to expected class.
     */
    private <R> boolean removeInternal(
        IgniteInternalTx tx,
        GridCacheInternal key,
        final Class<R> cls)
        throws IgniteCheckedException
    {
        // Check correctness type of removable object.
        R val = cast(dsView.get(key), cls);

        if (val != null)
            dsView.removex(key);
        else
            tx.setRollbackOnly();

        return val != null;
    }

    /**
     * Transaction committed callback for transaction manager.
     *
     * @param tx Committed transaction.
     */
    public <K, V> void onTxCommitted(IgniteInternalTx tx) {
        if (dsCacheCtx == null)
            return;

        if (!dsCacheCtx.isDht() && tx.internal() && (!dsCacheCtx.isColocated() || dsCacheCtx.isReplicated())) {
            Collection<IgniteTxEntry> entries = tx.writeEntries();

            if (log.isDebugEnabled())
                log.debug("Committed entries: " + entries);

            for (IgniteTxEntry entry : entries) {
                // Check updated or created GridCacheInternalKey keys.
                if ((entry.op() == CREATE || entry.op() == UPDATE) && entry.key().internal()) {
                    GridCacheInternal key = entry.key().value(entry.context().cacheObjectContext(), false);

                    Object val0 = CU.value(entry.value(), entry.context(), false);

                    if (val0 instanceof GridCacheCountDownLatchValue) {
                        // Notify latch on changes.
                        GridCacheRemovable latch = dsMap.get(key);

                        GridCacheCountDownLatchValue val = (GridCacheCountDownLatchValue)val0;

                        if (latch instanceof GridCacheCountDownLatchEx) {
                            GridCacheCountDownLatchEx latch0 = (GridCacheCountDownLatchEx)latch;

                            latch0.onUpdate(val.get());

                            if (val.get() == 0 && val.autoDelete()) {
                                entry.cached().markObsolete(dsCacheCtx.versions().next());

                                dsMap.remove(key);

                                latch.onRemoved();
                            }
                        }
                        else if (latch != null) {
                            U.error(log, "Failed to cast object " +
                                "[expected=" + IgniteCountDownLatch.class.getSimpleName() +
                                ", actual=" + latch.getClass() + ", value=" + latch + ']');
                        }
                    }
                }

                // Check deleted GridCacheInternal keys.
                if (entry.op() == DELETE && entry.key().internal()) {
                    GridCacheInternal key = entry.key().value(entry.context().cacheObjectContext(), false);

                    // Entry's val is null if entry deleted.
                    GridCacheRemovable obj = dsMap.remove(key);

                    if (obj != null)
                        obj.onRemoved();
                }
            }
        }
    }

    /**
     * Gets a set from cache or creates one if it's not cached.
     *
     * @param name Set name.
     * @param cfg Set configuration if new set should be created.
     * @return Set instance.
     * @throws IgniteCheckedException If failed.
     */
    @SuppressWarnings("unchecked")
    @Nullable public <T> IgniteSet<T> set(final String name,
        @Nullable final CollectionConfiguration cfg)
        throws IgniteCheckedException {
        A.notNull(name, "name");

        String cacheName = null;

        if (cfg != null)
            cacheName = compatibleConfiguration(cfg);

        DataStructureInfo dsInfo = new DataStructureInfo(name,
            SET,
            cfg != null ? new CollectionInfo(cacheName, cfg.isCollocated()) : null);

        final boolean create = cfg != null;

        return getCollection(new CX1<GridCacheContext, IgniteSet<T>>() {
            @Override public IgniteSet<T> applyx(GridCacheContext cctx) throws IgniteCheckedException {
                return cctx.dataStructures().set(name, create ? cfg.isCollocated() : false, create);
            }
        }, dsInfo, create);
    }

    /**
     * @param name Set name.
     * @param cctx Set cache context.
     * @throws IgniteCheckedException If failed.
     */
    public void removeSet(final String name, final GridCacheContext cctx) throws IgniteCheckedException {
        assert name != null;
        assert cctx != null;

        IgniteClosureX<IgniteInternalTx, GridCacheSetHeader> rmv =
            new IgniteClosureX<IgniteInternalTx, GridCacheSetHeader>() {
                @Override public GridCacheSetHeader applyx(IgniteInternalTx tx) throws IgniteCheckedException {
                    return (GridCacheSetHeader)cctx.cache().remove(new GridCacheSetHeaderKey(name), null);
                }
            };

        CIX1<GridCacheSetHeader> afterRmv = new CIX1<GridCacheSetHeader>() {
            @Override public void applyx(GridCacheSetHeader hdr) throws IgniteCheckedException {
                cctx.dataStructures().removeSetData(hdr.id());
            }
        };

        removeDataStructure(rmv, name, SET, afterRmv);
    }

    /**
     * @param log Logger.
     * @param call Callable.
     * @return Callable result.
     * @throws IgniteCheckedException If all retries failed.
     */
    public static <R> R retry(IgniteLogger log, Callable<R> call) throws IgniteCheckedException {
        try {
            int cnt = 0;

            while (true) {
                try {
                    return call.call();
                }
                catch (ClusterGroupEmptyCheckedException e) {
                    throw new IgniteCheckedException(e);
                }
                catch (IgniteTxRollbackCheckedException | CachePartialUpdateCheckedException | ClusterTopologyCheckedException e) {
                    if (cnt++ == MAX_UPDATE_RETRIES)
                        throw e;
                    else {
                        U.warn(log, "Failed to execute data structure operation, will retry [err=" + e + ']');

                        U.sleep(RETRY_DELAY);
                    }
                }
            }
        }
        catch (IgniteCheckedException e) {
            throw e;
        }
        catch (Exception e) {
            throw new IgniteCheckedException(e);
        }
    }

    /**
     * Tries to cast the object to expected type.
     *
     * @param obj Object which will be casted.
     * @param cls Class
     * @param <R> Type of expected result.
     * @return Object has casted to expected type.
     * @throws IgniteCheckedException If {@code obj} has different to {@code cls} type.
     */
    @SuppressWarnings("unchecked")
    @Nullable private <R> R cast(@Nullable Object obj, Class<R> cls) throws IgniteCheckedException {
        if (obj == null)
            return null;

        if (cls.isInstance(obj))
            return (R)obj;
        else
            throw new IgniteCheckedException("Failed to cast object [expected=" + cls +
                ", actual=" + obj.getClass() + ']');
    }

    /** {@inheritDoc} */
    @Override public void printMemoryStats() {
        X.println(">>> ");
        X.println(">>> Data structure processor memory stats [grid=" + ctx.gridName() +
            ", cache=" + (dsCacheCtx != null ? dsCacheCtx.name() : null) + ']');
        X.println(">>>   dsMapSize: " + dsMap.size());
    }

    /**
     * @throws IgniteException If atomics configuration is not provided.
     */
    private void checkAtomicsConfiguration() throws IgniteException {
        if (atomicCfg == null)
            throw new IgniteException("Atomic data structure can not be created, " +
                "need to provide IgniteAtomicConfiguration.");
    }

    /**
     * @param cfg Collection configuration.
     * @param infos Data structure caches.
     * @return Name of the cache with compatible configuration or null.
     */
    private static String findCompatibleConfiguration(CollectionConfiguration cfg, List<CacheCollectionInfo> infos) {
        if (infos == null)
            return null;

        for (CacheCollectionInfo col : infos) {
            if (col.cfg.getAtomicityMode() == cfg.getAtomicityMode() &&
                col.cfg.getMemoryMode() == cfg.getMemoryMode() &&
                col.cfg.getCacheMode() == cfg.getCacheMode() &&
                col.cfg.getBackups() == cfg.getBackups() &&
                col.cfg.getOffHeapMaxMemory() == cfg.getOffHeapMaxMemory() &&
                ((col.cfg.getNodeFilter() == null && cfg.getNodeFilter() == null) ||
                (col.cfg.getNodeFilter() != null && col.cfg.getNodeFilter().equals(cfg.getNodeFilter()))))
                return col.cacheName;
        }

        return null;
    }

    /**
     *
     */
    static enum DataStructureType {
        /** */
        ATOMIC_LONG(IgniteAtomicLong.class.getSimpleName()),

        /** */
        ATOMIC_REF(IgniteAtomicReference.class.getSimpleName()),

        /** */
        ATOMIC_SEQ(IgniteAtomicSequence.class.getSimpleName()),

        /** */
        ATOMIC_STAMPED(IgniteAtomicStamped.class.getSimpleName()),

        /** */
        COUNT_DOWN_LATCH(IgniteCountDownLatch.class.getSimpleName()),

        /** */
        QUEUE(IgniteQueue.class.getSimpleName()),

        /** */
        SET(IgniteSet.class.getSimpleName());

        /** */
        private static final DataStructureType[] VALS = values();

        /** */
        private String name;

        /**
         * @param name Name.
         */
        DataStructureType(String name) {
            this.name = name;
        }

        /**
         * @return Data structure public class name.
         */
        public String className() {
            return name;
        }

        /**
         * @param ord Ordinal value.
         * @return Enumerated value or {@code null} if ordinal out of range.
         */
        @Nullable public static DataStructureType fromOrdinal(int ord) {
            return ord >= 0 && ord < VALS.length ? VALS[ord] : null;
        }
    }

    /**
     *
     */
    static class CollectionInfo implements Externalizable {
        /** */
        private static final long serialVersionUID = 0L;

        /** */
        private boolean collocated;

        /** */
        private String cacheName;

        /**
         * Required by {@link Externalizable}.
         */
        public CollectionInfo() {
            // No-op.
        }

        /**
         * @param cacheName Collection cache name.
         * @param collocated Collocated flag.
         */
        public CollectionInfo(String cacheName, boolean collocated) {
            this.cacheName = cacheName;
            this.collocated = collocated;
        }

        /** {@inheritDoc} */
        @Override public void readExternal(ObjectInput in) throws IOException, ClassNotFoundException {
            collocated = in.readBoolean();
            cacheName = U.readString(in);
        }

        /** {@inheritDoc} */
        @Override public void writeExternal(ObjectOutput out) throws IOException {
            out.writeBoolean(collocated);
            U.writeString(out, cacheName);
        }

        /** {@inheritDoc} */
        @Override public String toString() {
            return S.toString(CollectionInfo.class, this);
        }
    }

    /**
     *
     */
    static class CacheCollectionInfo implements Externalizable {
        /** */
        private static final long serialVersionUID = 0L;

        /** */
        private String cacheName;

        /** */
        private CollectionConfiguration cfg;

        /**
         * Required by {@link Externalizable}.
         */
        public CacheCollectionInfo() {
            // No-op.
        }

        /**
         * @param cacheName Collection cache name.
         * @param cfg CollectionConfiguration.
         */
        public CacheCollectionInfo(String cacheName, CollectionConfiguration cfg) {
            this.cacheName = cacheName;
            this.cfg = cfg;
        }

        /** {@inheritDoc} */
        @Override public void readExternal(ObjectInput in) throws IOException, ClassNotFoundException {
            cfg = (CollectionConfiguration)in.readObject();
            cacheName = U.readString(in);
        }

        /** {@inheritDoc} */
        @Override public void writeExternal(ObjectOutput out) throws IOException {
            out.writeObject(cfg);
            U.writeString(out, cacheName);
        }

        /** {@inheritDoc} */
        @Override public String toString() {
            return S.toString(CacheCollectionInfo.class, this);
        }
    }

    /**
     *
     */
    static class QueueInfo extends CollectionInfo {
        /** */
        private static final long serialVersionUID = 0L;

        /** */
        private int cap;

        /**
         * Required by {@link Externalizable}.
         */
        public QueueInfo() {
            // No-op.
        }

        /**
         * @param collocated Collocated flag.
         * @param cap Queue capacity.
         * @param cacheName Cache name.
         */
        public QueueInfo(String cacheName, boolean collocated, int cap) {
            super(cacheName, collocated);

            this.cap = cap;
        }

        /** {@inheritDoc} */
        @Override public void readExternal(ObjectInput in) throws IOException, ClassNotFoundException {
            super.readExternal(in);

            cap = in.readInt();
        }

        /** {@inheritDoc} */
        @Override public void writeExternal(ObjectOutput out) throws IOException {
            super.writeExternal(out);

            out.writeInt(cap);
        }

        /** {@inheritDoc} */
        @Override public String toString() {
            return S.toString(QueueInfo.class, this, "super", super.toString());
        }
    }

    /**
     *
     */
    static class DataStructureInfo implements Externalizable {
        /** */
        private static final long serialVersionUID = 0L;

        /** */
        private String name;

        /** */
        private DataStructureType type;

        /** */
        private Object info;

        /**
         * Required by {@link Externalizable}.
         */
        public DataStructureInfo() {
            // No-op.
        }

        /**
         * @param name Data structure name.
         * @param type Data structure type.
         * @param info Data structure information.
         */
        DataStructureInfo(String name, DataStructureType type, Externalizable info) {
            this.name = name;
            this.type = type;
            this.info = info;
        }

        /**
         * @param dsInfo New data structure info.
         * @param create Create flag.
         * @return Exception if validation failed.
         */
        @Nullable IgniteCheckedException validate(DataStructureInfo dsInfo, boolean create) {
            if (type != dsInfo.type) {
                return new IgniteCheckedException("Another data structure with the same name already created " +
                    "[name=" + name +
                    ", newType=" + dsInfo.type.className() +
                    ", existingType=" + type.className() + ']');
            }

            if (create) {
                if (type == QUEUE || type == SET) {
                    CollectionInfo oldInfo = (CollectionInfo)info;
                    CollectionInfo newInfo = (CollectionInfo)dsInfo.info;

                    if (oldInfo.collocated != newInfo.collocated) {
                        return new IgniteCheckedException("Another collection with the same name but different " +
                            "configuration already created [name=" + name +
                            ", newCollocated=" + newInfo.collocated +
                            ", existingCollocated=" + newInfo.collocated + ']');
                    }

                    if (type == QUEUE) {
                        if (((QueueInfo)oldInfo).cap != ((QueueInfo)newInfo).cap) {
                            return new IgniteCheckedException("Another queue with the same name but different " +
                                "configuration already created [name=" + name +
                                ", newCapacity=" + ((QueueInfo)newInfo).cap +
                                ", existingCapacity=" + ((QueueInfo)oldInfo).cap + ']');
                        }
                    }
                }
            }

            return null;
        }

        /** {@inheritDoc} */
        @Override public void writeExternal(ObjectOutput out) throws IOException {
            U.writeString(out, name);
            U.writeEnum(out, type);
            out.writeObject(info);
        }

        /** {@inheritDoc} */
        @Override public void readExternal(ObjectInput in) throws IOException, ClassNotFoundException {
            name = U.readString(in);
            type = DataStructureType.fromOrdinal(in.readByte());
            info = in.readObject();
        }

        /** {@inheritDoc} */
        @Override public String toString() {
            return S.toString(DataStructureInfo.class, this);
        }
    }

    /**
     *
     */
    static class AddAtomicProcessor implements
        EntryProcessor<CacheDataStructuresConfigurationKey, Map<String, DataStructureInfo>, IgniteCheckedException>,
        Externalizable {
        /** */
        private static final long serialVersionUID = 0L;

        /** */
        private DataStructureInfo info;

        /**
         * @param info Data structure information.
         */
        AddAtomicProcessor(DataStructureInfo info) {
            assert info != null;

            this.info = info;
        }

        /**
         * Required by {@link Externalizable}.
         */
        public AddAtomicProcessor() {
            // No-op.
        }

        /** {@inheritDoc} */
        @Override public IgniteCheckedException process(
            MutableEntry<CacheDataStructuresConfigurationKey, Map<String, DataStructureInfo>> entry,
            Object... args)
            throws EntryProcessorException
        {
            Map<String, DataStructureInfo> map = entry.getValue();

            if (map == null) {
                map = new HashMap<>();

                map.put(info.name, info);

                entry.setValue(map);

                return null;
            }

            DataStructureInfo oldInfo = map.get(info.name);

            if (oldInfo == null) {
                map = new HashMap<>(map);

                map.put(info.name, info);

                entry.setValue(map);

                return null;
            }

            return oldInfo.validate(info, true);
        }

        /** {@inheritDoc} */
        @Override public void writeExternal(ObjectOutput out) throws IOException {
            info.writeExternal(out);
        }

        /** {@inheritDoc} */
        @Override public void readExternal(ObjectInput in) throws IOException, ClassNotFoundException {
            info = new DataStructureInfo();

            info.readExternal(in);
        }

        /** {@inheritDoc} */
        @Override public String toString() {
            return S.toString(AddAtomicProcessor.class, this);
        }
    }

    /**
     *
     */
    static class AddCollectionProcessor implements
        EntryProcessor<CacheDataStructuresConfigurationKey, Map<String, DataStructureInfo>,
            T2<String, IgniteCheckedException>>, Externalizable {
        /** */
        private static final long serialVersionUID = 0L;

        /** */
        private DataStructureInfo info;

        /**
         * @param info Data structure information.
         */
        AddCollectionProcessor(DataStructureInfo info) {
            assert info != null;
            assert info.info instanceof CollectionInfo;

            this.info = info;
        }

        /**
         * Required by {@link Externalizable}.
         */
        public AddCollectionProcessor() {
            // No-op.
        }

        /** {@inheritDoc} */
        @Override public T2<String, IgniteCheckedException> process(
            MutableEntry<CacheDataStructuresConfigurationKey, Map<String, DataStructureInfo>> entry,
            Object... args)
        {
            Map<String, DataStructureInfo> map = entry.getValue();

            CollectionInfo colInfo = (CollectionInfo)info.info;

            if (map == null) {
                map = new HashMap<>();

                map.put(info.name, info);

                entry.setValue(map);

                return new T2<>(colInfo.cacheName, null);
            }

            DataStructureInfo oldInfo = map.get(info.name);

            if (oldInfo == null) {
                map = new HashMap<>(map);

                map.put(info.name, info);

                entry.setValue(map);

                return new T2<>(colInfo.cacheName, null);
            }

            return new T2<>(colInfo.cacheName, oldInfo.validate(info, true));
        }

        /** {@inheritDoc} */
        @Override public void writeExternal(ObjectOutput out) throws IOException {
            info.writeExternal(out);
        }

        /** {@inheritDoc} */
        @Override public void readExternal(ObjectInput in) throws IOException, ClassNotFoundException {
            info = new DataStructureInfo();

            info.readExternal(in);
        }

        /** {@inheritDoc} */
        @Override public String toString() {
            return S.toString(AddCollectionProcessor.class, this);
        }
    }

    /**
     *
     */
    static class AddDataCacheProcessor implements
        EntryProcessor<CacheDataStructuresCacheKey, List<CacheCollectionInfo>, String>, Externalizable {
        /** Cache name prefix. */
        private static final String CACHE_NAME_PREFIX = "datastructures_";

        /** */
        private static final long serialVersionUID = 0L;

        /** */
        private CollectionConfiguration cfg;

        /**
         * @param cfg Data structure information.
         */
        AddDataCacheProcessor(CollectionConfiguration cfg) {
            this.cfg = cfg;
        }

        /**
         * Required by {@link Externalizable}.
         */
        public AddDataCacheProcessor() {
            // No-op.
        }

        /** {@inheritDoc} */
        @Override public String process(
            MutableEntry<CacheDataStructuresCacheKey, List<CacheCollectionInfo>> entry,
            Object... args)
        {
            List<CacheCollectionInfo> list = entry.getValue();

            if (list == null) {
                list = new ArrayList<>();

                String newName = CACHE_NAME_PREFIX + 0;

                list.add(new CacheCollectionInfo(newName, cfg));

                entry.setValue(list);

                return newName;
            }

            String oldName = findCompatibleConfiguration(cfg, list);

            if (oldName != null)
                return oldName;

            String newName = CACHE_NAME_PREFIX + list.size();

            List<CacheCollectionInfo> newList = new ArrayList<>(list);

            newList.add(new CacheCollectionInfo(newName, cfg));

            return newName;
        }

        /** {@inheritDoc} */
        @Override public void writeExternal(ObjectOutput out) throws IOException {
            out.writeObject(cfg);
        }

        /** {@inheritDoc} */
        @Override public void readExternal(ObjectInput in) throws IOException, ClassNotFoundException {
            cfg = (CollectionConfiguration)in.readObject();
        }

        /** {@inheritDoc} */
        @Override public String toString() {
            return S.toString(AddDataCacheProcessor.class, this);
        }
    }

    /**
     *
     */
    static class RemoveDataStructureProcessor implements
        EntryProcessor<CacheDataStructuresConfigurationKey, Map<String, DataStructureInfo>,
            T2<Boolean, IgniteCheckedException>>, Externalizable {
        /** */
        private static final long serialVersionUID = 0L;

        /** */
        private DataStructureInfo info;

        /**
         * @param info Data structure information.
         */
        RemoveDataStructureProcessor(DataStructureInfo info) {
            assert info != null;

            this.info = info;
        }

        /**
         * Required by {@link Externalizable}.
         */
        public RemoveDataStructureProcessor() {
            // No-op.
        }

        /** {@inheritDoc} */
        @Override public T2<Boolean, IgniteCheckedException> process(
            MutableEntry<CacheDataStructuresConfigurationKey, Map<String, DataStructureInfo>> entry,
            Object... args)
        {
            Map<String, DataStructureInfo> map = entry.getValue();

            if (map == null)
                return new T2<>(false, null);

            DataStructureInfo oldInfo = map.get(info.name);

            if (oldInfo == null)
                return new T2<>(false, null);

            IgniteCheckedException err = oldInfo.validate(info, false);

            if (err == null) {
                map = new HashMap<>(map);

                map.remove(info.name);

                entry.setValue(map);
            }

            return new T2<>(true, err);
        }

        /** {@inheritDoc} */
        @Override public void writeExternal(ObjectOutput out) throws IOException {
            info.writeExternal(out);
        }

        /** {@inheritDoc} */
        @Override public void readExternal(ObjectInput in) throws IOException, ClassNotFoundException {
            info = new DataStructureInfo();

            info.readExternal(in);
        }

        /** {@inheritDoc} */
        @Override public String toString() {
            return S.toString(RemoveDataStructureProcessor.class, this);
        }
    }
}<|MERGE_RESOLUTION|>--- conflicted
+++ resolved
@@ -118,13 +118,7 @@
 
         GridCache atomicsCache = ctx.cache().atomicsCache();
 
-<<<<<<< HEAD
         assert atomicsCache != null;
-=======
-        utilityDataCache = (GridCacheProjectionEx)ctx.cache().utilityCache();
-
-        assert utilityCache != null;
->>>>>>> 887c1a87
 
         dsInfoView = (GridCacheProjectionEx)atomicsCache;
 
