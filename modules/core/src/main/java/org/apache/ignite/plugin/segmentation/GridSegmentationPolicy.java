--- conflicted
+++ resolved
@@ -25,11 +25,7 @@
 public enum GridSegmentationPolicy {
     /**
      * When segmentation policy is {@code RESTART_JVM}, all listeners will receive
-<<<<<<< HEAD
-     * {@link org.apache.ignite.events.IgniteEventType#EVT_NODE_SEGMENTED} event and then JVM will be restarted.
-=======
      * {@link org.apache.ignite.events.EventType#EVT_NODE_SEGMENTED} event and then JVM will be restarted.
->>>>>>> 1d7321b0
      * Note, that this will work <b>only</b> if Ignite is started with {@link org.apache.ignite.startup.cmdline.CommandLineStartup}
      * via standard {@code ignite.{sh|bat}} shell script.
      */
