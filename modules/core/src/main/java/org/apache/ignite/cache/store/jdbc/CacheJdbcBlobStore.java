--- conflicted
+++ resolved
@@ -566,11 +566,7 @@
      * @throws IgniteCheckedException If failed to convert.
      */
     protected byte[] toBytes(Object obj) throws IgniteCheckedException {
-<<<<<<< HEAD
-        return U.toArray(ignite.configuration().getMarshaller().marshal(obj));
-=======
-        return marsh.marshal(obj);
->>>>>>> ed6632ae
+        return U.toArray(marsh.marshal(obj));
     }
 
     /**
@@ -585,11 +581,7 @@
         if (bytes == null || bytes.length == 0)
             return null;
 
-<<<<<<< HEAD
-        return ignite.configuration().getMarshaller().unmarshal(ByteBuffer.wrap(bytes), getClass().getClassLoader());
-=======
-        return marsh.unmarshal(bytes, getClass().getClassLoader());
->>>>>>> ed6632ae
+        return marsh.unmarshal(ByteBuffer.wrap(bytes), getClass().getClassLoader());
     }
 
     /**
