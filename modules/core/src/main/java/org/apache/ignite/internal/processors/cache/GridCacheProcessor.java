/*
 * Licensed to the Apache Software Foundation (ASF) under one or more
 * contributor license agreements.  See the NOTICE file distributed with
 * this work for additional information regarding copyright ownership.
 * The ASF licenses this file to You under the Apache License, Version 2.0
 * (the "License"); you may not use this file except in compliance with
 * the License.  You may obtain a copy of the License at
 *
 *      http://www.apache.org/licenses/LICENSE-2.0
 *
 * Unless required by applicable law or agreed to in writing, software
 * distributed under the License is distributed on an "AS IS" BASIS,
 * WITHOUT WARRANTIES OR CONDITIONS OF ANY KIND, either express or implied.
 * See the License for the specific language governing permissions and
 * limitations under the License.
 */

package org.apache.ignite.internal.processors.cache;

import org.apache.ignite.*;
import org.apache.ignite.cache.*;
import org.apache.ignite.cache.affinity.*;
import org.apache.ignite.cache.affinity.fair.*;
import org.apache.ignite.cache.affinity.rendezvous.*;
import org.apache.ignite.cache.store.*;
import org.apache.ignite.cluster.*;
import org.apache.ignite.configuration.*;
import org.apache.ignite.events.*;
import org.apache.ignite.internal.*;
import org.apache.ignite.internal.processors.*;
import org.apache.ignite.internal.processors.affinity.*;
import org.apache.ignite.internal.processors.cache.datastructures.*;
import org.apache.ignite.internal.processors.cache.distributed.dht.*;
import org.apache.ignite.internal.processors.cache.distributed.dht.atomic.*;
import org.apache.ignite.internal.processors.cache.distributed.dht.colocated.*;
import org.apache.ignite.internal.processors.cache.distributed.near.*;
import org.apache.ignite.internal.processors.cache.dr.*;
import org.apache.ignite.internal.processors.cache.jta.*;
import org.apache.ignite.internal.processors.cache.local.*;
import org.apache.ignite.internal.processors.cache.local.atomic.*;
import org.apache.ignite.internal.processors.cache.query.*;
import org.apache.ignite.internal.processors.cache.query.continuous.*;
import org.apache.ignite.internal.processors.cache.store.*;
import org.apache.ignite.internal.processors.cache.transactions.*;
import org.apache.ignite.internal.processors.cache.version.*;
import org.apache.ignite.internal.processors.plugin.*;
import org.apache.ignite.internal.processors.query.*;
import org.apache.ignite.internal.util.*;
import org.apache.ignite.internal.util.future.*;
import org.apache.ignite.internal.util.lang.*;
import org.apache.ignite.internal.util.tostring.*;
import org.apache.ignite.internal.util.typedef.*;
import org.apache.ignite.internal.util.typedef.internal.*;
import org.apache.ignite.lang.*;
import org.apache.ignite.lifecycle.*;
import org.apache.ignite.marshaller.*;
import org.apache.ignite.marshaller.jdk.*;
import org.apache.ignite.spi.*;
import org.jetbrains.annotations.*;

import javax.cache.configuration.*;
import javax.cache.integration.*;
import javax.management.*;
import java.io.*;
import java.util.*;
import java.util.concurrent.*;

import static org.apache.ignite.IgniteSystemProperties.*;
import static org.apache.ignite.cache.CacheAtomicityMode.*;
import static org.apache.ignite.cache.CacheMode.*;
import static org.apache.ignite.cache.CacheRebalanceMode.*;
import static org.apache.ignite.cache.CacheWriteSynchronizationMode.*;
import static org.apache.ignite.configuration.CacheConfiguration.*;
import static org.apache.ignite.configuration.DeploymentMode.*;
import static org.apache.ignite.internal.IgniteComponentType.*;
import static org.apache.ignite.internal.IgniteNodeAttributes.*;
import static org.apache.ignite.internal.processors.cache.GridCacheUtils.*;
import static org.apache.ignite.transactions.TransactionIsolation.*;

/**
 * Cache processor.
 */
@SuppressWarnings("unchecked")
public class GridCacheProcessor extends GridProcessorAdapter {
    /** Null cache name. */
    private static final String NULL_NAME = U.id8(UUID.randomUUID());

    /** Shared cache context. */
    private GridCacheSharedContext<?, ?> sharedCtx;

    /** */
    private final Map<String, GridCacheAdapter<?, ?>> caches;

    /** Map of proxies. */
    private final Map<String, IgniteCacheProxy<?, ?>> jCacheProxies;

    /** Map of preload finish futures grouped by preload order. */
    private final NavigableMap<Integer, IgniteInternalFuture<?>> preloadFuts;

    /** Maximum detected rebalance order. */
    private int maxRebalanceOrder;

    /** Caches stop sequence. */
    private final Deque<String> stopSeq;

    /** Transaction interface implementation. */
    private IgniteTransactionsImpl transactions;

    /** Pending cache starts. */
    private ConcurrentMap<String, IgniteInternalFuture> pendingFuts = new ConcurrentHashMap<>();

    /** Template configuration add futures. */
    private ConcurrentMap<String, IgniteInternalFuture> pendingTemplateFuts = new ConcurrentHashMap<>();

    /** Dynamic caches. */
    private ConcurrentMap<String, DynamicCacheDescriptor> registeredCaches = new ConcurrentHashMap<>();

    /** Cache templates. */
    private ConcurrentMap<String, DynamicCacheDescriptor> registeredTemplates = new ConcurrentHashMap<>();

    /** */
    private IdentityHashMap<CacheStore, ThreadLocal> sesHolders = new IdentityHashMap<>();

    /** Must use JDK marshaller since it is used by discovery to fire custom events. */
    private Marshaller marshaller = new JdkMarshaller();

    /**
     * @param ctx Kernal context.
     */
    public GridCacheProcessor(GridKernalContext ctx) {
        super(ctx);

        caches = new ConcurrentHashMap<>();
        jCacheProxies = new ConcurrentHashMap<>();
        preloadFuts = new TreeMap<>();

        stopSeq = new LinkedList<>();
    }

    /**
     * @param cfg Initializes cache configuration with proper defaults.
     * @param cacheObjCtx Cache object context.
     * @throws IgniteCheckedException If configuration is not valid.
     */
    private void initialize(CacheConfiguration cfg, CacheObjectContext cacheObjCtx) throws IgniteCheckedException {
        if (cfg.getCacheMode() == null)
            cfg.setCacheMode(DFLT_CACHE_MODE);

        if (cfg.getMemoryMode() == null)
            cfg.setMemoryMode(DFLT_MEMORY_MODE);

        if (cfg.getNodeFilter() == null)
            cfg.setNodeFilter(CacheConfiguration.SERVER_NODES);

        if (cfg.getAffinity() == null) {
            if (cfg.getCacheMode() == PARTITIONED) {
                RendezvousAffinityFunction aff = new RendezvousAffinityFunction();

                aff.setHashIdResolver(new AffinityNodeAddressHashResolver());

                cfg.setAffinity(aff);
            }
            else if (cfg.getCacheMode() == REPLICATED) {
                RendezvousAffinityFunction aff = new RendezvousAffinityFunction(false, 512);

                aff.setHashIdResolver(new AffinityNodeAddressHashResolver());

                cfg.setAffinity(aff);

                cfg.setBackups(Integer.MAX_VALUE);
            }
            else
                cfg.setAffinity(new LocalAffinityFunction());
        }
        else {
            if (cfg.getCacheMode() == PARTITIONED) {
                if (cfg.getAffinity() instanceof RendezvousAffinityFunction) {
                    RendezvousAffinityFunction aff = (RendezvousAffinityFunction)cfg.getAffinity();

                    if (aff.getHashIdResolver() == null)
                        aff.setHashIdResolver(new AffinityNodeAddressHashResolver());
                }
            }
        }

        if (cfg.getCacheMode() == REPLICATED)
            cfg.setBackups(Integer.MAX_VALUE);

        if (cfg.getAffinityMapper() == null)
            cfg.setAffinityMapper(cacheObjCtx.defaultAffMapper());

        ctx.igfsHelper().preProcessCacheConfiguration(cfg);

        if (cfg.getRebalanceMode() == null)
            cfg.setRebalanceMode(ASYNC);

        if (cfg.getAtomicityMode() == null)
            cfg.setAtomicityMode(ATOMIC);

        if (cfg.getWriteSynchronizationMode() == null)
            cfg.setWriteSynchronizationMode(PRIMARY_SYNC);

        assert cfg.getWriteSynchronizationMode() != null;

        if (cfg.getAtomicityMode() == ATOMIC) {
            if (cfg.getAtomicWriteOrderMode() == null) {
                cfg.setAtomicWriteOrderMode(cfg.getWriteSynchronizationMode() == FULL_SYNC ?
                    CacheAtomicWriteOrderMode.CLOCK :
                    CacheAtomicWriteOrderMode.PRIMARY);
            }
            else if (cfg.getWriteSynchronizationMode() != FULL_SYNC &&
                cfg.getAtomicWriteOrderMode() == CacheAtomicWriteOrderMode.CLOCK) {
                cfg.setAtomicWriteOrderMode(CacheAtomicWriteOrderMode.PRIMARY);

                U.warn(log, "Automatically set write order mode to PRIMARY for better performance " +
                    "[writeSynchronizationMode=" + cfg.getWriteSynchronizationMode() + ", " +
                    "cacheName=" + U.maskName(cfg.getName()) + ']');
            }
        }

        if (cfg.getCacheStoreFactory() == null) {
            Factory<CacheLoader> ldrFactory = cfg.getCacheLoaderFactory();
            Factory<CacheWriter> writerFactory = cfg.isWriteThrough() ? cfg.getCacheWriterFactory() : null;

            if (ldrFactory != null || writerFactory != null)
                cfg.setCacheStoreFactory(new GridCacheLoaderWriterStoreFactory(ldrFactory, writerFactory));
        }
        else {
            if (cfg.getCacheLoaderFactory() != null)
                throw new IgniteCheckedException("Cannot set both cache loaded factory and cache store factory " +
                    "for cache: " + U.maskName(cfg.getName()));

            if (cfg.getCacheWriterFactory() != null)
                throw new IgniteCheckedException("Cannot set both cache writer factory and cache store factory " +
                    "for cache: " + U.maskName(cfg.getName()));
        }
    }

    /**
     * @param cfg Configuration to check for possible performance issues.
     * @param hasStore {@code True} if store is configured.
     */
    private void suggestOptimizations(CacheConfiguration cfg, boolean hasStore) {
        GridPerformanceSuggestions perf = ctx.performance();

        String msg = "Disable eviction policy (remove from configuration)";

        if (cfg.getEvictionPolicy() != null) {
            perf.add(msg, false);

            perf.add("Disable synchronized evictions (set 'evictSynchronized' to false)", !cfg.isEvictSynchronized());
        }
        else
            perf.add(msg, true);

        if (cfg.getCacheMode() == PARTITIONED) {
            perf.add("Disable near cache (set 'nearConfiguration' to null)", cfg.getNearConfiguration() == null);

            if (cfg.getAffinity() != null)
                perf.add("Decrease number of backups (set 'keyBackups' to 0)", cfg.getBackups() == 0);
        }

        // Suppress warning if at least one ATOMIC cache found.
        perf.add("Enable ATOMIC mode if not using transactions (set 'atomicityMode' to ATOMIC)",
            cfg.getAtomicityMode() == ATOMIC);

        // Suppress warning if at least one non-FULL_SYNC mode found.
        perf.add("Disable fully synchronous writes (set 'writeSynchronizationMode' to PRIMARY_SYNC or FULL_ASYNC)",
            cfg.getWriteSynchronizationMode() != FULL_SYNC);

        // Suppress warning if at least one swap is disabled.
        perf.add("Disable swap store (set 'swapEnabled' to false)", !cfg.isSwapEnabled());

        if (hasStore && cfg.isWriteThrough())
            perf.add("Enable write-behind to persistent store (set 'writeBehindEnabled' to true)",
                cfg.isWriteBehindEnabled());
    }

    /**
     * @param c Ignite configuration.
     * @param cc Configuration to validate.
     * @param cacheType Cache type.
     * @param cfgStore Cache store.
     * @throws IgniteCheckedException If failed.
     */
    private void validate(IgniteConfiguration c,
        CacheConfiguration cc,
        CacheType cacheType,
        @Nullable CacheStore cfgStore) throws IgniteCheckedException {
        if (cc.getCacheMode() == REPLICATED) {
            if (cc.getAffinity() instanceof FairAffinityFunction)
                throw new IgniteCheckedException("REPLICATED cache can not be started with FairAffinityFunction" +
                    " [cacheName=" + U.maskName(cc.getName()) + ']');

            if (cc.getAffinity() instanceof RendezvousAffinityFunction) {
                RendezvousAffinityFunction aff = (RendezvousAffinityFunction)cc.getAffinity();

                if (aff.isExcludeNeighbors())
                    throw new IgniteCheckedException("For REPLICATED cache flag 'excludeNeighbors' in " +
                        "RendezvousAffinityFunction cannot be set [cacheName=" + U.maskName(cc.getName()) + ']');
            }

            if (cc.getNearConfiguration() != null &&
                ctx.discovery().cacheAffinityNode(ctx.discovery().localNode(), cc.getName())) {
                U.warn(log, "Near cache cannot be used with REPLICATED cache, " +
                    "will be ignored [cacheName=" + U.maskName(cc.getName()) + ']');

                cc.setNearConfiguration(null);
            }
        }

        if (cc.getCacheMode() == LOCAL && !cc.getAffinity().getClass().equals(LocalAffinityFunction.class))
            U.warn(log, "AffinityFunction configuration parameter will be ignored for local cache [cacheName=" +
                U.maskName(cc.getName()) + ']');

        if (cc.getRebalanceMode() != CacheRebalanceMode.NONE) {
            assertParameter(cc.getRebalanceThreadPoolSize() > 0, "rebalanceThreadPoolSize > 0");
            assertParameter(cc.getRebalanceBatchSize() > 0, "rebalanceBatchSize > 0");
        }

        if (cc.getCacheMode() == PARTITIONED || cc.getCacheMode() == REPLICATED) {
            if (cc.getAtomicityMode() == ATOMIC && cc.getWriteSynchronizationMode() == FULL_ASYNC)
                U.warn(log, "Cache write synchronization mode is set to FULL_ASYNC. All single-key 'put' and " +
                    "'remove' operations will return 'null', all 'putx' and 'removex' operations will return" +
                    " 'true' [cacheName=" + U.maskName(cc.getName()) + ']');
        }

        DeploymentMode depMode = c.getDeploymentMode();

        if (c.isPeerClassLoadingEnabled() && (depMode == PRIVATE || depMode == ISOLATED) &&
            !CU.isSystemCache(cc.getName()))
            throw new IgniteCheckedException("Cannot start cache in PRIVATE or ISOLATED deployment mode: " +
                ctx.config().getDeploymentMode());

        if (!c.getTransactionConfiguration().isTxSerializableEnabled() &&
            c.getTransactionConfiguration().getDefaultTxIsolation() == SERIALIZABLE)
            U.warn(log,
                "Serializable transactions are disabled while default transaction isolation is SERIALIZABLE " +
                    "(most likely misconfiguration - either update 'isTxSerializableEnabled' or " +
                    "'defaultTxIsolationLevel' properties) for cache: " + U.maskName(cc.getName()),
                    "Serializable transactions are disabled while default transaction isolation is SERIALIZABLE " +
                        "for cache: " + U.maskName(cc.getName()));

        if (cc.isWriteBehindEnabled()) {
            if (cfgStore == null)
                throw new IgniteCheckedException("Cannot enable write-behind (writer or store is not provided) " +
                    "for cache: " + U.maskName(cc.getName()));

            assertParameter(cc.getWriteBehindBatchSize() > 0, "writeBehindBatchSize > 0");
            assertParameter(cc.getWriteBehindFlushSize() >= 0, "writeBehindFlushSize >= 0");
            assertParameter(cc.getWriteBehindFlushFrequency() >= 0, "writeBehindFlushFrequency >= 0");
            assertParameter(cc.getWriteBehindFlushThreadCount() > 0, "writeBehindFlushThreadCount > 0");

            if (cc.getWriteBehindFlushSize() == 0 && cc.getWriteBehindFlushFrequency() == 0)
                throw new IgniteCheckedException("Cannot set both 'writeBehindFlushFrequency' and " +
                    "'writeBehindFlushSize' parameters to 0 for cache: " + U.maskName(cc.getName()));
        }

        if (cc.isReadThrough() && cfgStore == null)
            throw new IgniteCheckedException("Cannot enable read-through (loader or store is not provided) " +
                "for cache: " + U.maskName(cc.getName()));

        if (cc.isWriteThrough() && cfgStore == null)
            throw new IgniteCheckedException("Cannot enable write-through (writer or store is not provided) " +
                "for cache: " + U.maskName(cc.getName()));

        long delay = cc.getRebalanceDelay();

        if (delay != 0) {
            if (cc.getCacheMode() != PARTITIONED)
                U.warn(log, "Rebalance delay is supported only for partitioned caches (will ignore): " + (cc.getName()),
                    "Will ignore rebalance delay for cache: " + U.maskName(cc.getName()));
            else if (cc.getRebalanceMode() == SYNC) {
                if (delay < 0) {
                    U.warn(log, "Ignoring SYNC rebalance mode with manual rebalance start (node will not wait for " +
                        "rebalancing to be finished): " + U.maskName(cc.getName()),
                        "Node will not wait for rebalance in SYNC mode: " + U.maskName(cc.getName()));
                }
                else {
                    U.warn(log,
                        "Using SYNC rebalance mode with rebalance delay (node will wait until rebalancing is " +
                            "initiated for " + delay + "ms) for cache: " + U.maskName(cc.getName()),
                            "Node will wait until rebalancing is initiated for " + delay + "ms for cache: " + U.maskName(cc.getName()));
                }
            }
        }

        ctx.igfsHelper().validateCacheConfiguration(cc);

        switch (cc.getMemoryMode()) {
            case OFFHEAP_VALUES: {
                if (cc.getOffHeapMaxMemory() < 0)
                    cc.setOffHeapMaxMemory(0); // Set to unlimited.

                break;
            }

            case OFFHEAP_TIERED: {
                if (cc.getOffHeapMaxMemory() < 0)
                    cc.setOffHeapMaxMemory(0); // Set to unlimited.

                break;
            }

            case ONHEAP_TIERED:
                if (cacheType.userCache() && cc.getEvictionPolicy() == null && cc.getOffHeapMaxMemory() >= 0)
                    U.quietAndWarn(log, "Eviction policy not enabled with ONHEAP_TIERED mode for cache " +
                        "(entries will not be moved to off-heap store): " + U.maskName(cc.getName()));

                break;

            default:
                throw new IllegalStateException("Unknown memory mode: " + cc.getMemoryMode());
        }

        if (cc.getMemoryMode() == CacheMemoryMode.OFFHEAP_VALUES) {
            if (GridQueryProcessor.isEnabled(cc))
                throw new IgniteCheckedException("Cannot have query indexing enabled while values are stored off-heap. " +
                    "You must either disable query indexing or disable off-heap values only flag for cache: " +
                    U.maskName(cc.getName()));
        }

        if (cc.getAtomicityMode() == ATOMIC)
            assertParameter(cc.getTransactionManagerLookupClassName() == null,
                "transaction manager can not be used with ATOMIC cache");
    }

    /**
     * @param ctx Context.
     * @return DHT managers.
     */
    private List<GridCacheManager> dhtManagers(GridCacheContext ctx) {
        return F.asList(ctx.store(), ctx.events(), ctx.swap(), ctx.evicts(), ctx.queries(), ctx.continuousQueries(),
            ctx.dr());
    }

    /**
     * @param ctx Context.
     * @return Managers present in both, DHT and Near caches.
     */
    @SuppressWarnings("IfMayBeConditional")
    private Collection<GridCacheManager> dhtExcludes(GridCacheContext ctx) {
        if (ctx.config().getCacheMode() == LOCAL || !isNearEnabled(ctx))
            return Collections.emptyList();
        else
            return F.asList(ctx.queries(), ctx.continuousQueries(), ctx.store());
    }

    /**
     * @param cfg Configuration.
     * @param objs Extra components.
     * @throws IgniteCheckedException If failed to inject.
     */
    private void prepare(CacheConfiguration cfg, Collection<Object> objs) throws IgniteCheckedException {
        prepare(cfg, cfg.getEvictionPolicy(), false);
        prepare(cfg, cfg.getAffinity(), false);
        prepare(cfg, cfg.getAffinityMapper(), false);
        prepare(cfg, cfg.getEvictionFilter(), false);
        prepare(cfg, cfg.getInterceptor(), false);

        NearCacheConfiguration nearCfg = cfg.getNearConfiguration();

        if (nearCfg != null)
            prepare(cfg, nearCfg.getNearEvictionPolicy(), true);

        for (Object obj : objs)
            prepare(cfg, obj, false);
    }

    /**
     * @param cfg Cache configuration.
     * @param rsrc Resource.
     * @param near Near flag.
     * @throws IgniteCheckedException If failed.
     */
    private void prepare(CacheConfiguration cfg, @Nullable Object rsrc, boolean near) throws IgniteCheckedException {
        if (rsrc != null) {
            ctx.resource().injectGeneric(rsrc);

            ctx.resource().injectCacheName(rsrc, cfg.getName());

            registerMbean(rsrc, cfg.getName(), near);
        }
    }

    /**
     * @param cctx Cache context.
     */
    private void cleanup(GridCacheContext cctx) {
        CacheConfiguration cfg = cctx.config();

        cleanup(cfg, cfg.getEvictionPolicy(), false);
        cleanup(cfg, cfg.getAffinity(), false);
        cleanup(cfg, cfg.getAffinityMapper(), false);
        cleanup(cfg, cctx.jta().tmLookup(), false);
        cleanup(cfg, cctx.store().configuredStore(), false);

        NearCacheConfiguration nearCfg = cfg.getNearConfiguration();

        if (nearCfg != null)
            cleanup(cfg, nearCfg.getNearEvictionPolicy(), true);

        cctx.cleanup();
    }

    /**
     * @param cfg Cache configuration.
     * @param rsrc Resource.
     * @param near Near flag.
     */
    private void cleanup(CacheConfiguration cfg, @Nullable Object rsrc, boolean near) {
        if (rsrc != null) {
            unregisterMbean(rsrc, cfg.getName(), near);

            try {
                ctx.resource().cleanupGeneric(rsrc);
            }
            catch (IgniteCheckedException e) {
                U.error(log, "Failed to cleanup resource: " + rsrc, e);
            }
        }
    }

    /** {@inheritDoc} */
    @SuppressWarnings( {"unchecked"})
    @Override public void start() throws IgniteCheckedException {
        if (ctx.config().isDaemon())
            return;

        DeploymentMode depMode = ctx.config().getDeploymentMode();

        if (!F.isEmpty(ctx.config().getCacheConfiguration())) {
            if (depMode != CONTINUOUS && depMode != SHARED)
                U.warn(log, "Deployment mode for cache is not CONTINUOUS or SHARED " +
                    "(it is recommended that you change deployment mode and restart): " + depMode,
                    "Deployment mode for cache is not CONTINUOUS or SHARED.");
        }

        maxRebalanceOrder = validatePreloadOrder(ctx.config().getCacheConfiguration());

        ctx.discovery().setCustomEventListener(new GridPlainInClosure<Serializable>() {
            @Override public void apply(Serializable evt) {
                if (evt instanceof DynamicCacheChangeBatch)
                    onCacheChangeRequested((DynamicCacheChangeBatch)evt);
            }
        });

        // Internal caches which should not be returned to user.
        Set<String> internalCaches = new HashSet<>();

        FileSystemConfiguration[] igfsCfgs = ctx.grid().configuration().getFileSystemConfiguration();

        if (igfsCfgs != null) {
            for (FileSystemConfiguration igfsCfg : igfsCfgs) {
                internalCaches.add(maskNull(igfsCfg.getMetaCacheName()));
                internalCaches.add(maskNull(igfsCfg.getDataCacheName()));
            }
        }

        if (IgniteComponentType.HADOOP.inClassPath())
            internalCaches.add(CU.SYS_CACHE_HADOOP_MR);

        internalCaches.add(CU.ATOMICS_CACHE_NAME);

        CacheConfiguration[] cfgs = ctx.config().getCacheConfiguration();

        sharedCtx = createSharedContext(ctx);

        ctx.performance().add("Disable serializable transactions (set 'txSerializableEnabled' to false)",
            !ctx.config().getTransactionConfiguration().isTxSerializableEnabled());

        for (int i = 0; i < cfgs.length; i++) {
            checkSerializable(cfgs[i]);

            CacheConfiguration<?, ?> cfg = new CacheConfiguration(cfgs[i]);

            CacheObjectContext cacheObjCtx = ctx.cacheObjects().contextForCache(cfg);

            // Initialize defaults.
            initialize(cfg, cacheObjCtx);

            cfgs[i] = cfg; // Replace original configuration value.

            String masked = maskNull(cfg.getName());

            if (registeredCaches.containsKey(masked)) {
                String cacheName = cfg.getName();

                if (cacheName != null)
                    throw new IgniteCheckedException("Duplicate cache name found (check configuration and " +
                        "assign unique name to each cache): " + U.maskName(cacheName));
                else
                    throw new IgniteCheckedException("Default cache has already been configured (check configuration and " +
                        "assign unique name to each cache).");
            }

            CacheType cacheType;

            if (CU.isUtilityCache(cfg.getName()))
                cacheType = CacheType.UTILITY;
            else if (CU.isMarshallerCache(cfg.getName()))
                cacheType = CacheType.MARSHALLER;
            else if (internalCaches.contains(maskNull(cfg.getName())))
                cacheType = CacheType.INTERNAL;
            else
                cacheType = CacheType.USER;

            boolean template = cfg.getName() != null && cfg.getName().endsWith("*");

            DynamicCacheDescriptor desc = new DynamicCacheDescriptor(cfg, cacheType, template, IgniteUuid.randomUuid());

            desc.locallyConfigured(true);
            desc.staticallyConfigured(true);

            if (!template) {
                registeredCaches.put(masked, desc);

                ctx.discovery().setCacheFilter(
                    cfg.getName(),
                    cfg.getNodeFilter(),
                    cfg.getNearConfiguration() != null,
                    cfg.getCacheMode() == LOCAL);

                if (!cacheType.userCache())
                    stopSeq.addLast(cfg.getName());
                else
                    stopSeq.addFirst(cfg.getName());
            }
            else {
                if (log.isDebugEnabled())
                    log.debug("Use cache configuration as template: " + cfg);

                registeredTemplates.put(masked, desc);
            }

            if (cfg.getName() == null) { // Use cache configuration with null name as template.
                DynamicCacheDescriptor desc0 =
                    new DynamicCacheDescriptor(cfg, cacheType, true, IgniteUuid.randomUuid());

                desc0.locallyConfigured(true);
                desc0.staticallyConfigured(true);

                registeredTemplates.put(masked, desc0);
            }
        }

        // Start shared managers.
        for (GridCacheSharedManager mgr : sharedCtx.managers())
            mgr.start(sharedCtx);

        transactions = new IgniteTransactionsImpl(sharedCtx);

        if (log.isDebugEnabled())
            log.debug("Started cache processor.");
    }

    /** {@inheritDoc} */
    @SuppressWarnings({"unchecked", "TypeMayBeWeakened"})
    @Override public void onKernalStart() throws IgniteCheckedException {
        if (ctx.config().isDaemon())
            return;

        ClusterNode locNode = ctx.discovery().localNode();

        Collection<DynamicCacheDescriptor> initCaches = new ArrayList<>(F.view(registeredCaches.values(),
            new IgnitePredicate<DynamicCacheDescriptor>() {
                @Override public boolean apply(DynamicCacheDescriptor desc) {
                    return desc.locallyConfigured() || desc.receivedOnStart();
                }
            }));

            // Init cache plugin managers.
        final Map<String, CachePluginManager> cache2PluginMgr = new HashMap<>();

        for (DynamicCacheDescriptor desc : initCaches) {
            CacheConfiguration locCcfg = desc.cacheConfiguration();

            CachePluginManager pluginMgr = new CachePluginManager(ctx, locCcfg);

            cache2PluginMgr.put(locCcfg.getName(), pluginMgr);
        }

        if (!getBoolean(IGNITE_SKIP_CONFIGURATION_CONSISTENCY_CHECK)) {
            for (ClusterNode n : ctx.discovery().remoteNodes()) {
                checkTransactionConfiguration(n);

                DeploymentMode locDepMode = ctx.config().getDeploymentMode();
                DeploymentMode rmtDepMode = n.attribute(IgniteNodeAttributes.ATTR_DEPLOYMENT_MODE);

                CU.checkAttributeMismatch(log, null, n.id(), "deploymentMode", "Deployment mode",
                    locDepMode, rmtDepMode, true);

                for (DynamicCacheDescriptor desc : initCaches) {
                    CacheConfiguration rmtCfg = desc.remoteConfiguration(n.id());

                    if (rmtCfg != null) {
                        CacheConfiguration locCfg = desc.cacheConfiguration();

                        checkCache(locCfg, rmtCfg, n);

                        // Check plugin cache configurations.
                        CachePluginManager pluginMgr = cache2PluginMgr.get(locCfg.getName());

                        assert pluginMgr != null : " Map=" + cache2PluginMgr;

                        pluginMgr.validateRemotes(rmtCfg, n);
                    }
                }
            }
        }

        // Start dynamic caches received from collect discovery data.
        for (DynamicCacheDescriptor desc : initCaches) {
            boolean started = desc.onStart();

            assert started : "Failed to change started flag for locally configured cache: " + desc;

            desc.clearRemoteConfigurations();

            CacheConfiguration ccfg = desc.cacheConfiguration();

            IgnitePredicate filter = ccfg.getNodeFilter();

            if (filter.apply(locNode)) {
                CacheObjectContext cacheObjCtx = ctx.cacheObjects().contextForCache(ccfg);

                CachePluginManager pluginMgr = cache2PluginMgr.get(ccfg.getName());

                assert pluginMgr != null : "Map=" + cache2PluginMgr + ", ";

                GridCacheContext ctx = createCache(ccfg, pluginMgr, desc.cacheType(), cacheObjCtx);

                ctx.dynamicDeploymentId(desc.deploymentId());

                sharedCtx.addCacheContext(ctx);

                GridCacheAdapter cache = ctx.cache();

                String name = ccfg.getName();

                caches.put(maskNull(name), cache);

                startCache(cache);

                jCacheProxies.put(maskNull(name), new IgniteCacheProxy(ctx, cache, null, false));
            }
        }

        ctx.marshallerContext().onMarshallerCacheStarted(ctx);

        marshallerCache().context().preloader().syncFuture().listen(new CIX1<IgniteInternalFuture<?>>() {
            @Override public void applyx(IgniteInternalFuture<?> f) throws IgniteCheckedException {
                ctx.marshallerContext().onMarshallerCachePreloaded(ctx);
            }
        });

        // Must call onKernalStart on shared managers after creation of fetched caches.
        for (GridCacheSharedManager<?, ?> mgr : sharedCtx.managers())
            mgr.onKernalStart();

        for (Map.Entry<String, GridCacheAdapter<?, ?>> e : caches.entrySet()) {
            GridCacheAdapter cache = e.getValue();

            if (maxRebalanceOrder > 0) {
                CacheConfiguration cfg = cache.configuration();

                int order = cfg.getRebalanceOrder();

                if (order > 0 && order != maxRebalanceOrder && cfg.getCacheMode() != LOCAL) {
                    GridCompoundFuture<Object, Object> fut = (GridCompoundFuture<Object, Object>)preloadFuts
                        .get(order);

                    if (fut == null) {
                        fut = new GridCompoundFuture<>();

                        preloadFuts.put(order, fut);
                    }

                    fut.add(cache.preloader().syncFuture());
                }
            }
        }

        for (IgniteInternalFuture<?> fut : preloadFuts.values())
            ((GridCompoundFuture<Object, Object>)fut).markInitialized();

        for (GridCacheAdapter<?, ?> cache : caches.values())
            onKernalStart(cache);

        // Wait for caches in SYNC preload mode.
        for (GridCacheAdapter<?, ?> cache : caches.values()) {
            CacheConfiguration cfg = cache.configuration();

            if (cfg.getRebalanceMode() == SYNC) {
                if (cfg.getCacheMode() == REPLICATED ||
                    (cfg.getCacheMode() == PARTITIONED && cfg.getRebalanceDelay() >= 0))
                    cache.preloader().syncFuture().get();
            }
        }

        ctx.cacheObjects().onCacheProcessorStarted();
    }

    /** {@inheritDoc} */
    @SuppressWarnings("unchecked")
    @Override public void stop(boolean cancel) throws IgniteCheckedException {
        if (ctx.config().isDaemon())
            return;

        for (String cacheName : stopSeq) {
            GridCacheAdapter<?, ?> cache = caches.remove(maskNull(cacheName));

            if (cache != null)
                stopCache(cache, cancel);
        }

        for (GridCacheAdapter<?, ?> cache : caches.values())
            stopCache(cache, cancel);

        List<? extends GridCacheSharedManager<?, ?>> mgrs = sharedCtx.managers();

        for (ListIterator<? extends GridCacheSharedManager<?, ?>> it = mgrs.listIterator(mgrs.size()); it.hasPrevious();) {
            GridCacheSharedManager<?, ?> mgr = it.previous();

            mgr.stop(cancel);
        }

        sharedCtx.cleanup();

        if (log.isDebugEnabled())
            log.debug("Stopped cache processor.");
    }

    /**
     * Blocks all available gateways
     */
    public void blockGateways() {
        for (IgniteCacheProxy<?, ?> proxy : jCacheProxies.values())
            proxy.gate().onStopped();
    }

    /** {@inheritDoc} */
    @SuppressWarnings("unchecked")
    @Override public void onKernalStop(boolean cancel) {
        if (ctx.config().isDaemon())
            return;

        for (String cacheName : stopSeq) {
            GridCacheAdapter<?, ?> cache = caches.get(maskNull(cacheName));

            if (cache != null)
                onKernalStop(cache, cancel);
        }

        for (Map.Entry<String, GridCacheAdapter<?, ?>> entry : caches.entrySet()) {
            if (!stopSeq.contains(entry.getKey()))
                onKernalStop(entry.getValue(), cancel);
        }

        List<? extends GridCacheSharedManager<?, ?>> sharedMgrs = sharedCtx.managers();

        for (ListIterator<? extends GridCacheSharedManager<?, ?>> it = sharedMgrs.listIterator(sharedMgrs.size());
            it.hasPrevious();) {
            GridCacheSharedManager<?, ?> mgr = it.previous();

            mgr.onKernalStop(cancel);
        }
    }

    /**
     * @param cache Cache to start.
     * @throws IgniteCheckedException If failed to start cache.
     */
    @SuppressWarnings({"TypeMayBeWeakened", "unchecked"})
    private void startCache(GridCacheAdapter<?, ?> cache) throws IgniteCheckedException {
        GridCacheContext<?, ?> cacheCtx = cache.context();

        ctx.query().onCacheStart(cacheCtx);
        ctx.continuous().onCacheStart(cacheCtx);

        CacheConfiguration cfg = cacheCtx.config();

        // Start managers.
        for (GridCacheManager mgr : F.view(cacheCtx.managers(), F.notContains(dhtExcludes(cacheCtx))))
            mgr.start(cacheCtx);

        cacheCtx.initConflictResolver();

        if (cfg.getCacheMode() != LOCAL && GridCacheUtils.isNearEnabled(cfg)) {
            GridCacheContext<?, ?> dhtCtx = cacheCtx.near().dht().context();

            // Start DHT managers.
            for (GridCacheManager mgr : dhtManagers(dhtCtx))
                mgr.start(dhtCtx);

            dhtCtx.initConflictResolver();

            // Start DHT cache.
            dhtCtx.cache().start();

            if (log.isDebugEnabled())
                log.debug("Started DHT cache: " + dhtCtx.cache().name());
        }

        cacheCtx.cache().start();

        cacheCtx.onStarted();

        if (log.isInfoEnabled())
            log.info("Started cache [name=" + U.maskName(cfg.getName()) + ", mode=" + cfg.getCacheMode() + ']');
    }

    /**
     * @param cache Cache to stop.
     * @param cancel Cancel flag.
     */
    @SuppressWarnings({"TypeMayBeWeakened", "unchecked"})
    private void stopCache(GridCacheAdapter<?, ?> cache, boolean cancel) {
        GridCacheContext ctx = cache.context();

        sharedCtx.removeCacheContext(ctx);

        cache.stop();

        if (isNearEnabled(ctx)) {
            GridDhtCacheAdapter dht = ctx.near().dht();

            // Check whether dht cache has been started.
            if (dht != null) {
                dht.stop();

                GridCacheContext<?, ?> dhtCtx = dht.context();

                List<GridCacheManager> dhtMgrs = dhtManagers(dhtCtx);

                for (ListIterator<GridCacheManager> it = dhtMgrs.listIterator(dhtMgrs.size()); it.hasPrevious();) {
                    GridCacheManager mgr = it.previous();

                    mgr.stop(cancel);
                }
            }
        }

        List<GridCacheManager> mgrs = ctx.managers();

        Collection<GridCacheManager> excludes = dhtExcludes(ctx);

        // Reverse order.
        for (ListIterator<GridCacheManager> it = mgrs.listIterator(mgrs.size()); it.hasPrevious();) {
            GridCacheManager mgr = it.previous();

            if (!excludes.contains(mgr))
                mgr.stop(cancel);
        }

        ctx.kernalContext().query().onCacheStop(ctx);
        ctx.kernalContext().continuous().onCacheStop(ctx);

        U.stopLifecycleAware(log, lifecycleAwares(cache.configuration(), ctx.jta().tmLookup(),
            ctx.store().configuredStore()));

        if (log.isInfoEnabled())
            log.info("Stopped cache: " + cache.name());

        cleanup(ctx);
    }

    /**
     * @param cache Cache.
     * @throws IgniteCheckedException If failed.
     */
    @SuppressWarnings("unchecked")
    private void onKernalStart(GridCacheAdapter<?, ?> cache) throws IgniteCheckedException {
        GridCacheContext<?, ?> ctx = cache.context();

        // Start DHT cache as well.
        if (isNearEnabled(ctx)) {
            GridDhtCacheAdapter dht = ctx.near().dht();

            GridCacheContext<?, ?> dhtCtx = dht.context();

            for (GridCacheManager mgr : dhtManagers(dhtCtx))
                mgr.onKernalStart();

            dht.onKernalStart();

            if (log.isDebugEnabled())
                log.debug("Executed onKernalStart() callback for DHT cache: " + dht.name());
        }

        for (GridCacheManager mgr : F.view(ctx.managers(), F0.notContains(dhtExcludes(ctx))))
            mgr.onKernalStart();

        cache.onKernalStart();

        if (ctx.events().isRecordable(EventType.EVT_CACHE_STARTED))
            ctx.events().addEvent(EventType.EVT_CACHE_STARTED);

        if (log.isDebugEnabled())
            log.debug("Executed onKernalStart() callback for cache [name=" + cache.name() + ", mode=" +
                cache.configuration().getCacheMode() + ']');
    }

    /**
     * @param cache Cache to stop.
     * @param cancel Cancel flag.
     */
    @SuppressWarnings("unchecked")
    private void onKernalStop(GridCacheAdapter<?, ?> cache, boolean cancel) {
        GridCacheContext ctx = cache.context();

        if (isNearEnabled(ctx)) {
            GridDhtCacheAdapter dht = ctx.near().dht();

            if (dht != null) {
                GridCacheContext<?, ?> dhtCtx = dht.context();

                for (GridCacheManager mgr : dhtManagers(dhtCtx))
                    mgr.onKernalStop(cancel);

                dht.onKernalStop();
            }
        }

        List<GridCacheManager> mgrs = ctx.managers();

        Collection<GridCacheManager> excludes = dhtExcludes(ctx);

        // Reverse order.
        for (ListIterator<GridCacheManager> it = mgrs.listIterator(mgrs.size()); it.hasPrevious(); ) {
            GridCacheManager mgr = it.previous();

            if (!excludes.contains(mgr))
                mgr.onKernalStop(cancel);
        }

        cache.onKernalStop();

        if (ctx.events().isRecordable(EventType.EVT_CACHE_STOPPED))
            ctx.events().addEvent(EventType.EVT_CACHE_STOPPED);
    }

    /**
     * @param cfg Cache configuration to use to create cache.
     * @param pluginMgr Cache plugin manager.
     * @param cacheType Cache type.
     * @param cacheObjCtx Cache object context.
     * @return Cache context.
     * @throws IgniteCheckedException If failed to create cache.
     */
    private GridCacheContext createCache(CacheConfiguration<?, ?> cfg,
        @Nullable CachePluginManager pluginMgr,
        CacheType cacheType,
        CacheObjectContext cacheObjCtx)
        throws IgniteCheckedException
    {
        assert cfg != null;

        CacheStore cfgStore = cfg.getCacheStoreFactory() != null ? cfg.getCacheStoreFactory().create() : null;

        validate(ctx.config(), cfg, cacheType, cfgStore);

        if (pluginMgr == null)
            pluginMgr = new CachePluginManager(ctx, cfg);

        pluginMgr.validate();

        CacheJtaManagerAdapter jta = JTA.create(cfg.getTransactionManagerLookupClassName() == null);

        jta.createTmLookup(cfg);

        // Skip suggestions for internal caches.
        if (cacheType.userCache())
            suggestOptimizations(cfg, cfgStore != null);

        Collection<Object> toPrepare = new ArrayList<>();

        toPrepare.add(jta.tmLookup());

        if (cfgStore instanceof GridCacheLoaderWriterStore) {
            toPrepare.add(((GridCacheLoaderWriterStore)cfgStore).loader());
            toPrepare.add(((GridCacheLoaderWriterStore)cfgStore).writer());
        }
        else
            toPrepare.add(cfgStore);

        prepare(cfg, toPrepare);

        U.startLifecycleAware(lifecycleAwares(cfg, jta.tmLookup(), cfgStore));

        GridCacheAffinityManager affMgr = new GridCacheAffinityManager();
        GridCacheEventManager evtMgr = new GridCacheEventManager();
        GridCacheSwapManager swapMgr = new GridCacheSwapManager(cfg.getCacheMode() == LOCAL || !GridCacheUtils.isNearEnabled(cfg));
        GridCacheEvictionManager evictMgr = new GridCacheEvictionManager();
        GridCacheQueryManager qryMgr = queryManager(cfg);
        CacheContinuousQueryManager contQryMgr = new CacheContinuousQueryManager();
        CacheDataStructuresManager dataStructuresMgr = new CacheDataStructuresManager();
        GridCacheTtlManager ttlMgr = new GridCacheTtlManager();

        CacheConflictResolutionManager rslvrMgr = pluginMgr.createComponent(CacheConflictResolutionManager.class);
        GridCacheDrManager drMgr = pluginMgr.createComponent(GridCacheDrManager.class);
        CacheStoreManager storeMgr = pluginMgr.createComponent(CacheStoreManager.class);

        storeMgr.initialize(cfgStore, sesHolders);

        GridCacheContext<?, ?> cacheCtx = new GridCacheContext(
            ctx,
            sharedCtx,
            cfg,
            cacheType,
            ctx.discovery().cacheAffinityNode(ctx.discovery().localNode(), cfg.getName()),

            /*
             * Managers in starting order!
             * ===========================
             */
            evtMgr,
            swapMgr,
            storeMgr,
            evictMgr,
            qryMgr,
            contQryMgr,
            affMgr,
            dataStructuresMgr,
            ttlMgr,
            drMgr,
            jta,
            rslvrMgr,
            pluginMgr
        );

        cacheCtx.cacheObjectContext(cacheObjCtx);

        GridCacheAdapter cache = null;

        switch (cfg.getCacheMode()) {
            case LOCAL: {
                switch (cfg.getAtomicityMode()) {
                    case TRANSACTIONAL: {
                        cache = new GridLocalCache(cacheCtx);

                        break;
                    }
                    case ATOMIC: {
                        cache = new GridLocalAtomicCache(cacheCtx);

                        break;
                    }

                    default: {
                        assert false : "Invalid cache atomicity mode: " + cfg.getAtomicityMode();
                    }
                }

                break;
            }
            case PARTITIONED:
            case REPLICATED: {
                if (GridCacheUtils.isNearEnabled(cfg)) {
                    switch (cfg.getAtomicityMode()) {
                        case TRANSACTIONAL: {
                            cache = new GridNearTransactionalCache(cacheCtx);

                            break;
                        }
                        case ATOMIC: {
                            cache = new GridNearAtomicCache(cacheCtx);

                            break;
                        }

                        default: {
                            assert false : "Invalid cache atomicity mode: " + cfg.getAtomicityMode();
                        }
                    }
                }
                else {
                    switch (cfg.getAtomicityMode()) {
                        case TRANSACTIONAL: {
                            cache = cacheCtx.affinityNode() ?
                                new GridDhtColocatedCache(cacheCtx) :
                                new GridDhtColocatedCache(cacheCtx, new GridNoStorageCacheMap(cacheCtx));

                            break;
                        }
                        case ATOMIC: {
                            cache = cacheCtx.affinityNode() ?
                                new GridDhtAtomicCache(cacheCtx) :
                                new GridDhtAtomicCache(cacheCtx, new GridNoStorageCacheMap(cacheCtx));

                            break;
                        }

                        default: {
                            assert false : "Invalid cache atomicity mode: " + cfg.getAtomicityMode();
                        }
                    }
                }

                break;
            }

            default: {
                assert false : "Invalid cache mode: " + cfg.getCacheMode();
            }
        }

        cacheCtx.cache(cache);

        GridCacheContext<?, ?> ret = cacheCtx;

        /*
         * Create DHT cache.
         * ================
         */
        if (cfg.getCacheMode() != LOCAL && GridCacheUtils.isNearEnabled(cfg)) {
            /*
             * Specifically don't create the following managers
             * here and reuse the one from Near cache:
             * 1. GridCacheVersionManager
             * 2. GridCacheIoManager
             * 3. GridCacheDeploymentManager
             * 4. GridCacheQueryManager (note, that we start it for DHT cache though).
             * 5. CacheContinuousQueryManager (note, that we start it for DHT cache though).
             * 6. GridCacheDgcManager
             * 7. GridCacheTtlManager.
             * ===============================================
             */
            swapMgr = new GridCacheSwapManager(true);
            evictMgr = new GridCacheEvictionManager();
            evtMgr = new GridCacheEventManager();
            pluginMgr = new CachePluginManager(ctx, cfg);
            drMgr = pluginMgr.createComponent(GridCacheDrManager.class);

            cacheCtx = new GridCacheContext(
                ctx,
                sharedCtx,
                cfg,
                cacheType,
                ctx.discovery().cacheAffinityNode(ctx.discovery().localNode(), cfg.getName()),

                /*
                 * Managers in starting order!
                 * ===========================
                 */
                evtMgr,
                swapMgr,
                storeMgr,
                evictMgr,
                qryMgr,
                contQryMgr,
                affMgr,
                dataStructuresMgr,
                ttlMgr,
                drMgr,
                jta,
                rslvrMgr,
                pluginMgr
            );

            cacheCtx.cacheObjectContext(cacheObjCtx);

            GridDhtCacheAdapter dht = null;

            switch (cfg.getAtomicityMode()) {
                case TRANSACTIONAL: {
                    assert cache instanceof GridNearTransactionalCache;

                    GridNearTransactionalCache near = (GridNearTransactionalCache)cache;

                    GridDhtCache dhtCache = cacheCtx.affinityNode() ?
                        new GridDhtCache(cacheCtx) :
                        new GridDhtCache(cacheCtx, new GridNoStorageCacheMap(cacheCtx));

                    dhtCache.near(near);

                    near.dht(dhtCache);

                    dht = dhtCache;

                    break;
                }
                case ATOMIC: {
                    assert cache instanceof GridNearAtomicCache;

                    GridNearAtomicCache near = (GridNearAtomicCache)cache;

                    GridDhtAtomicCache dhtCache = cacheCtx.affinityNode() ?
                        new GridDhtAtomicCache(cacheCtx) :
                        new GridDhtAtomicCache(cacheCtx, new GridNoStorageCacheMap(cacheCtx));

                    dhtCache.near(near);

                    near.dht(dhtCache);

                    dht = dhtCache;

                    break;
                }

                default: {
                    assert false : "Invalid cache atomicity mode: " + cfg.getAtomicityMode();
                }
            }

            cacheCtx.cache(dht);
        }

        return ret;
    }

    /**
     * Gets a collection of currently started caches.
     *
     * @return Collection of started cache names.
     */
    public Collection<String> cacheNames() {
        return F.viewReadOnly(registeredCaches.keySet(),
            new IgniteClosure<String, String>() {
                @Override public String apply(String s) {
                    return unmaskNull(s);
                }
            });
    }

    /**
     * Gets cache mode.
     *
     * @param cacheName Cache name to check.
     * @return Cache mode.
     */
    public CacheMode cacheMode(String cacheName) {
        DynamicCacheDescriptor desc = registeredCaches.get(maskNull(cacheName));

        return desc != null ? desc.cacheConfiguration().getCacheMode() : null;
    }

    /**
     * @param req Request to check.
     * @return {@code True} if change request was registered to apply.
     */
    @SuppressWarnings("IfMayBeConditional")
    public boolean dynamicCacheRegistered(DynamicCacheChangeRequest req) {
        DynamicCacheDescriptor desc = registeredCaches.get(maskNull(req.cacheName()));

        if (desc != null) {
            if (desc.deploymentId().equals(req.deploymentId())) {
                if (req.start())
                    return !desc.cancelled();
                else
                    return desc.cancelled();
            }

            // If client requested cache start
            if (req.initiatingNodeId() != null)
                return true;
        }

        return false;
    }

    /**
     * @param reqs Requests to start.
     * @param topVer Topology version.
     * @throws IgniteCheckedException If failed to start cache.
     */
    @SuppressWarnings("TypeMayBeWeakened")
    public void prepareCachesStart(
        Collection<DynamicCacheChangeRequest> reqs,
        AffinityTopologyVersion topVer
    ) throws IgniteCheckedException {
        for (DynamicCacheChangeRequest req : reqs) {
            assert req.start() : req;
            assert req.cacheType() != null : req;

            prepareCacheStart(
                req.startCacheConfiguration(),
                req.nearCacheConfiguration(),
                req.cacheType(),
                req.clientStartOnly(),
                req.initiatingNodeId(),
                req.deploymentId(),
                topVer
            );
        }

        // Start statically configured caches received from remote nodes during exchange.
        for (DynamicCacheDescriptor desc : registeredCaches.values()) {
            if (desc.staticallyConfigured() && !desc.locallyConfigured()
                && desc.receivedOnStart()) {
                if (desc.onStart()) {
                    prepareCacheStart(
                        desc.cacheConfiguration(),
                        null,
                        desc.cacheType(),
                        false,
                        null,
                        desc.deploymentId(),
                        topVer
                    );
                }
            }
        }
    }

    /**
     * @param cfg Start configuration.
     * @param nearCfg Near configuration.
     * @param cacheType Cache type.
     * @param clientStartOnly Client only start request.
     * @param initiatingNodeId Initiating node ID.
     * @param deploymentId Deployment ID.
     * @param topVer Topology version.
     * @throws IgniteCheckedException If failed.
     */
    private void prepareCacheStart(
        CacheConfiguration cfg,
        NearCacheConfiguration nearCfg,
        CacheType cacheType,
        boolean clientStartOnly,
        UUID initiatingNodeId,
        IgniteUuid deploymentId,
        AffinityTopologyVersion topVer
    ) throws IgniteCheckedException {
        CacheConfiguration ccfg = new CacheConfiguration(cfg);

        IgnitePredicate nodeFilter = ccfg.getNodeFilter();

        ClusterNode locNode = ctx.discovery().localNode();

        boolean affNodeStart = !clientStartOnly && nodeFilter.apply(locNode);
        boolean clientNodeStart = locNode.id().equals(initiatingNodeId);

        if (sharedCtx.cacheContext(CU.cacheId(cfg.getName())) != null)
            return;

        if (affNodeStart || clientNodeStart) {
            if (clientNodeStart && !affNodeStart) {
                if (nearCfg != null)
                    ccfg.setNearConfiguration(nearCfg);
            }

            CacheObjectContext cacheObjCtx = ctx.cacheObjects().contextForCache(ccfg);

            GridCacheContext cacheCtx = createCache(ccfg, null, cacheType, cacheObjCtx);

            cacheCtx.startTopologyVersion(topVer);

            cacheCtx.dynamicDeploymentId(deploymentId);

            sharedCtx.addCacheContext(cacheCtx);

            caches.put(maskNull(cacheCtx.name()), cacheCtx.cache());

            startCache(cacheCtx.cache());
            onKernalStart(cacheCtx.cache());
        }
    }

    /**
     * @param req Stop request.
     */
    public void blockGateway(DynamicCacheChangeRequest req) {
        assert req.stop();

        // Break the proxy before exchange future is done.
        IgniteCacheProxy<?, ?> proxy = jCacheProxies.get(maskNull(req.cacheName()));

        if (proxy != null)
            proxy.gate().block();
    }

    /**
     * @param req Request.
     */
    private void stopGateway(DynamicCacheChangeRequest req) {
        assert req.stop();

        // Break the proxy before exchange future is done.
        IgniteCacheProxy<?, ?> proxy = jCacheProxies.remove(maskNull(req.cacheName()));

        if (proxy != null)
            proxy.gate().onStopped();
    }

    /**
     * @param req Stop request.
     */
    public void prepareCacheStop(DynamicCacheChangeRequest req) {
        assert req.stop();

        GridCacheAdapter<?, ?> cache = caches.remove(maskNull(req.cacheName()));

        if (cache != null) {
            GridCacheContext<?, ?> ctx = cache.context();

            sharedCtx.removeCacheContext(ctx);

            assert req.deploymentId().equals(ctx.dynamicDeploymentId()) : "Different deployment IDs [req=" + req +
                ", ctxDepId=" + ctx.dynamicDeploymentId() + ']';

            onKernalStop(cache, true);
            stopCache(cache, true);
        }
    }

    /**
     * Callback invoked when first exchange future for dynamic cache is completed.
     *
     * @param topVer Completed topology version.
     * @param reqs Change requests.
     * @param err Error.
     */
    @SuppressWarnings("unchecked")
    public void onExchangeDone(
        AffinityTopologyVersion topVer,
        Collection<DynamicCacheChangeRequest> reqs,
        Throwable err
    ) {
        for (GridCacheAdapter<?, ?> cache : caches.values()) {
            GridCacheContext<?, ?> cacheCtx = cache.context();

            if (F.eq(cacheCtx.startTopologyVersion(), topVer)) {
                cacheCtx.preloader().onInitialExchangeComplete(err);

                String masked = maskNull(cacheCtx.name());

                jCacheProxies.put(masked, new IgniteCacheProxy(cache.context(), cache, null, false));
            }
        }

        if (!F.isEmpty(reqs) && err == null) {
            for (DynamicCacheChangeRequest req : reqs) {
                String masked = maskNull(req.cacheName());

                if (req.stop()) {
                    stopGateway(req);

                    prepareCacheStop(req);

                    DynamicCacheDescriptor desc = registeredCaches.get(masked);

                    if (desc != null && desc.cancelled() && desc.deploymentId().equals(req.deploymentId()))
                        registeredCaches.remove(masked, desc);
                }

                completeStartFuture(req);
            }
        }
    }

    /**
     * @param req Request to complete future for.
     */
    public void completeStartFuture(DynamicCacheChangeRequest req) {
        DynamicCacheStartFuture fut = (DynamicCacheStartFuture)pendingFuts.get(maskNull(req.cacheName()));

        assert req.deploymentId() != null;
        assert fut == null || fut.deploymentId != null;

        if (fut != null && fut.deploymentId().equals(req.deploymentId()) &&
            (F.eq(req.initiatingNodeId(), ctx.localNodeId()) || fut.completeOnRemoteStart()))
            fut.onDone();
    }

    /**
     * Creates shared context.
     *
     * @param kernalCtx Kernal context.
     * @return Shared context.
     */
    @SuppressWarnings("unchecked")
    private GridCacheSharedContext createSharedContext(GridKernalContext kernalCtx) {
        IgniteTxManager tm = new IgniteTxManager();
        GridCacheMvccManager mvccMgr = new GridCacheMvccManager();
        GridCacheVersionManager verMgr = new GridCacheVersionManager();
        GridCacheDeploymentManager depMgr = new GridCacheDeploymentManager();
        GridCachePartitionExchangeManager exchMgr = new GridCachePartitionExchangeManager();
        GridCacheIoManager ioMgr = new GridCacheIoManager();

        return new GridCacheSharedContext(
            kernalCtx,
            tm,
            verMgr,
            mvccMgr,
            depMgr,
            exchMgr,
            ioMgr
        );
    }

    /** {@inheritDoc} */
    @Nullable @Override public DiscoveryDataExchangeType discoveryDataType() {
        return DiscoveryDataExchangeType.CACHE_PROC;
    }

    /** {@inheritDoc} */
    @Nullable @Override public Serializable collectDiscoveryData(UUID nodeId) {
        // Collect dynamically started caches to a single object.
        Collection<DynamicCacheChangeRequest> reqs =
            new ArrayList<>(registeredCaches.size() + registeredTemplates.size());

        for (DynamicCacheDescriptor desc : registeredCaches.values()) {
            if (!desc.cancelled()) {
                DynamicCacheChangeRequest req = new DynamicCacheChangeRequest(desc.cacheConfiguration().getName(), null);

                req.startCacheConfiguration(desc.cacheConfiguration());

                req.cacheType(desc.cacheType());

                req.deploymentId(desc.deploymentId());

                reqs.add(req);
            }
        }

        for (DynamicCacheDescriptor desc : registeredTemplates.values()) {
            DynamicCacheChangeRequest req = new DynamicCacheChangeRequest(desc.cacheConfiguration().getName(), null);

            req.startCacheConfiguration(desc.cacheConfiguration());

            req.template(true);

            req.deploymentId(desc.deploymentId());

            reqs.add(req);
        }

        DynamicCacheChangeBatch req = new DynamicCacheChangeBatch(reqs);

        req.clientNodes(ctx.discovery().clientNodesMap());

        return req;
    }

    /** {@inheritDoc} */
<<<<<<< HEAD
    @Override public void onDiscoveryDataReceived(UUID joiningNodeId, UUID rmtNodeId, long topVer, Object data) {
=======
    @Override public void onDiscoveryDataReceived(UUID joiningNodeId, UUID rmtNodeId, Serializable data) {
>>>>>>> df1fbef1
        if (data instanceof DynamicCacheChangeBatch) {
            DynamicCacheChangeBatch batch = (DynamicCacheChangeBatch)data;

            for (DynamicCacheChangeRequest req : batch.requests()) {
                if (req.template()) {
                    CacheConfiguration ccfg = req.startCacheConfiguration();

                    assert ccfg != null : req;

                    DynamicCacheDescriptor existing = registeredTemplates.get(maskNull(req.cacheName()));

                    if (existing == null) {
                        DynamicCacheDescriptor desc = new DynamicCacheDescriptor(
                            ccfg,
                            req.cacheType(),
                            true,
                            req.deploymentId());

                        registeredTemplates.put(maskNull(req.cacheName()), desc);
                    }

                    continue;
                }

                DynamicCacheDescriptor existing = registeredCaches.get(maskNull(req.cacheName()));

                if (req.start() && !req.clientStartOnly()) {
                    CacheConfiguration ccfg = req.startCacheConfiguration();

                    if (existing != null) {
                        if (existing.locallyConfigured()) {
                            existing.deploymentId(req.deploymentId());

                            existing.addRemoteConfiguration(rmtNodeId, req.startCacheConfiguration());

                            ctx.discovery().setCacheFilter(
                                req.cacheName(),
                                ccfg.getNodeFilter(),
                                ccfg.getNearConfiguration() != null,
                                ccfg.getCacheMode() == LOCAL);
                        }
                    }
                    else {
                        assert req.cacheType() != null : req;

                        DynamicCacheDescriptor desc = new DynamicCacheDescriptor(
                            ccfg,
                            req.cacheType(),
                            false,
                            req.deploymentId());

                        // Received statically configured cache.
                        if (req.initiatingNodeId() == null)
                            desc.staticallyConfigured(true);

                        desc.receivedOnStart(F.eq(joiningNodeId, ctx.localNodeId()));

                        registeredCaches.put(maskNull(req.cacheName()), desc);

                        ctx.discovery().setCacheFilter(
                            req.cacheName(),
                            ccfg.getNodeFilter(),
                            ccfg.getNearConfiguration() != null,
                            ccfg.getCacheMode() == LOCAL);
                    }
                }
            }

            if (!F.isEmpty(batch.clientNodes())) {
                for (Map.Entry<String, Map<UUID, Boolean>> entry : batch.clientNodes().entrySet()) {
                    String cacheName = entry.getKey();

                    for (Map.Entry<UUID, Boolean> tup : entry.getValue().entrySet())
                        ctx.discovery().addClientNode(cacheName, tup.getKey(), tup.getValue());
                }
            }
        }
    }

    /**
     * Dynamically starts cache using template configuration.
     *
     * @param cacheName Cache name.
     * @return Future that will be completed when cache is deployed.
     */
    public IgniteInternalFuture<?> createFromTemplate(String cacheName) {
        CacheConfiguration cfg = createConfigFromTemplate(cacheName);

        return dynamicStartCache(cfg, cacheName, null, true);
    }

    /**
     * Dynamically starts cache using template configuration.
     *
     * @param cacheName Cache name.
     * @return Future that will be completed when cache is deployed.
     */
    public IgniteInternalFuture<?> getOrCreateFromTemplate(String cacheName) {
        try {
            if (publicJCache(cacheName, false) != null) // Cache with given name already started.
                return new GridFinishedFuture<>();

            CacheConfiguration cfg = createConfigFromTemplate(cacheName);

            return dynamicStartCache(cfg, cacheName, null, false);
        }
        catch (IgniteCheckedException e) {
            return new GridFinishedFuture<>(e);
        }
    }

    /**
     * @param cacheName Cache name.
     * @return Cache configuration.
     */
    private CacheConfiguration createConfigFromTemplate(String cacheName) {
        CacheConfiguration cfgTemplate = null;

        CacheConfiguration dfltCacheCfg = null;

        List<CacheConfiguration> wildcardNameCfgs = null;

        for (DynamicCacheDescriptor desc : registeredTemplates.values()) {
            assert desc.template();

            CacheConfiguration cfg = desc.cacheConfiguration();

            assert cfg != null;

            if (F.eq(cacheName, cfg.getName())) {
                cfgTemplate = cfg;

                break;
            }

            if (cfg.getName() != null ) {
                if (cfg.getName().endsWith("*")) {
                    if (cfg.getName().length() > 1) {
                        if (wildcardNameCfgs == null)
                            wildcardNameCfgs = new ArrayList<>();

                        wildcardNameCfgs.add(cfg);
                    }
                    else
                        dfltCacheCfg = cfg; // Template with name '*'.
                }
            }
            else if (dfltCacheCfg == null)
                dfltCacheCfg = cfg;
        }

        if (cfgTemplate == null && cacheName != null && wildcardNameCfgs != null) {
            Collections.sort(wildcardNameCfgs, new Comparator<CacheConfiguration>() {
                @Override public int compare(CacheConfiguration cfg1, CacheConfiguration cfg2) {
                    Integer len1 = cfg1.getName() != null ? cfg1.getName().length() : 0;
                    Integer len2 = cfg2.getName() != null ? cfg2.getName().length() : 0;

                    return len2.compareTo(len1);
                }
            });

            for (CacheConfiguration cfg : wildcardNameCfgs) {
                if (cacheName.startsWith(cfg.getName().substring(0, cfg.getName().length() - 1))) {
                    cfgTemplate = cfg;

                    break;
                }
            }
        }

        if (cfgTemplate == null)
            cfgTemplate = dfltCacheCfg;

        if (cfgTemplate == null)
            cfgTemplate = new CacheConfiguration();

        CacheConfiguration cfg = new CacheConfiguration(cfgTemplate);

        cfg.setName(cacheName);

        return cfg;
    }

    /**
     * Dynamically starts cache.
     *
     * @param ccfg Cache configuration.
     * @param cacheName Cache name.
     * @param nearCfg Near cache configuration.
     * @param failIfExists Fail if exists flag.
     * @return Future that will be completed when cache is deployed.
     */
    @SuppressWarnings("IfMayBeConditional")
    public IgniteInternalFuture<?> dynamicStartCache(
        @Nullable CacheConfiguration ccfg,
        String cacheName,
        @Nullable NearCacheConfiguration nearCfg,
        boolean failIfExists
    ) {
        return dynamicStartCache(ccfg, cacheName, nearCfg, CacheType.USER, failIfExists);
    }

    /**
     * Dynamically starts cache.
     *
     * @param ccfg Cache configuration.
     * @param cacheName Cache name.
     * @param nearCfg Near cache configuration.
     * @param failIfExists Fail if exists flag.
     * @return Future that will be completed when cache is deployed.
     */
    @SuppressWarnings("IfMayBeConditional")
    public IgniteInternalFuture<?> dynamicStartCache(
        @Nullable CacheConfiguration ccfg,
        String cacheName,
        @Nullable NearCacheConfiguration nearCfg,
        CacheType cacheType,
        boolean failIfExists
    ) {
        assert ccfg != null || nearCfg != null;

        DynamicCacheDescriptor desc = registeredCaches.get(maskNull(cacheName));

        DynamicCacheChangeRequest req = new DynamicCacheChangeRequest(cacheName, ctx.localNodeId());

        req.failIfExists(failIfExists);

        if (ccfg != null) {
            if (desc != null && !desc.cancelled()) {
                if (failIfExists)
                    return new GridFinishedFuture<>(new CacheExistsException("Failed to start cache " +
                        "(a cache with the same name is already started): " + cacheName));
                else {
                    CacheConfiguration descCfg = desc.cacheConfiguration();

                    req.deploymentId(desc.deploymentId());
                    req.startCacheConfiguration(descCfg);

                    // Check if we were asked to start a near cache.
                    if (nearCfg != null) {
                        if (descCfg.getNodeFilter().apply(ctx.discovery().localNode())) {
                            // If we are on a data node and near cache was enabled, return success, else - fail.
                            if (descCfg.getNearConfiguration() != null)
                                return startFuture(req);
                            else
                                return new GridFinishedFuture<>(new IgniteCheckedException("Failed to start near " +
                                    "cache (local node is an affinity node for cache): " + cacheName));
                        }
                        else
                            // If local node has near cache, return success.
                            req.clientStartOnly(true);
                    }
                    else {
                        if (descCfg.getNodeFilter().apply(ctx.discovery().localNode()))
                            return startFuture(req);
                        else
                            req.clientStartOnly(true);
                    }
                }
            }
            else {
                req.deploymentId(IgniteUuid.randomUuid());

                try {
                    CacheConfiguration cfg = new CacheConfiguration(ccfg);

                    CacheObjectContext cacheObjCtx = ctx.cacheObjects().contextForCache(cfg);

                    initialize(cfg, cacheObjCtx);

                    req.startCacheConfiguration(cfg);
                }
                catch (IgniteCheckedException e) {
                    return new GridFinishedFuture(e);
                }
            }
        }
        else {
            req.clientStartOnly(true);

            if (desc != null && !desc.cancelled())
                ccfg = desc.cacheConfiguration();

            if (ccfg == null)
                return new GridFinishedFuture<>(new CacheExistsException("Failed to start near cache " +
                    "(a cache with the given name is not started): " + cacheName));

            req.deploymentId(desc.deploymentId());
            req.startCacheConfiguration(ccfg);

            if (ccfg.getNodeFilter().apply(ctx.discovery().localNode())) {
                if (ccfg.getNearConfiguration() != null)
                    return startFuture(req);
                else
                    return new GridFinishedFuture<>(new IgniteCheckedException("Failed to start near cache " +
                        "(local node is an affinity node for cache): " + cacheName));
            }
        }

        if (nearCfg != null)
            req.nearCacheConfiguration(nearCfg);

        req.cacheType(cacheType);

        return F.first(initiateCacheChanges(F.asList(req)));
    }

    /**
     * @param cacheName Cache name to stop.
     * @return Future that will be completed when cache is stopped.
     */
    public IgniteInternalFuture<?> dynamicStopCache(String cacheName) {
        DynamicCacheChangeRequest t = new DynamicCacheChangeRequest(cacheName, ctx.localNodeId(), true);

        return F.first(initiateCacheChanges(F.asList(t)));
    }

    /**
     * @param reqs Requests.
     * @return Collection of futures.
     */
    public Collection<DynamicCacheStartFuture> initiateCacheChanges(Collection<DynamicCacheChangeRequest> reqs) {
        Collection<DynamicCacheStartFuture> res = new ArrayList<>(reqs.size());

        Collection<DynamicCacheChangeRequest> sndReqs = new ArrayList<>(reqs.size());

        for (DynamicCacheChangeRequest req : reqs) {
            DynamicCacheStartFuture fut = new DynamicCacheStartFuture(req.cacheName(), req.deploymentId(), req);

            try {
                if (req.stop()) {
                    DynamicCacheDescriptor desc = registeredCaches.get(maskNull(req.cacheName()));

                    if (desc == null)
                        // No-op.
                        fut.onDone();
                    else {
                        IgniteUuid dynamicDeploymentId = desc.deploymentId();

                        assert dynamicDeploymentId != null;

                        // Save deployment ID to avoid concurrent stops.
                        req.deploymentId(dynamicDeploymentId);
                        fut.deploymentId = dynamicDeploymentId;
                    }
                }

                if (fut.isDone())
                    continue;

                DynamicCacheStartFuture old = (DynamicCacheStartFuture)pendingFuts.putIfAbsent(
                    maskNull(req.cacheName()), fut);

                if (old != null) {
                    if (req.start() && !req.clientStartOnly()) {
                        fut.onDone(new CacheExistsException("Failed to start cache " +
                            "(a cache with the same name is already being started or stopped): " + req.cacheName()));
                    }
                    else {
                        fut = old;

                        continue;
                    }
                }

                if (fut.isDone())
                    continue;

                sndReqs.add(req);
            }
            catch (Exception e) {
                fut.onDone(e);
            }
            finally {
                res.add(fut);
            }
        }

        if (!sndReqs.isEmpty())
            ctx.discovery().sendCustomEvent(new DynamicCacheChangeBatch(sndReqs));

        return res;
    }

    /**
     * @param req Start request.
     * @return Start future.
     */
    private DynamicCacheStartFuture startFuture(DynamicCacheChangeRequest req) {
        String masked = maskNull(req.cacheName());

        DynamicCacheStartFuture fut = (DynamicCacheStartFuture)pendingFuts.get(masked);

        if (fut != null)
            return fut;

        fut = new DynamicCacheStartFuture(req.cacheName(), req.deploymentId(), req);

        fut.completeOnRemoteStart(true);

        DynamicCacheStartFuture old = (DynamicCacheStartFuture)pendingFuts.putIfAbsent(masked, fut);

        if (old != null)
            return old;

        if (jCacheProxies.get(masked) != null)
            fut.onDone();

        return fut;
    }

    /**
     * Callback invoked from discovery thread when cache deployment request is received.
     *
     * @param batch Change request batch.
     */
    private void onCacheChangeRequested(DynamicCacheChangeBatch batch) {
        for (DynamicCacheChangeRequest req : batch.requests()) {
            if (req.template()) {
                CacheConfiguration ccfg = req.startCacheConfiguration();

                assert ccfg != null : req;

                DynamicCacheDescriptor desc = registeredTemplates.get(maskNull(req.cacheName()));

                if (desc == null) {
                    DynamicCacheDescriptor templateDesc =
                        new DynamicCacheDescriptor(ccfg, req.cacheType(), true, req.deploymentId());

                    DynamicCacheDescriptor old = registeredTemplates.put(maskNull(ccfg.getName()), templateDesc);

                    assert old == null :
                        "Dynamic cache map was concurrently modified [new=" + templateDesc + ", old=" + old + ']';
                }

                TemplateConfigurationFuture fut =
                    (TemplateConfigurationFuture)pendingTemplateFuts.get(maskNull(ccfg.getName()));

                if (fut != null && fut.deploymentId().equals(req.deploymentId()))
                    fut.onDone();

                continue;
            }

            DynamicCacheDescriptor desc = registeredCaches.get(maskNull(req.cacheName()));

            if (req.start()) {
                CacheConfiguration ccfg = req.startCacheConfiguration();

                DynamicCacheStartFuture startFut = (DynamicCacheStartFuture)pendingFuts.get(
                    maskNull(ccfg.getName()));

                // Check if cache with the same name was concurrently started form different node.
                if (desc != null) {
                    if (!req.clientStartOnly() && req.failIfExists()) {
                        // If local node initiated start, fail the start future.
                        if (startFut != null && startFut.deploymentId().equals(req.deploymentId())) {
                            startFut.onDone(new CacheExistsException("Failed to start cache " +
                                "(a cache with the same name is already started): " + U.maskName(ccfg.getName())));
                        }

                        return;
                    }

                    req.clientStartOnly(true);
                }
                else {
                    if (req.clientStartOnly()) {
                        if (startFut != null && startFut.deploymentId().equals(req.deploymentId())) {
                            startFut.onDone(new IgniteCheckedException("Failed to start client cache " +
                                "(a cache with the given name is not started): " + U.maskName(ccfg.getName())));
                        }

                        return;
                    }
                }

                if (!req.clientStartOnly() && desc == null) {
                    assert req.cacheType() != null : req;

                    DynamicCacheDescriptor startDesc =
                        new DynamicCacheDescriptor(ccfg, req.cacheType(), false, req.deploymentId());

                    DynamicCacheDescriptor old = registeredCaches.put(maskNull(ccfg.getName()), startDesc);

                    assert old == null :
                        "Dynamic cache map was concurrently modified [new=" + startDesc + ", old=" + old + ']';

                    ctx.discovery().setCacheFilter(
                        ccfg.getName(),
                        ccfg.getNodeFilter(),
                        ccfg.getNearConfiguration() != null,
                        ccfg.getCacheMode() == LOCAL);
                }

                ctx.discovery().addClientNode(req.cacheName(),
                    req.initiatingNodeId(),
                    req.nearCacheConfiguration() != null);
            }
            else {
                if (desc == null) {
                    // If local node initiated start, fail the start future.
                    DynamicCacheStartFuture changeFut = (DynamicCacheStartFuture)pendingFuts.get(maskNull(req.cacheName()));

                    if (changeFut != null && changeFut.deploymentId().equals(req.deploymentId())) {
                        // No-op.
                        changeFut.onDone();
                    }

                    return;
                }

                desc.onCancelled();

                ctx.discovery().removeCacheFilter(req.cacheName());
            }
        }
    }

    /**
     * Checks that preload-order-dependant caches has SYNC or ASYNC preloading mode.
     *
     * @param cfgs Caches.
     * @return Maximum detected preload order.
     * @throws IgniteCheckedException If validation failed.
     */
    private int validatePreloadOrder(CacheConfiguration[] cfgs) throws IgniteCheckedException {
        int maxOrder = 0;

        for (CacheConfiguration cfg : cfgs) {
            int rebalanceOrder = cfg.getRebalanceOrder();

            if (rebalanceOrder > 0) {
                if (cfg.getCacheMode() == LOCAL)
                    throw new IgniteCheckedException("Rebalance order set for local cache (fix configuration and restart the " +
                        "node): " + U.maskName(cfg.getName()));

                if (cfg.getRebalanceMode() == CacheRebalanceMode.NONE)
                    throw new IgniteCheckedException("Only caches with SYNC or ASYNC rebalance mode can be set as rebalance " +
                        "dependency for other caches [cacheName=" + U.maskName(cfg.getName()) +
                        ", rebalanceMode=" + cfg.getRebalanceMode() + ", rebalanceOrder=" + cfg.getRebalanceOrder() + ']');

                maxOrder = Math.max(maxOrder, rebalanceOrder);
            }
            else if (rebalanceOrder < 0)
                throw new IgniteCheckedException("Rebalance order cannot be negative for cache (fix configuration and restart " +
                    "the node) [cacheName=" + U.maskName(cfg.getName()) + ", rebalanceOrder=" + rebalanceOrder + ']');
        }

        return maxOrder;
    }

    /** {@inheritDoc} */
    @Nullable @Override public IgniteNodeValidationResult validateNode(ClusterNode node) {
        return validateHashIdResolvers(node);
    }

    /**
     * @param node Joining node.
     * @return Validation result or {@code null} in case of success.
     */
    @Nullable private IgniteNodeValidationResult validateHashIdResolvers(ClusterNode node) {
        if (!node.isClient()) {
            for (DynamicCacheDescriptor desc : registeredCaches.values()) {
                CacheConfiguration cfg = desc.cacheConfiguration();

                if (cfg.getAffinity() instanceof RendezvousAffinityFunction) {
                    RendezvousAffinityFunction aff = (RendezvousAffinityFunction)cfg.getAffinity();

                    AffinityNodeHashResolver hashIdRslvr = aff.getHashIdResolver();

                    assert hashIdRslvr != null;

                    Object nodeHashObj = hashIdRslvr.resolve(node);

                    for (ClusterNode topNode : ctx.discovery().allNodes()) {
                        Object topNodeHashObj = hashIdRslvr.resolve(topNode);

                        if (nodeHashObj.hashCode() == topNodeHashObj.hashCode()) {
                            String errMsg = "Failed to add node to topology because it has the same hash code for " +
                                "partitioned affinity as one of existing nodes [cacheName=" + U.maskName(cfg.getName()) +
                                ", hashIdResolverClass=" + hashIdRslvr.getClass().getName() +
                                ", existingNodeId=" + topNode.id() + ']';

                            String sndMsg = "Failed to add node to topology because it has the same hash code for " +
                                "partitioned affinity as one of existing nodes [cacheName=" + U.maskName(cfg.getName()) +
                                ", hashIdResolverClass=" + hashIdRslvr.getClass().getName() + ", existingNodeId=" +
                                topNode.id() + ']';

                            return new IgniteNodeValidationResult(topNode.id(), errMsg, sndMsg);
                        }
                    }
                }
            }
        }

        return null;
    }

    /**
     * Checks that remote caches has configuration compatible with the local.
     *
     * @param rmtNode Remote node.
     * @throws IgniteCheckedException If check failed.
     */
    private void checkCache(CacheConfiguration locCfg, CacheConfiguration rmtCfg, ClusterNode rmtNode)
        throws IgniteCheckedException {
        ClusterNode locNode = ctx.discovery().localNode();

        UUID rmt = rmtNode.id();

        GridCacheAttributes rmtAttr = new GridCacheAttributes(rmtCfg);
        GridCacheAttributes locAttr = new GridCacheAttributes(locCfg);

        CU.checkAttributeMismatch(log, rmtAttr.cacheName(), rmt, "cacheMode", "Cache mode",
            locAttr.cacheMode(), rmtAttr.cacheMode(), true);

        if (rmtAttr.cacheMode() != LOCAL) {
            CU.checkAttributeMismatch(log, rmtAttr.cacheName(), rmt, "interceptor", "Cache Interceptor",
                locAttr.interceptorClassName(), rmtAttr.interceptorClassName(), true);

            CU.checkAttributeMismatch(log, rmtAttr.cacheName(), rmt, "atomicityMode",
                "Cache atomicity mode", locAttr.atomicityMode(), rmtAttr.atomicityMode(), true);

            CU.checkAttributeMismatch(log, rmtAttr.cacheName(), rmt, "cachePreloadMode",
                "Cache preload mode", locAttr.cacheRebalanceMode(), rmtAttr.cacheRebalanceMode(), true);

            if (locCfg.getAtomicityMode() == TRANSACTIONAL ||
                (rmtCfg.getNodeFilter().apply(rmtNode) && locCfg.getNodeFilter().apply(locNode)))
                CU.checkAttributeMismatch(log, rmtAttr.cacheName(), rmt, "storeFactory", "Store factory",
                    locAttr.storeFactoryClassName(), rmtAttr.storeFactoryClassName(), true);

            CU.checkAttributeMismatch(log, rmtAttr.cacheName(), rmt, "cacheAffinity", "Cache affinity",
                locAttr.cacheAffinityClassName(), rmtAttr.cacheAffinityClassName(), true);

            CU.checkAttributeMismatch(log, rmtAttr.cacheName(), rmt, "cacheAffinityMapper",
                "Cache affinity mapper", locAttr.cacheAffinityMapperClassName(),
                rmtAttr.cacheAffinityMapperClassName(), true);

            CU.checkAttributeMismatch(log, rmtAttr.cacheName(), rmt, "affinityPartitionsCount",
                "Affinity partitions count", locAttr.affinityPartitionsCount(),
                rmtAttr.affinityPartitionsCount(), true);

            CU.checkAttributeMismatch(log, rmtAttr.cacheName(), rmt, "evictionFilter", "Eviction filter",
                locAttr.evictionFilterClassName(), rmtAttr.evictionFilterClassName(), true);

            CU.checkAttributeMismatch(log, rmtAttr.cacheName(), rmt, "evictionPolicy", "Eviction policy",
                locAttr.evictionPolicyClassName(), rmtAttr.evictionPolicyClassName(), true);

            CU.checkAttributeMismatch(log, rmtAttr.cacheName(), rmt, "transactionManagerLookup",
                "Transaction manager lookup", locAttr.transactionManagerLookupClassName(),
                rmtAttr.transactionManagerLookupClassName(), false);

            CU.checkAttributeMismatch(log, rmtAttr.cacheName(), rmt, "defaultLockTimeout",
                "Default lock timeout", locAttr.defaultLockTimeout(), rmtAttr.defaultLockTimeout(), false);

            CU.checkAttributeMismatch(log, rmtAttr.cacheName(), rmt, "preloadBatchSize",
                "Preload batch size", locAttr.rebalanceBatchSize(), rmtAttr.rebalanceBatchSize(), false);

            CU.checkAttributeMismatch(log, rmtAttr.cacheName(), rmt, "swapEnabled",
                "Swap enabled", locAttr.swapEnabled(), rmtAttr.swapEnabled(), false);

            CU.checkAttributeMismatch(log, rmtAttr.cacheName(), rmt, "writeSynchronizationMode",
                "Write synchronization mode", locAttr.writeSynchronization(), rmtAttr.writeSynchronization(),
                true);

            CU.checkAttributeMismatch(log, rmtAttr.cacheName(), rmt, "writeBehindBatchSize",
                "Write behind batch size", locAttr.writeBehindBatchSize(), rmtAttr.writeBehindBatchSize(),
                false);

            CU.checkAttributeMismatch(log, rmtAttr.cacheName(), rmt, "writeBehindEnabled",
                "Write behind enabled", locAttr.writeBehindEnabled(), rmtAttr.writeBehindEnabled(), false);

            CU.checkAttributeMismatch(log, rmtAttr.cacheName(), rmt, "writeBehindFlushFrequency",
                "Write behind flush frequency", locAttr.writeBehindFlushFrequency(),
                rmtAttr.writeBehindFlushFrequency(), false);

            CU.checkAttributeMismatch(log, rmtAttr.cacheName(), rmt, "writeBehindFlushSize",
                "Write behind flush size", locAttr.writeBehindFlushSize(), rmtAttr.writeBehindFlushSize(),
                false);

            CU.checkAttributeMismatch(log, rmtAttr.cacheName(), rmt, "writeBehindFlushThreadCount",
                "Write behind flush thread count", locAttr.writeBehindFlushThreadCount(),
                rmtAttr.writeBehindFlushThreadCount(), false);

            CU.checkAttributeMismatch(log, rmtAttr.cacheName(), rmt, "evictMaxOverflowRatio",
                "Eviction max overflow ratio", locAttr.evictMaxOverflowRatio(),
                rmtAttr.evictMaxOverflowRatio(), true);

            if (locAttr.cacheMode() == PARTITIONED) {
                CU.checkAttributeMismatch(log, rmtAttr.cacheName(), rmt, "evictSynchronized",
                    "Eviction synchronized", locAttr.evictSynchronized(), rmtAttr.evictSynchronized(),
                    true);

                CU.checkAttributeMismatch(log, rmtAttr.cacheName(), rmt, "nearEvictionPolicy",
                    "Near eviction policy", locAttr.nearEvictionPolicyClassName(),
                    rmtAttr.nearEvictionPolicyClassName(), false);

                CU.checkAttributeMismatch(log, rmtAttr.cacheName(), rmt, "affinityIncludeNeighbors",
                    "Affinity include neighbors", locAttr.affinityIncludeNeighbors(),
                    rmtAttr.affinityIncludeNeighbors(), true);

                CU.checkAttributeMismatch(log, rmtAttr.cacheName(), rmt, "affinityKeyBackups",
                    "Affinity key backups", locAttr.affinityKeyBackups(),
                    rmtAttr.affinityKeyBackups(), true);

                CU.checkAttributeMismatch(log, rmtAttr.cacheName(), rmt, "cacheAffinity.hashIdResolver",
                    "Partitioned cache affinity hash ID resolver class",
                    locAttr.affinityHashIdResolverClassName(), rmtAttr.affinityHashIdResolverClassName(),
                    true);
            }
        }
    }

    /**
     * @param rmt Remote node to check.
     * @throws IgniteCheckedException If check failed.
     */
    private void checkTransactionConfiguration(ClusterNode rmt) throws IgniteCheckedException {
        TransactionConfiguration txCfg = rmt.attribute(ATTR_TX_CONFIG);

        if (txCfg != null) {
            TransactionConfiguration locTxCfg = ctx.config().getTransactionConfiguration();

            if (locTxCfg.isTxSerializableEnabled() != txCfg.isTxSerializableEnabled())
                throw new IgniteCheckedException("Serializable transactions enabled mismatch " +
                    "(fix txSerializableEnabled property or set -D" + IGNITE_SKIP_CONFIGURATION_CONSISTENCY_CHECK + "=true " +
                    "system property) [rmtNodeId=" + rmt.id() +
                    ", locTxSerializableEnabled=" + locTxCfg.isTxSerializableEnabled() +
                    ", rmtTxSerializableEnabled=" + txCfg.isTxSerializableEnabled() + ']');
        }
    }

    /**
     * Gets preload finish future for preload-ordered cache with given order. I.e. will get compound preload future
     * with maximum order less than {@code order}.
     *
     * @param order Cache order.
     * @return Compound preload future or {@code null} if order is minimal order found.
     */
    @Nullable public IgniteInternalFuture<?> orderedPreloadFuture(int order) {
        Map.Entry<Integer, IgniteInternalFuture<?>> entry = preloadFuts.lowerEntry(order);

        return entry == null ? null : entry.getValue();
    }

    /**
     * @param spaceName Space name.
     * @param keyBytes Key bytes.
     * @param valBytes Value bytes.
     */
    @SuppressWarnings( {"unchecked"})
    public void onEvictFromSwap(String spaceName, byte[] keyBytes, byte[] valBytes) {
        assert spaceName != null;
        assert keyBytes != null;
        assert valBytes != null;

        /*
         * NOTE: this method should not have any synchronization because
         * it is called from synchronization block within Swap SPI.
         */

        GridCacheAdapter cache = caches.get(maskNull(CU.cacheNameForSwapSpaceName(spaceName)));

        assert cache != null : "Failed to resolve cache name for swap space name: " + spaceName;

        GridCacheContext cctx = cache.configuration().getCacheMode() == PARTITIONED ?
            ((GridNearCacheAdapter<?, ?>)cache).dht().context() : cache.context();

        if (spaceName.equals(CU.swapSpaceName(cctx))) {
            GridCacheQueryManager qryMgr = cctx.queries();

            if (qryMgr != null) {
                try {
                    KeyCacheObject key = cctx.toCacheKeyObject(keyBytes);

                    GridCacheSwapEntry swapEntry = GridCacheSwapEntryImpl.unmarshal(valBytes);

                    CacheObject val = swapEntry.value();

                    if (val == null)
                        val = cctx.cacheObjects().toCacheObject(cctx.cacheObjectContext(), swapEntry.type(),
                            swapEntry.valueBytes());

                    assert val != null;

                    qryMgr.remove(key.value(cctx.cacheObjectContext(), false),
                        val.value(cctx.cacheObjectContext(), false));
                }
                catch (IgniteCheckedException e) {
                    U.error(log, "Failed to unmarshal key evicted from swap [swapSpaceName=" + spaceName + ']', e);
                }
            }
        }
    }

    /**
     * @param cfg Cache configuration.
     * @return Query manager.
     */
    private GridCacheQueryManager queryManager(CacheConfiguration cfg) {
        return cfg.getCacheMode() == LOCAL ? new GridCacheLocalQueryManager() : new GridCacheDistributedQueryManager();
    }

    /**
     * @return Last data version.
     */
    public long lastDataVersion() {
        long max = 0;

        for (GridCacheAdapter<?, ?> cache : caches.values()) {
            GridCacheContext<?, ?> ctx = cache.context();

            if (ctx.versions().last().order() > max)
                max = ctx.versions().last().order();

            if (ctx.isNear()) {
                ctx = ctx.near().dht().context();

                if (ctx.versions().last().order() > max)
                    max = ctx.versions().last().order();
            }
        }

        return max;
    }

    /**
     * @param <K> type of keys.
     * @param <V> type of values.
     * @return Default cache.
     */
    public <K, V> GridCache<K, V> cache() {
        return cache(null);
    }

    /**
     * @param name Cache name.
     * @param <K> type of keys.
     * @param <V> type of values.
     * @return Cache instance for given name.
     */
    @SuppressWarnings("unchecked")
    public <K, V> GridCache<K, V> cache(@Nullable String name) {
        if (log.isDebugEnabled())
            log.debug("Getting cache for name: " + name);

        IgniteCacheProxy<K, V> jcache = (IgniteCacheProxy<K, V>)jCacheProxies.get(maskNull(name));

        return jcache == null ? null : jcache.legacyProxy();
    }

    /**
     * @return All configured cache instances.
     */
    public Collection<GridCache<?, ?>> caches() {
        return F.viewReadOnly(jCacheProxies.values(), new IgniteClosure<IgniteCacheProxy<?, ?>, GridCache<?, ?>>() {
            @Override public GridCache<?, ?> apply(IgniteCacheProxy<?, ?> entries) {
                return entries.legacyProxy();
            }
        });
    }

    /**
     * @return All configured cache instances.
     */
    public Collection<IgniteCacheProxy<?, ?>> jcaches() {
        return jCacheProxies.values();
    }

    /**
     * @return Marshaller system cache.
     */
    public GridCacheAdapter<Integer, String> marshallerCache() {
        return internalCache(CU.MARSH_CACHE_NAME);
    }

    /**
     * Gets utility cache.
     *
     * @return Utility cache.
     */
    public <K, V> GridCacheAdapter<K, V> utilityCache() {
        return internalCache(CU.UTILITY_CACHE_NAME);
    }

    /**
     * Gets utility cache for atomic data structures.
     *
     * @return Utility cache for atomic data structures.
     */
    public <K, V> GridCache<K, V> atomicsCache() {
        return cache(CU.ATOMICS_CACHE_NAME);
    }

    /**
     * @param name Cache name.
     * @param <K> type of keys.
     * @param <V> type of values.
     * @return Cache instance for given name.
     */
    @SuppressWarnings("unchecked")
    public <K, V> GridCache<K, V> publicCache(@Nullable String name) {
        if (log.isDebugEnabled())
            log.debug("Getting public cache for name: " + name);

        DynamicCacheDescriptor desc = registeredCaches.get(maskNull(name));

        if (desc == null || desc.cancelled())
            throw new IllegalArgumentException("Cache is not started: " + name);

        if (!desc.cacheType().userCache())
            throw new IllegalStateException("Failed to get cache because it is a system cache: " + name);

        IgniteCacheProxy<K, V> jcache = (IgniteCacheProxy<K, V>)jCacheProxies.get(maskNull(name));

        if (jcache == null)
            throw new IllegalArgumentException("Cache is not started: " + name);

        return jcache.legacyProxy();
    }

    /**
     * @param cacheName Cache name.
     * @param <K> type of keys.
     * @param <V> type of values.
     * @return Cache instance for given name.
     * @throws IgniteCheckedException If failed.
     */
    public <K, V> IgniteCache<K, V> publicJCache(@Nullable String cacheName) throws IgniteCheckedException {
        return publicJCache(cacheName, true);
    }

    /**
     * @param cacheName Cache name.
     * @param failIfNotStarted If {@code true} throws {@link IllegalArgumentException} if cache is not started,
     *        otherwise returns {@code null} in this case.
     * @param <K> type of keys.
     * @param <V> type of values.
     * @return Cache instance for given name.
     * @throws IgniteCheckedException If failed.
     */
    @SuppressWarnings({"unchecked", "ConstantConditions"})
    @Nullable public <K, V> IgniteCache<K, V> publicJCache(@Nullable String cacheName, boolean failIfNotStarted)
        throws IgniteCheckedException
    {
        if (log.isDebugEnabled())
            log.debug("Getting public cache for name: " + cacheName);

        String masked = maskNull(cacheName);

        IgniteCache<K,V> cache = (IgniteCache<K, V>)jCacheProxies.get(masked);

        DynamicCacheDescriptor desc = registeredCaches.get(masked);

        if (desc != null && !desc.cacheType().userCache())
            throw new IllegalStateException("Failed to get cache because it is a system cache: " + cacheName);

        if (cache == null) {
            if (desc == null || desc.cancelled()) {
                if (failIfNotStarted)
                    throw new IllegalArgumentException("Cache is not started: " + cacheName);

                return null;
            }

            DynamicCacheChangeRequest req = new DynamicCacheChangeRequest(cacheName, ctx.localNodeId());

            req.cacheName(cacheName);

            req.deploymentId(desc.deploymentId());

            CacheConfiguration cfg = new CacheConfiguration(desc.cacheConfiguration());

            cfg.setNearConfiguration(null);

            req.startCacheConfiguration(cfg);

            req.cacheType(desc.cacheType());

            req.clientStartOnly(true);

            F.first(initiateCacheChanges(F.asList(req))).get();

            cache = (IgniteCache<K, V>)jCacheProxies.get(masked);

            if (cache == null && failIfNotStarted)
                throw new IllegalArgumentException("Cache is not started: " + cacheName);
        }

        return cache;
    }

    /**
     * Get configuration for the given cache.
     *
     * @param name Cache name.
     * @return Cache configuration.
     */
    public CacheConfiguration cacheConfiguration(String name) {
        DynamicCacheDescriptor desc = registeredCaches.get(maskNull(name));

        if (desc == null || desc.cancelled())
            throw new IllegalStateException("Cache doesn't exist: " + name);
        else
            return desc.cacheConfiguration();
    }

    /**
     * @param cacheCfg Cache configuration template.
     * @throws IgniteCheckedException If failed.
     */
    public void addCacheConfiguration(CacheConfiguration cacheCfg) throws IgniteCheckedException {
        String masked = maskNull(cacheCfg.getName());

        DynamicCacheDescriptor desc = registeredTemplates.get(masked);

        if (desc != null)
            return;

        DynamicCacheChangeRequest req = new DynamicCacheChangeRequest(cacheCfg.getName(), ctx.localNodeId());

        CacheConfiguration cfg = new CacheConfiguration(cacheCfg);

        req.template(true);

        req.startCacheConfiguration(cfg);

        req.deploymentId(IgniteUuid.randomUuid());

        TemplateConfigurationFuture fut = new TemplateConfigurationFuture(req.cacheName(), req.deploymentId());

        TemplateConfigurationFuture old =
            (TemplateConfigurationFuture)pendingTemplateFuts.putIfAbsent(maskNull(cacheCfg.getName()), fut);

        if (old != null)
            fut = old;

        ctx.discovery().sendCustomEvent(new DynamicCacheChangeBatch(Collections.singleton(req)));

        fut.get();
    }

    /**
     * @param name Cache name.
     * @return Cache instance for given name.
     */
    @SuppressWarnings("unchecked")
    public <K, V> IgniteCacheProxy<K, V> jcache(@Nullable String name) {
        IgniteCacheProxy<K, V> cache = (IgniteCacheProxy<K, V>)jCacheProxies.get(maskNull(name));

        if (cache == null)
            throw new IllegalArgumentException("Cache is not configured: " + name);

        return cache;
    }

    /**
     * @return All configured public cache instances.
     */
    public Collection<IgniteCacheProxy<?, ?>> publicCaches() {
        Collection<IgniteCacheProxy<?, ?>> res = new ArrayList<>(jCacheProxies.size());

        for (Map.Entry<String, IgniteCacheProxy<?, ?>> entry : jCacheProxies.entrySet()) {
            if (entry.getValue().context().userCache())
                res.add(entry.getValue());
        }

        return res;
    }

    /**
     * @param <K> type of keys.
     * @param <V> type of values.
     * @return Default cache.
     */
    public <K, V> GridCacheAdapter<K, V> internalCache() {
        return internalCache(null);
    }

    /**
     * @param name Cache name.
     * @param <K> type of keys.
     * @param <V> type of values.
     * @return Cache instance for given name.
     */
    @SuppressWarnings("unchecked")
    public <K, V> GridCacheAdapter<K, V> internalCache(@Nullable String name) {
        if (log.isDebugEnabled())
            log.debug("Getting internal cache adapter: " + name);

        return (GridCacheAdapter<K, V>)caches.get(maskNull(name));
    }

    /**
     * Cancel all user operations.
     */
    public void cancelUserOperations() {
        for (GridCacheAdapter<?, ?> cache : caches.values())
            cache.ctx.mvcc().cancelClientFutures();
    }

    /**
     * @return All internal cache instances.
     */
    public Collection<GridCacheAdapter<?, ?>> internalCaches() {
        return caches.values();
    }

    /**
     * @param name Cache name.
     * @return {@code True} if specified cache is system, {@code false} otherwise.
     */
    public boolean systemCache(@Nullable String name) {
        DynamicCacheDescriptor desc = registeredCaches.get(maskNull(name));

        return desc != null && !desc.cacheType().userCache();
    }

    /** {@inheritDoc} */
    @Override public void printMemoryStats() {
        X.println(">>> ");

        for (GridCacheAdapter c : caches.values()) {
            X.println(">>> Cache memory stats [grid=" + ctx.gridName() + ", cache=" + c.name() + ']');

            c.context().printMemoryStats();
        }
    }

    /**
     * Callback invoked by deployment manager for whenever a class loader
     * gets undeployed.
     *
     * @param ldr Class loader.
     */
    public void onUndeployed(ClassLoader ldr) {
        if (!ctx.isStopping()) {
            for (GridCacheAdapter<?, ?> cache : caches.values()) {
                // Do not notify system caches.
                if (cache.context().userCache())
                    cache.onUndeploy(ldr);
            }
        }
    }

    /**
     * @return Shared context.
     */
    public <K, V> GridCacheSharedContext<K, V> context() {
        return (GridCacheSharedContext<K, V>)sharedCtx;
    }

    /**
     * @return Transactions interface implementation.
     */
    public IgniteTransactionsEx transactions() {
        return transactions;
    }

    /**
     * Registers MBean for cache components.
     *
     * @param o Cache component.
     * @param cacheName Cache name.
     * @param near Near flag.
     * @throws IgniteCheckedException If registration failed.
     */
    @SuppressWarnings("unchecked")
    private void registerMbean(Object o, @Nullable String cacheName, boolean near)
        throws IgniteCheckedException {
        assert o != null;

        MBeanServer srvr = ctx.config().getMBeanServer();

        assert srvr != null;

        cacheName = U.maskName(cacheName);

        cacheName = near ? cacheName + "-near" : cacheName;

        for (Class<?> itf : o.getClass().getInterfaces()) {
            if (itf.getName().endsWith("MBean")) {
                try {
                    U.registerCacheMBean(srvr, ctx.gridName(), cacheName, o.getClass().getName(), o,
                        (Class<Object>)itf);
                }
                catch (JMException e) {
                    throw new IgniteCheckedException("Failed to register MBean for component: " + o, e);
                }

                break;
            }
        }
    }

    /**
     * Unregisters MBean for cache components.
     *
     * @param o Cache component.
     * @param cacheName Cache name.
     * @param near Near flag.
     */
    private void unregisterMbean(Object o, @Nullable String cacheName, boolean near) {
        assert o != null;

        MBeanServer srvr = ctx.config().getMBeanServer();

        assert srvr != null;

        cacheName = U.maskName(cacheName);

        cacheName = near ? cacheName + "-near" : cacheName;

        for (Class<?> itf : o.getClass().getInterfaces()) {
            if (itf.getName().endsWith("MBean")) {
                try {
                    srvr.unregisterMBean(U.makeCacheMBeanName(ctx.gridName(), cacheName, o.getClass().getName()));
                }
                catch (JMException e) {
                    U.error(log, "Failed to unregister MBean for component: " + o, e);
                }

                break;
            }
        }
    }

    /**
     * @param ccfg Cache configuration.
     * @param objs Extra components.
     * @return Components provided in cache configuration which can implement {@link LifecycleAware} interface.
     */
    private Iterable<Object> lifecycleAwares(CacheConfiguration ccfg, Object...objs) {
        Collection<Object> ret = new ArrayList<>(7 + objs.length);

        ret.add(ccfg.getAffinity());
        ret.add(ccfg.getAffinityMapper());
        ret.add(ccfg.getEvictionFilter());
        ret.add(ccfg.getEvictionPolicy());
        ret.add(ccfg.getInterceptor());

        NearCacheConfiguration nearCfg = ccfg.getNearConfiguration();

        if (nearCfg != null)
            ret.add(nearCfg.getNearEvictionPolicy());

        Collections.addAll(ret, objs);

        return ret;
    }

    /**
     * @param val Object to check.
     * @throws IgniteCheckedException If validation failed.
     */
    private void checkSerializable(CacheConfiguration val) throws IgniteCheckedException {
        if (val == null)
            return;

        try {
            marshaller.unmarshal(marshaller.marshal(val), val.getClass().getClassLoader());
        }
        catch (IgniteCheckedException e) {
            throw new IgniteCheckedException("Failed to validate cache configuration " +
                "(make sure all objects in cache configuration are serializable): " + U.maskName(val.getName()), e);
        }
    }

    /**
     * @param name Name to mask.
     * @return Masked name.
     */
    private static String maskNull(String name) {
        return name == null ? NULL_NAME : name;
    }

    /**
     * @param name Name to unmask.
     * @return Unmasked name.
     */
    @SuppressWarnings("StringEquality")
    private static String unmaskNull(String name) {
        // Intentional identity equality.
        return name == NULL_NAME ? null : name;
    }

    /**
     *
     */
    @SuppressWarnings("ExternalizableWithoutPublicNoArgConstructor")
    private class DynamicCacheStartFuture extends GridFutureAdapter<Object> {
        /** Start ID. */
        @GridToStringInclude
        private IgniteUuid deploymentId;

        /** Cache name. */
        private String cacheName;

        /** Change request. */
        @GridToStringInclude
        private DynamicCacheChangeRequest req;

        /** Complete this future even if cache start was initiated by remote node. */
        private boolean completeOnRemoteStart;

        /**
         * @param cacheName Cache name.
         * @param deploymentId Deployment ID.
         * @param req Cache start request.
         */
        private DynamicCacheStartFuture(String cacheName, IgniteUuid deploymentId, DynamicCacheChangeRequest req) {
            this.deploymentId = deploymentId;
            this.cacheName = cacheName;
            this.req = req;
        }

        /**
         * @return Start ID.
         */
        public IgniteUuid deploymentId() {
            return deploymentId;
        }

        /**
         * @return Request.
         */
        public DynamicCacheChangeRequest request() {
            return req;
        }

        /**
         * @return Complete on remote start flag.
         */
        public boolean completeOnRemoteStart() {
            return completeOnRemoteStart;
        }

        /**
         * @param completeOnRemoteStart Complete on remote start flag.
         */
        public void completeOnRemoteStart(boolean completeOnRemoteStart) {
            this.completeOnRemoteStart = completeOnRemoteStart;
        }

        /** {@inheritDoc} */
        @Override public boolean onDone(@Nullable Object res, @Nullable Throwable err) {
            // Make sure to remove future before completion.
            pendingFuts.remove(maskNull(cacheName), this);

            return super.onDone(res, err);
        }

        /** {@inheritDoc} */
        @Override public String toString() {
            return S.toString(DynamicCacheStartFuture.class, this);
        }
    }

    /**
     *
     */
    @SuppressWarnings("ExternalizableWithoutPublicNoArgConstructor")
    private class TemplateConfigurationFuture extends GridFutureAdapter<Object> {
        /** Start ID. */
        @GridToStringInclude
        private IgniteUuid deploymentId;

        /** Cache name. */
        private String cacheName;

        /**
         * @param cacheName Cache name.
         * @param deploymentId Deployment ID.
         */
        private TemplateConfigurationFuture(String cacheName, IgniteUuid deploymentId) {
            this.deploymentId = deploymentId;
            this.cacheName = cacheName;
        }

        /**
         * @return Start ID.
         */
        public IgniteUuid deploymentId() {
            return deploymentId;
        }

        /** {@inheritDoc} */
        @Override public boolean onDone(@Nullable Object res, @Nullable Throwable err) {
            // Make sure to remove future before completion.
            pendingTemplateFuts.remove(maskNull(cacheName), this);

            return super.onDone(res, err);
        }

        /** {@inheritDoc} */
        @Override public String toString() {
            return S.toString(TemplateConfigurationFuture.class, this);
        }
    }

    /**
     *
     */
    private static class LocalAffinityFunction implements AffinityFunction {
        /** */
        private static final long serialVersionUID = 0L;

        /** {@inheritDoc} */
        @Override public List<List<ClusterNode>> assignPartitions(AffinityFunctionContext affCtx) {
            ClusterNode locNode = null;

            for (ClusterNode n : affCtx.currentTopologySnapshot()) {
                if (n.isLocal()) {
                    locNode = n;

                    break;
                }
            }

            if (locNode == null)
                throw new IgniteException("Local node is not included into affinity nodes for 'LOCAL' cache");

            List<List<ClusterNode>> res = new ArrayList<>(partitions());

            for (int part = 0; part < partitions(); part++)
                res.add(Collections.singletonList(locNode));

            return Collections.unmodifiableList(res);
        }

        /** {@inheritDoc} */
        @Override public void reset() {
            // No-op.
        }

        /** {@inheritDoc} */
        @Override public int partitions() {
            return 1;
        }

        /** {@inheritDoc} */
        @Override public int partition(Object key) {
            return 0;
        }

        /** {@inheritDoc} */
        @Override public void removeNode(UUID nodeId) {
            // No-op.
        }
    }
}
<|MERGE_RESOLUTION|>--- conflicted
+++ resolved
@@ -749,7 +749,8 @@
         ctx.marshallerContext().onMarshallerCacheStarted(ctx);
 
         marshallerCache().context().preloader().syncFuture().listen(new CIX1<IgniteInternalFuture<?>>() {
-            @Override public void applyx(IgniteInternalFuture<?> f) throws IgniteCheckedException {
+            @Override
+            public void applyx(IgniteInternalFuture<?> f) throws IgniteCheckedException {
                 ctx.marshallerContext().onMarshallerCachePreloaded(ctx);
             }
         });
@@ -1634,11 +1635,7 @@
     }
 
     /** {@inheritDoc} */
-<<<<<<< HEAD
-    @Override public void onDiscoveryDataReceived(UUID joiningNodeId, UUID rmtNodeId, long topVer, Object data) {
-=======
-    @Override public void onDiscoveryDataReceived(UUID joiningNodeId, UUID rmtNodeId, Serializable data) {
->>>>>>> df1fbef1
+    @Override public void onDiscoveryDataReceived(UUID joiningNodeId, UUID rmtNodeId, long topVer, Serializable data) {
         if (data instanceof DynamicCacheChangeBatch) {
             DynamicCacheChangeBatch batch = (DynamicCacheChangeBatch)data;
 
