--- conflicted
+++ resolved
@@ -97,15 +97,9 @@
     @Override protected void init() {
         map.setEntryFactory(new GridCacheMapEntryFactory() {
             /** {@inheritDoc} */
-<<<<<<< HEAD
-            @Override public GridCacheMapEntry<K, V> create(GridCacheContext<K, V> ctx, AffinityTopologyVersion topVer,
-                K key, int hash, V val, GridCacheMapEntry<K, V> next, long ttl, int hdrId) {
-                return new GridDhtCacheEntry<>(ctx, topVer, key, hash, val, next, ttl, hdrId);
-=======
-            @Override public GridCacheMapEntry create(GridCacheContext ctx, long topVer, KeyCacheObject key, int hash,
+            @Override public GridCacheMapEntry create(GridCacheContext ctx, AffinityTopologyVersion topVer, KeyCacheObject key, int hash,
                 CacheObject val, GridCacheMapEntry next, long ttl, int hdrId) {
                 return new GridDhtCacheEntry(ctx, topVer, key, hash, val, next, ttl, hdrId);
->>>>>>> 6c4282a1
             }
         });
     }
@@ -317,11 +311,7 @@
      *
      * @throws GridDhtInvalidPartitionException If partition for the key is no longer valid.
      */
-<<<<<<< HEAD
-    @Override public GridCacheEntryEx<K, V> entryEx(K key, AffinityTopologyVersion topVer) throws GridDhtInvalidPartitionException {
-=======
-    @Override public GridCacheEntryEx entryEx(KeyCacheObject key, long topVer) throws GridDhtInvalidPartitionException {
->>>>>>> 6c4282a1
+    @Override public GridCacheEntryEx entryEx(KeyCacheObject key, AffinityTopologyVersion topVer) throws GridDhtInvalidPartitionException {
         return super.entryEx(key, topVer);
     }
 
@@ -340,13 +330,8 @@
      * @return DHT entry.
      * @throws GridDhtInvalidPartitionException If partition for the key is no longer valid.
      */
-<<<<<<< HEAD
-    public GridDhtCacheEntry<K, V> entryExx(K key, AffinityTopologyVersion topVer) throws GridDhtInvalidPartitionException {
-        return (GridDhtCacheEntry<K, V>)entryEx(key, topVer);
-=======
-    public GridDhtCacheEntry entryExx(KeyCacheObject key, long topVer) throws GridDhtInvalidPartitionException {
+    public GridDhtCacheEntry entryExx(KeyCacheObject key, AffinityTopologyVersion topVer) throws GridDhtInvalidPartitionException {
         return (GridDhtCacheEntry)entryEx(key, topVer);
->>>>>>> 6c4282a1
     }
 
     /**
@@ -361,11 +346,7 @@
      * @throws GridDhtInvalidPartitionException if entry does not belong to this node and
      *      {@code allowDetached} is {@code false}.
      */
-<<<<<<< HEAD
-    public GridCacheEntryEx<K, V> entryExx(K key, AffinityTopologyVersion topVer, boolean allowDetached, boolean touch) {
-=======
-    public GridCacheEntryEx entryExx(KeyCacheObject key, long topVer, boolean allowDetached, boolean touch) {
->>>>>>> 6c4282a1
+    public GridCacheEntryEx entryExx(KeyCacheObject key, AffinityTopologyVersion topVer, boolean allowDetached, boolean touch) {
         try {
             return allowDetached && !ctx.affinity().localNode(key, topVer) ?
                 new GridDhtDetachedCacheEntry(ctx, key, key.hashCode(), null, null, 0, 0) :
@@ -456,12 +437,8 @@
             return;
 
         try {
-<<<<<<< HEAD
-            GridDhtLocalPartition<K, V> part = top.localPartition(ctx.affinity().partition(key),
+            GridDhtLocalPartition part = top.localPartition(ctx.affinity().partition(key),
                 AffinityTopologyVersion.NONE, true);
-=======
-            GridDhtLocalPartition part = top.localPartition(ctx.affinity().partition(key), -1, true);
->>>>>>> 6c4282a1
 
             // Reserve to make sure that partition does not get unloaded.
             if (part.reserve()) {
@@ -633,13 +610,8 @@
      * @param nodeId Node ID.
      * @param req Get request.
      */
-<<<<<<< HEAD
-    protected void processNearGetRequest(final UUID nodeId, final GridNearGetRequest<K, V> req) {
+    protected void processNearGetRequest(final UUID nodeId, final GridNearGetRequest req) {
         assert ctx.affinityNode();
-=======
-    protected void processNearGetRequest(final UUID nodeId, final GridNearGetRequest req) {
-        assert isAffinityNode(cacheCfg);
->>>>>>> 6c4282a1
 
         long ttl = req.accessTtl();
 
@@ -858,13 +830,8 @@
 
         /** {@inheritDoc} */
         @NotNull @Override public Iterator<Cache.Entry<K, V>> iterator() {
-<<<<<<< HEAD
-            final GridDhtLocalPartition<K, V> part = ctx.topology().localPartition(partId,
+            final GridDhtLocalPartition part = ctx.topology().localPartition(partId,
                 new AffinityTopologyVersion(ctx.discovery().topologyVersion()), false);
-=======
-            final GridDhtLocalPartition part = ctx.topology().localPartition(partId,
-                ctx.discovery().topologyVersion(), false);
->>>>>>> 6c4282a1
 
             Iterator<GridDhtCacheEntry> partIt = part == null ? null : part.entries().iterator();
 
@@ -916,13 +883,8 @@
 
         /** {@inheritDoc} */
         @Override public int size() {
-<<<<<<< HEAD
-            GridDhtLocalPartition<K, V> part = ctx.topology().localPartition(partId,
+            GridDhtLocalPartition part = ctx.topology().localPartition(partId,
                 new AffinityTopologyVersion(ctx.discovery().topologyVersion()), false);
-=======
-            GridDhtLocalPartition part = ctx.topology().localPartition(partId,
-                ctx.discovery().topologyVersion(), false);
->>>>>>> 6c4282a1
 
             return part != null ? part.publicSize() : 0;
         }
@@ -943,12 +905,8 @@
     @Override public void onDeferredDelete(GridCacheEntryEx entry, GridCacheVersion ver) {
         assert entry.isDht();
 
-<<<<<<< HEAD
-        GridDhtLocalPartition<K, V> part = topology().localPartition(entry.partition(), AffinityTopologyVersion.NONE,
+        GridDhtLocalPartition part = topology().localPartition(entry.partition(), AffinityTopologyVersion.NONE,
             false);
-=======
-        GridDhtLocalPartition part = topology().localPartition(entry.partition(), -1, false);
->>>>>>> 6c4282a1
 
         // Do not remove entry on replica topology. Instead, add entry to removal queue.
         // It will be cleared eventually.
@@ -1121,23 +1079,9 @@
         private AffinityTopologyVersion topVer;
 
         /**
-         * Empty constructor required by {@link Externalizable}.
-         */
-        public MultiUpdateFuture() {
-            // No-op.
-        }
-
-        /**
-         * @param ctx Kernal context.
          * @param topVer Topology version.
          */
-<<<<<<< HEAD
-        private MultiUpdateFuture(GridKernalContext ctx, @NotNull AffinityTopologyVersion topVer) {
-            super(ctx);
-
-=======
-        private MultiUpdateFuture(GridKernalContext ctx, long topVer) {
->>>>>>> 6c4282a1
+        private MultiUpdateFuture(@NotNull AffinityTopologyVersion topVer) {
             this.topVer = topVer;
         }
 
