--- conflicted
+++ resolved
@@ -70,16 +70,12 @@
 
             assert valBytes != null;
 
-<<<<<<< HEAD
-            val = ctx.unmarshal(valBytes, ctx.kernalContext().config().getClassLoader());
-=======
-            Object val = ctx.processor().unmarshal(ctx, valBytes, ctx.kernalContext().config().getClassLoader());
+            Object val = ctx.unmarshal(valBytes, ctx.kernalContext().config().getClassLoader());
 
             if (ctx.storeValue())
                 this.val = val;
 
             return (T)val;
->>>>>>> ed6632ae
         }
         catch (IgniteCheckedException e) {
             throw new IgniteException("Failed to unmarshal object.", e);
@@ -107,13 +103,8 @@
     @Override public void finishUnmarshal(CacheObjectContext ctx, ClassLoader ldr) throws IgniteCheckedException {
         assert val != null || valBytes != null;
 
-<<<<<<< HEAD
-        if (val == null && ctx.unmarshalValues())
+        if (val == null && ctx.storeValue())
             val = ctx.unmarshal(valBytes, ldr);
-=======
-        if (val == null && ctx.storeValue())
-            val = ctx.processor().unmarshal(ctx, valBytes, ldr);
->>>>>>> ed6632ae
     }
 
     /** {@inheritDoc} */
