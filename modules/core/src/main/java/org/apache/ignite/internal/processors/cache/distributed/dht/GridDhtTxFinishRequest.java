--- conflicted
+++ resolved
@@ -236,13 +236,8 @@
 
                 writer.incrementState();
 
-<<<<<<< HEAD
-            case 18:
-                if (!writer.writeUuid("nearNodeId", nearNodeId))
-=======
             case 22:
                 if (!writer.writeCollection("pendingVers", pendingVers, MessageCollectionItemType.MSG))
->>>>>>> 7bbfeb17
                     return false;
 
                 writer.incrementState();
@@ -289,24 +284,11 @@
         if (!reader.beforeMessageRead())
             return false;
 
-<<<<<<< HEAD
-        switch (readState) {
-            case 15:
-                checkCommitted = reader.readBoolean("checkCommitted");
-
-                if (!reader.isLastRead())
-                    return false;
-
-                readState++;
-
-            case 16:
-=======
         if (!super.readFrom(buf, reader))
             return false;
 
         switch (reader.state()) {
             case 19:
->>>>>>> 7bbfeb17
                 byte isolationOrd;
 
                 isolationOrd = reader.readByte("isolation");
@@ -334,9 +316,6 @@
 
                 reader.incrementState();
 
-<<<<<<< HEAD
-            case 19:
-=======
             case 22:
                 pendingVers = reader.readCollection("pendingVers", MessageCollectionItemType.MSG);
 
@@ -346,7 +325,6 @@
                 reader.incrementState();
 
             case 23:
->>>>>>> 7bbfeb17
                 subjId = reader.readUuid("subjId");
 
                 if (!reader.isLastRead())
