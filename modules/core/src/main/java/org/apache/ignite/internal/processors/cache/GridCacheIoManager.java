--- conflicted
+++ resolved
@@ -288,20 +288,10 @@
             }
         }
         catch (Throwable e) {
-<<<<<<< HEAD
             U.error(log, "Failed to process message [senderId=" + nodeId + ", messageType=" + cacheMsg.getClass() + ']', e);
-=======
-            if (X.hasCause(e, ClassNotFoundException.class))
-                U.error(log, "Failed to process message (note that distributed services " +
-                    "do not support peer class loading, if you deploy distributed service " +
-                    "you should have all required classes in CLASSPATH on all nodes in topology) " +
-                    "[senderId=" + nodeId + ", err=" + X.cause(e, ClassNotFoundException.class).getMessage() + ']');
-            else
-                U.error(log, "Failed to process message [senderId=" + nodeId + ']', e);
 
             if (e instanceof Error)
                 throw (Error)e;
->>>>>>> 2dfc1877
         }
         finally {
             if (depEnabled)
