/*
 * Licensed to the Apache Software Foundation (ASF) under one or more
 * contributor license agreements.  See the NOTICE file distributed with
 * this work for additional information regarding copyright ownership.
 * The ASF licenses this file to You under the Apache License, Version 2.0
 * (the "License"); you may not use this file except in compliance with
 * the License.  You may obtain a copy of the License at
 *
 *      http://www.apache.org/licenses/LICENSE-2.0
 *
 * Unless required by applicable law or agreed to in writing, software
 * distributed under the License is distributed on an "AS IS" BASIS,
 * WITHOUT WARRANTIES OR CONDITIONS OF ANY KIND, either express or implied.
 * See the License for the specific language governing permissions and
 * limitations under the License.
 */

package org.apache.ignite.internal.util.lang;

import org.apache.ignite.*;
import org.apache.ignite.cluster.*;
import org.apache.ignite.compute.*;
import org.apache.ignite.events.*;
import org.apache.ignite.internal.*;
import org.apache.ignite.internal.util.*;
import org.apache.ignite.internal.util.future.*;
import org.apache.ignite.internal.util.typedef.*;
import org.apache.ignite.internal.util.typedef.internal.*;
import org.apache.ignite.lang.*;
import org.jdk8.backport.*;
import org.jetbrains.annotations.*;

import javax.cache.*;
import java.io.*;
import java.lang.reflect.*;
import java.math.*;
import java.util.*;
import java.util.concurrent.*;
import java.util.concurrent.atomic.*;

/**
 * Contains factory and utility methods for {@code closures}, {@code predicates}, and {@code tuples}.
 * It also contains functional style collection comprehensions.
 * <p>
 * Most of the methods in this class can be divided into two groups:
 * <ul>
 * <li><b>Factory</b> higher-order methods for closures, predicates and tuples, and</li>
 * <li><b>Utility</b> higher-order methods for processing collections with closures and predicates.</li>
 * </ul>
 * Note that contrary to the usual design this class has substantial number of
 * methods (over 200). This design is chosen to simulate a global namespace
 * (like a {@code Predef} in Scala) to provide general utility and functional
 * programming functionality in a shortest syntactical context using {@code F}
 * typedef.
 * <p>
 * Also note, that in all methods with predicates, null predicate has a {@code true} meaning. So does
 * the empty predicate array.
 */
public class GridFunc {
    /** */
    private static final GridAbsClosure NOOP = new CA() {
        @Override public void apply() { /* No-op. */ }
    };

    /** */
    private static final IgniteClosure IDENTITY = new C1() {
        @Override public Object apply(Object o) {
            return o;
        }

        @Override public String toString() {
            return "Identity closure.";
        }
    };

    /** */
    private static final IgnitePredicate<Boolean> IDENTITY_PRED = new P1<Boolean>() {
        @Override public boolean apply(Boolean e) {
            return e;
        }
    };

    /** */
    private static final IgnitePredicate<Object> ALWAYS_TRUE = new P1<Object>() {
        @Override public boolean apply(Object e) {
            return true;
        }

        @Override public String toString() {
            return "Always true predicate.";
        }
    };

    /** */
    private static final IgnitePredicate<Object> ALWAYS_FALSE = new P1<Object>() {
        @Override public boolean apply(Object e) {
            return false;
        }

        @Override public String toString() {
            return "Always false predicate.";
        }
    };

    /** */
    private static final IgniteCallable<?> DEQUE_FACTORY = new IgniteCallable<ConcurrentLinkedDeque8>() {
        @Override public ConcurrentLinkedDeque8 call() {
            return new ConcurrentLinkedDeque8();
        }

        @Override public String toString() {
            return "Deque factory.";
        }
    };

    /** */
    public static final IgnitePredicate<Object> IS_NULL = new P1<Object>() {
        @Override public boolean apply(Object o) {
            return o == null;
        }
    };

    /** */
    public static final IgnitePredicate<Object> IS_NOT_NULL = new P1<Object>() {
        @Override public boolean apply(Object o) {
            return o != null;
        }
    };

    /** */
    public static final IgnitePredicate<String> EMPTY_STRING = new P1<String>() {
        @Override public boolean apply(String s) {
            return isEmpty(s);
        }
    };

    /** */
    public static final IgnitePredicate<String> NOT_EMPTY_STRING = new P1<String>() {
        @Override public boolean apply(String s) {
            return !isEmpty(s);
        }
    };

    /** */
    public static final IgnitePredicate EMPTY_COLLECTION = new P1<Collection>() {
        @Override public boolean apply(Collection c) {
            return isEmpty(c);
        }
    };

    /** */
    public static final IgnitePredicate NOT_EMPTY_COLLECTION = new P1<Collection>() {
        @Override public boolean apply(Collection c) {
            return !isEmpty(c);
        }
    };

    /** */
    private static final IgniteCallable<?> LIST_FACTORY = new IgniteCallable<List>() {
        @Override public List call() {
            return new ArrayList();
        }

        @Override public String toString() {
            return "Array list factory.";
        }
    };

    /** */
    private static final IgniteCallable<?> LINKED_LIST_FACTORY = new IgniteCallable<LinkedList>() {
        @Override public LinkedList call() {
            return new LinkedList();
        }

        @Override public String toString() {
            return "Linked list factory.";
        }
    };

    /** */
    private static final IgniteCallable<?> SET_FACTORY = new IgniteCallable<Set>() {
        @Override public Set call() {
            return new HashSet();
        }

        @Override public String toString() {
            return "Hash set factory.";
        }
    };

    /** */
    private static final IgniteCallable<AtomicInteger> ATOMIC_INT_FACTORY = new IgniteCallable<AtomicInteger>() {
        @Override public AtomicInteger call() {
            return new AtomicInteger(0);
        }

        @Override public String toString() {
            return "Atomic integer factory.";
        }
    };

    /** */
    private static final IgniteCallable<AtomicLong> ATOMIC_LONG_FACTORY = new IgniteCallable<AtomicLong>() {
        @Override public AtomicLong call() {
            return new AtomicLong(0);
        }

        @Override public String toString() {
            return "Atomic long factory.";
        }
    };

    /** */
    private static final IgniteCallable<AtomicBoolean> ATOMIC_BOOL_FACTORY = new IgniteCallable<AtomicBoolean>() {
        @Override public AtomicBoolean call() {
            return new AtomicBoolean();
        }

        @Override public String toString() {
            return "Atomic boolean factory.";
        }
    };

    /** */
    private static final IgniteCallable<?> ATOMIC_REF_FACTORY = new IgniteCallable<AtomicReference>() {
        @Override public AtomicReference call() {
            return new AtomicReference();
        }

        @Override public String toString() {
            return "Atomic reference factory.";
        }
    };

    /** */
    private static final IgniteCallable<?> MAP_FACTORY = new IgniteCallable<Map>() {
        @Override public Map call() {
            return new HashMap();
        }

        @Override public String toString() {
            return "Hash map factory.";
        }
    };

    /** */
    private static final IgniteCallable<?> CONCURRENT_MAP_FACTORY = new IgniteCallable<ConcurrentMap>() {
        @Override public ConcurrentMap call() {
            return new ConcurrentHashMap8();
        }

        @Override public String toString() {
            return "Concurrent hash map factory.";
        }
    };

    /** */
    private static final IgniteCallable<?> CONCURRENT_SET_FACTORY = new IgniteCallable<GridConcurrentHashSet>() {
        @Override public GridConcurrentHashSet call() {
            return new GridConcurrentHashSet();
        }

        @Override public String toString() {
            return "Concurrent hash set factory.";
        }
    };

    /** */
    private static final IgniteInClosure<?> PRINTLN = new CI1() {
        @Override public void apply(Object o) {
            System.out.println(o);
        }

        @Override public String toString() {
            return "Print line closure.";
        }
    };

    /** */
    private static final IgniteInClosure<?> PRINT = new CI1() {
        @Override public void apply(Object o) {
            System.out.print(o);
        }

        @Override public String toString() {
            return "Print closure.";
        }
    };

    /** */
    private static final IgniteOutClosure<?> NILL = new CO() {
        @Nullable @Override public Object apply() {
            return null;
        }

        @Override public String toString() {
            return "Nill closure.";
        }
    };

    /** */
    private static final IgniteClosure<Runnable, GridAbsClosure> R2C = new C1<Runnable, GridAbsClosure>() {
        @Override public GridAbsClosure apply(Runnable r) {
            return as(r);
        }

        @Override public String toString() {
            return "Runnable to absolute closure transformer.";
        }
    };

    /** */
    private static final IgniteClosure<ClusterGroup, IgnitePredicate<ClusterNode>> P2P =
        new C1<ClusterGroup, IgnitePredicate<ClusterNode>>() {
            @Override public IgnitePredicate<ClusterNode> apply(ClusterGroup e) {
                return e.predicate();
            }

            @Override public String toString() {
                return "Projection to its predicate transformer closure.";
            }
    };

    /** */
    private static final IgniteClosure<Object, Class<?>> CLAZZ = new C1<Object, Class<?>>() {
        @Override public Class<?> apply(Object o) {
            return o.getClass();
        }

        @Override public String toString() {
            return "Object to class transformer closure.";
        }
    };

    /** */
    private static final IgniteClosure MAP_ENTRY_KEY = new IgniteClosure() {
        @Override public Object apply(Object o) {
            return ((Map.Entry)o).getKey();
        }

        @Override public String toString() {
            return "Map entry to key transformer closure.";
        }
    };

    /** */
    private static final IgniteClosure CACHE_ENTRY_KEY = new IgniteClosure() {
        @Override public Object apply(Object o) {
            return ((Cache.Entry)o).getKey();
        }

        @Override public String toString() {
            return "Map entry to key transformer closure.";
        }
    };

    /** */
    private static final IgniteClosure MAP_ENTRY_VAL = new IgniteClosure() {
        @Override public Object apply(Object o) {
            return ((Map.Entry)o).getValue();
        }

        @Override public String toString() {
            return "Map entry to value transformer closure.";
        }
    };

    /** */
    private static final IgniteClosure CACHE_ENTRY_VAL_GET = new IgniteClosure() {
        @SuppressWarnings({"unchecked"})
        @Nullable @Override public Object apply(Object o) {
            return ((Cache.Entry)o).getValue();
        }

        @Override public String toString() {
            return "Cache entry to get-value transformer closure.";
        }
    };

    /** */
    private static final IgnitePredicate CACHE_ENTRY_HAS_PEEK_VAL = new IgnitePredicate() {
        @SuppressWarnings({"unchecked"})
        @Override public boolean apply(Object o) {
            return ((Cache.Entry)o).getValue() != null;
        }

        @Override public String toString() {
            return "Cache entry has-peek-value predicate.";
        }
    };

    /** */
    private static final IgnitePredicate CACHE_ENTRY_NO_PEEK_VAL = new IgnitePredicate() {
        @SuppressWarnings({"unchecked"})
        @Override public boolean apply(Object o) {
            return ((Cache.Entry)o).getValue() == null;
        }

        @Override public String toString() {
            return "Cache entry no-peek-value predicate.";
        }
    };

    /** */
    private static final IgniteClosure<ClusterNode, UUID> NODE2ID = new IgniteClosure<ClusterNode, UUID>() {
        @Override public UUID apply(ClusterNode n) {
            return n.id();
        }

        @Override public String toString() {
            return "Grid node to node ID transformer closure.";
        }
    };

    /** */
    private static final IgniteClosure<ClusterNode, String> NODE2ID8 = new IgniteClosure<ClusterNode, String>() {
        @Override public String apply(ClusterNode n) {
            return U.id8(n.id());
        }

        @Override public String toString() {
            return "Grid node to node ID8 transformer closure.";
        }
    };

    /** */
    private static final IgniteClosure<UUID, String> ID2ID8 = new IgniteClosure<UUID, String>() {
        @Override public String apply(UUID id) {
            return U.id8(id);
        }

        @Override public String toString() {
            return "UUID to ID8 transformer closure.";
        }
    };

    /** */
    private static final IgnitePredicate<IgniteInternalFuture<?>> UNFINISHED_FUTURE = new IgnitePredicate<IgniteInternalFuture<?>>() {
        @Override public boolean apply(IgniteInternalFuture<?> f) {
            return !f.isDone();
        }
    };

    /**
     * Gets breaker predicate which will return a predicate that will
     * evaluate to {@code firstVal} when checked the first time,
     * but then will always evaluate to the opposite value.
     *
     * @param firstVal First value.
     * @param <T> Predicate type.
     * @return Breaker predicate.
     */
    public static <T> IgnitePredicate<T> breaker(final boolean firstVal) {
        return new IgnitePredicate<T>() {
            private boolean b = true;

            @Override public boolean apply(T e) {
                if (b) {
                    b = false;

                    return firstVal;
                }

                return !firstVal;
            }

            @Override public String toString() {
                return "Breaker predicate.";
            }
        };
    }

    /**
     * Gets closure that transform a grid projection into its predicate.
     *
     * @return Closure transforming a grid projection into its predicate.
     */
    public static IgniteClosure<ClusterGroup, IgnitePredicate<ClusterNode>> predicate() {
        return P2P;
    }

    /**
     * Gets predicate that evaluates to {@code true} only for given local node ID.
     *
     * @param locNodeId Local node ID.
     * @param <T> Type of the node.
     * @return Return {@code true} only for the node with given local node ID.
     */
    public static <T extends ClusterNode> IgnitePredicate<T> localNode(final UUID locNodeId) {
        return new P1<T>() {
            @Override public boolean apply(T n) {
                return n.id().equals(locNodeId);
            }
        };
    }

    /**
     * Gets predicate that evaluates to {@code false} for given local node ID.
     *
     * @param locNodeId Local node ID.
     * @param <T> Type of the node.
     * @return Return {@code false} for the given local node ID.
     */
    public static <T extends ClusterNode> IgnitePredicate<T> remoteNodes(final UUID locNodeId) {
        return new P1<T>() {
            @Override public boolean apply(T n) {
                return !n.id().equals(locNodeId);
            }
        };
    }

    /**
     * Returns out closure that always returns {@code null}.
     *
     * @return Out closure that always returns {@code null}.
     */
    @SuppressWarnings("unchecked")
    public static <T> IgniteOutClosure<T> nill() {
        return (IgniteOutClosure<T>)NILL;
    }

    /**
     * Creates closure that will reflectively call a method with the given name on
     * closure's argument and return result of that call.
     * <p>
     * Method reflects the typedef for {@link org.apache.ignite.lang.IgniteClosure} which is {@link C1}.
     *
     * @param mtdName Method name.
     * @param args Optional set of arguments for the method call.
     * @param <R> Type of closure return value.
     * @param <T> Type of closure argument.
     * @return Reflective closure.
     * @throws GridClosureException Thrown in case of any reflective invocation errors.
     */
    public static <T, R> IgniteClosure<T, R> cInvoke(final String mtdName, final Object... args) {
        A.notNull(mtdName, "mtdName");

        return new C1<T, R>() {
            private Method mtd;

            @SuppressWarnings("unchecked")
            @Override public R apply(T t) {
                try {
                    // No synchronization allows for double creation - ignoring...
                    if (mtd == null) {
                        mtd = method(t.getClass(), mtdName, args);

                        mtd.setAccessible(true);
                    }

                    return (R)mtd.invoke(t, args);
                }
                catch (Throwable e) {
                    throw wrap(e);
                }
            }
        };
    }

    /**
     * Creates in closure that will reflectively call a method with the given name on
     * closure's argument.
     * <p>
     * Method reflects the typedef for {@link org.apache.ignite.lang.IgniteClosure} which is {@link C1}.
     *
     * @param mtdName Method name.
     * @param args Optional set of arguments for the method call.
     * @param <T> Type of closure argument.
     * @return Reflective in closure.
     * @throws GridClosureException Thrown in case of any reflective invocation errors.
     */
    public static <T> IgniteInClosure<T> ciInvoke(final String mtdName, final Object... args) {
        A.notNull(mtdName, "mtdName");

        return new CI1<T>() {
            private Method mtd;

            @Override public void apply(T t) {
                try {
                    // No synchronization allows for double creation - ignoring...
                    if (mtd == null) {
                        mtd = method(t.getClass(), mtdName, args);

                        mtd.setAccessible(true);
                    }

                    mtd.invoke(t, args);
                }
                catch (Throwable e) {
                    throw wrap(e);
                }
            }
        };
    }

    /**
     * Creates out closure that will reflectively call a method with the given name on provided
     * object and return result of that call.
     * <p>
     * Method reflects the typedef for {@link org.apache.ignite.lang.IgniteOutClosure} which is {@link CO}.
     *
     * @param o Target object to call the method on.
     * @param mtdName Method name.
     * @param args Optional set of arguments for the method call.
     * @param <R> Type of closure return value.
     * @return Reflective out closure.
     * @throws GridClosureException Thrown in case of any reflective invocation errors.
     */
    public static <R> IgniteOutClosure<R> coInvoke(final Object o, final String mtdName, final Object... args) {
        A.notNull(o, "o", mtdName, "mtdName");

        return new CO<R>() {
            private Method mtd;

            @SuppressWarnings("unchecked")
            @Override public R apply() {
                try {
                    // No synchronization allows for double creation - ignoring...
                    if (mtd == null) {
                        mtd = method(o.getClass(), mtdName, args);

                        mtd.setAccessible(true);
                    }

                    return (R)mtd.invoke(o, args);
                }
                catch (Throwable e) {
                    throw wrap(e);
                }
            }
        };
    }

    /**
     * Creates absolute closure that will reflectively call a method with the given name on provided object.
     * <p>
     * Method reflects the typedef for {@link GridAbsClosure} which is {@link CA}.
     *
     * @param o Target object to call the method on.
     * @param mtdName Method name.
     * @param args Optional set of arguments for the method call.
     * @return Reflective absolute closure.
     * @throws GridClosureException Thrown in case of any reflective invocation errors.
     */
    public static GridAbsClosure caInvoke(final Object o, final String mtdName, @Nullable final Object... args) {
        A.notNull(o, "o", mtdName, "mtdName");

        return new CA() {
            /** */
            private Method mtd;

            @SuppressWarnings("unchecked")
            @Override public void apply() {
                try {
                    // No synchronization allows for double creation - ignoring...
                    if (mtd == null) {
                        mtd = method(o.getClass(), mtdName, args);

                        mtd.setAccessible(true);
                    }

                    mtd.invoke(o, args);
                }
                catch (Throwable e) {
                    throw wrap(e);
                }
            }
        };
    }

    /**
     * Creates out closure that will reflectively call a static method with the given name
     * and return result of that call.
     * <p>
     * Method reflects the typedef for {@link org.apache.ignite.lang.IgniteOutClosure} which is {@link CO}.
     *
     * @param cls Class to call a static method on.
     * @param mtdName Method name.
     * @param args Optional set of arguments for the method call.
     * @param <R> Type of closure return value.
     * @return Reflective out closure.
     * @throws GridClosureException Thrown in case of any reflective invocation errors.
     */
    public static <R> IgniteOutClosure<R> coInvoke(final Class<?> cls, final String mtdName,
        @Nullable final Object... args) {
        A.notNull(cls, "cls", mtdName, "mtdName");

        return new CO<R>() {
            /** */
            private Method mtd;

            @SuppressWarnings("unchecked")
            @Override public R apply() {
                try {
                    // No synchronization allows for double creation - ignoring...
                    if (mtd == null) {
                        mtd = method(cls, mtdName, args);

                        mtd.setAccessible(true);
                    }

                    return (R)mtd.invoke(null, args);
                }
                catch (Throwable e) {
                    throw wrap(e);
                }
            }
        };
    }

    /**
     * Creates absolute closure that will reflectively call a static method with the given name.
     * <p>
     * Method reflects the typedef for {@link GridAbsClosure} which is {@link CA}.
     *
     * @param cls Class to call a static method on.
     * @param mtdName Method name.
     * @param args Optional set of arguments for the method call.
     * @return Reflective absolute closure.
     * @throws GridClosureException Thrown in case of any reflective invocation errors.
     */
    public static GridAbsClosure caInvoke(final Class<?> cls, final String mtdName, @Nullable final Object... args) {
        A.notNull(cls, "cls", mtdName, "mtdName");

        return new CA() {
            /** */
            private Method mtd;

            @SuppressWarnings("unchecked")
            @Override public void apply() {
                try {
                    // No synchronization allows for double creation - ignoring...
                    if (mtd == null) {
                        mtd = method(cls, mtdName, args);

                        mtd.setAccessible(true);
                    }

                    mtd.invoke(null, args);
                }
                catch (Throwable e) {
                    throw wrap(e);
                }
            }
        };
    }

    /**
     * Looks up the method with given parameters.
     *
     * @param cls Class to look up in.
     * @param mtdName Method name to look up.
     * @param args Optional set of method parameters.
     * @return Method instance.
     * @throws Exception Thrown in case of any reflective errors.
     */
    private static Method method(Class<?> cls, String mtdName, @Nullable Object... args) throws Exception {
        assert cls != null;
        assert mtdName != null;

        int cnt = 0;

        Method m = null;

        for (Method mtd : cls.getDeclaredMethods())
            if (mtd.getName().equals(mtdName)) {
                cnt++;

                m = mtd;
            }

        if (cnt == 0)
            throw new NoSuchMethodException(cls.getName() + '#' + mtdName);

        // If there is only one method with provided name we
        // don't use lookup that requires parameters' types since
        // it is a lot more complex to deal with type inheritance there.
        if (cnt == 1)
            return m;

        if (!isEmpty(args)) {
            assert args != null;

            Class<?>[] types = new Class[args.length];

            int i = 0;

            for (Object arg : args) {
                // This is not going to work in cases when method expects
                // an interface or supertype. Accept this limitation for now...
                types[i++] = arg.getClass();
            }

            return cls.getDeclaredMethod(mtdName, types);
        }
        else
            return cls.getDeclaredMethod(mtdName);
    }

    /**
     * Gets closure that converts object to its runtime class.
     *
     * @return Closure that converts object to its runtime class.
     */
    public static IgniteClosure<Object, Class<?>> clazz() {
        return CLAZZ;
    }

    /**
     * Creates new collection by removing duplicates from the given collection.
     *
     * @param c Collection to remove duplicates from.
     * @param <T> Type of the collection.
     * @return De-duped collection.
     */
    public static <T> Collection<T> dedup(Collection<? extends T> c) {
        A.notNull(c, "c");

        Collection<T> set = new GridLeanSet<>();

        set.addAll(c);

        return set;
    }

    /**
     * Calculates sum of all elements.
     * <p>
     * <img src="{@docRoot}/img/sum.png">
     *
     * @param c Collection of elements.
     * @return Sum of all elements.
     */
    public static int sumInt(Iterable<Integer> c) {
        A.notNull(c, "c");

        int sum = 0;

        for (int t : c) {
            sum += t;
        }

        return sum;
    }

    /**
     * Calculates sum of all elements.
     * <p>
     * <img src="{@docRoot}/img/sum.png">
     *
     * @param c Collection of elements.
     * @return Sum of all elements.
     */
    public static double sumDouble(Iterable<Double> c) {
        A.notNull(c, "c");

        double sum = 0;

        for (double t : c) {
            sum += t;
        }

        return sum;
    }

    /**
     * Calculates sum of all elements.
     * <p>
     * <img src="{@docRoot}/img/sum.png">
     *
     * @param c Collection of elements.
     * @return Sum of all elements.
     */
    public static BigDecimal sumBigDecimal(Iterable<BigDecimal> c) {
        A.notNull(c, "c");

        BigDecimal sum = BigDecimal.ZERO;

        for (BigDecimal t : c) {
            sum = sum.add(t);
        }

        return sum;
    }

    /**
     * Calculates sum of all elements.
     * <p>
     * <img src="{@docRoot}/img/sum.png">
     *
     * @param c Collection of elements.
     * @return Sum of all elements.
     */
    public static BigInteger sumBigInt(Iterable<BigInteger> c) {
        A.notNull(c, "c");

        BigInteger sum = BigInteger.ZERO;

        for (BigInteger t : c) {
            sum = sum.add(t);
        }

        return sum;
    }

    /**
     * Calculates arithmetic mean.
     * <p>
     * <img src="{@docRoot}/img/avg.png">
     *
     * @param c Input collection.
     * @return Arithmetic mean of the input collection.
     */
    public static double avg(Iterable<? extends Number> c) {
        A.notNull(c, "c");

        double sum = 0;

        int i = 0;

        for (Number t : c) {
            sum += t.doubleValue();

            i++;
        }

        return sum / i;
    }

    /**
     * Gets reducer closure that calculates arithmetic mean.
     * <p>
     * <img src="{@docRoot}/img/avg.png">
     *
     * @return Reducer closure that calculated arithmetic mean.
     */
    public static <T extends Number> IgniteReducer<T, Double> avgReducer() {
        return new R1<T, Double>() {
            private double sum;
            private int i;

            private final Object lock = new Object();

            @Override public boolean collect(T e) {
                if (e != null)
                    synchronized (lock) {
                        sum += e.doubleValue();
                        i++;
                    }

                return true;
            }

            @Override public Double reduce() {
                synchronized (lock) {
                    return sum / i;
                }
            }
        };
    }

    /**
     * Calculates quadratic mean.
     * <p>
     * <img src="{@docRoot}/img/qavg.png">
     *
     * @param c Input collection.
     * @return Quadratic mean of the input collection.
     */
    public static double qavg(Iterable<? extends Number> c) {
        A.notNull(c, "c");

        double sum = 0;

        int i = 0;

        for (Number t : c) {
            double d = t.doubleValue();

            sum += d * d;

            i++;
        }

        return Math.sqrt(sum / i);
    }

    /**
     * Gets reducer closure that calculates quadratic mean.
     * <p>
     * <img src="{@docRoot}/img/qavg.png">
     *
     * @return Reducer closure that calculated quadratic mean.
     */
    public static <T extends Number> IgniteReducer<T, Double> qavgReducer() {
        return new R1<T, Double>() {
            private double sum;
            private int i;

            private final Object lock = new Object();

            @Override public boolean collect(T e) {
                if (e != null) {
                    double d = e.doubleValue();

                    synchronized (lock) {
                        sum += d * d;

                        i++;
                    }
                }

                return true;
            }

            @Override public Double reduce() {
                synchronized (lock) {
                    return Math.sqrt(sum / i);
                }
            }
        };
    }

    /**
     * Calculates geometric mean.
     * <p>
     * <img src="{@docRoot}/img/gavg.png">
     *
     * @param c Input collection.
     * @return Geometric mean of the input collection.
     */
    public static double gavg(Iterable<? extends Number> c) {
        A.notNull(c, "c");

        double sum = 0;

        int i = 0;

        for (Number t : c) {
            sum *= t.doubleValue();

            i++;
        }

        return Math.pow(sum, 1f / i);
    }

    /**
     * Gets reducer closure that calculates geometric mean.
     * <p>
     * <img src="{@docRoot}/img/gavg.png">
     *
     * @return Reducer closure that calculated geometric mean.
     */
    public static <T extends Number> IgniteReducer<T, Double> gavgReducer() {
        return new R1<T, Double>() {
            private double sum;
            private int i;

            private final Object lock = new Object();

            @Override public boolean collect(T e) {
                if (e != null)
                    synchronized (lock) {
                        sum *= e.doubleValue();

                        i++;
                    }

                return true;
            }

            @Override public Double reduce() {
                synchronized (lock) {
                    return Math.pow(sum, 1f / i);
                }
            }
        };
    }

    /**
     * Calculates weighted mean.
     * <p>
     * <img src="{@docRoot}/img/wavg.png">
     *
     * @param c Collection of elements.
     * @param w Collection of weights.
     * @return Weighted mean of the input collection.
     */
    public static double wavg(Collection<? extends Number> c, Collection<? extends Number> w) {
        A.notNull(c, "c", w, "w");
        A.ensure(c.size() == w.size(), "c.size() == w.size()");

        double sumC = 0;
        double sumW = 0;

        Iterator<? extends Number> iterC = c.iterator();
        Iterator<? extends Number> iterW = w.iterator();

        while (iterC.hasNext()) {
            assert iterW.hasNext();

            double dc = iterC.next().doubleValue();
            double dw = iterW.next().doubleValue();

            sumW += dw;
            sumC += dw * dc;
        }

        return sumC / sumW;
    }

    /**
     * Calculates harmonic mean.
     * <p>
     * <img src="{@docRoot}/img/havg.png">
     *
     * @param c Input collection.
     * @return Harmonic mean of the input collection.
     */
    public static double havg(Iterable<? extends Number> c) {
        A.notNull(c, "c");

        double sum = 0;

        int i = 0;

        for (Number t : c) {

            sum += 1 / t.doubleValue();

            i++;
        }

        return i / sum;
    }

    /**
     * Gets reducer closure that collects only a single value and returns it
     * without any transformations.
     *
     * @return Reducer closure that collects and returns single value.
     */
    public static <T> IgniteReducer<T, T> singleReducer() {
        return new R1<T, T>() {
            private T obj;

            @Override public boolean collect(T e) {
                // No synchronization needed here.
                obj = e;

                return false;
            }

            @Override public T reduce() {
                return obj;
            }
        };
    }

    /**
     * Gets reducer which always returns {@code true} from {@link org.apache.ignite.lang.IgniteReducer#collect(Object)}
     * method and passed in {@code element} from {@link org.apache.ignite.lang.IgniteReducer#reduce()} method.
     *
     * @param elem Element to return from {@link org.apache.ignite.lang.IgniteReducer#reduce()} method.
     * @param <T> Reducer element type.
     * @param <R> Return element type.
     * @return Passed in element.
     */
    public static <T, R> IgniteReducer<T, R> continuousReducer(final R elem) {
        return new R1<T, R>() {
            @Override public boolean collect(T e) {
                return true;
            }

            @Override public R reduce() {
                return elem;
            }
        };
    }

    /**
     * Gets reducer which always returns {@code true} from {@link org.apache.ignite.lang.IgniteReducer#collect(Object)}
     * method and passed in {@code element} from {@link org.apache.ignite.lang.IgniteReducer#reduce()} method.
     *
     * @param elem Element to return from {@link org.apache.ignite.lang.IgniteReducer#reduce()} method.
     * @param <T> Reducer element type.
     * @return Passed in element.
     */
    public static <T> IgniteReducer<T, T> identityReducer(final T elem) {
        return new R1<T, T>() {
            @Override public boolean collect(T e) {
                return true;
            }

            @Override public T reduce() {
                return elem;
            }
        };
    }

    /**
     * Gets reducer closure that calculates harmonic mean.
     * <p>
     * <img src="{@docRoot}/img/havg.png">
     *
     * @return Reducer closure that calculated harmonic mean.
     */
    public static <T extends Number> IgniteReducer<T, Double> havgReducer() {
        return new R1<T, Double>() {
            private double sum;
            private int i;

            private final Object lock = new Object();

            @Override public boolean collect(T e) {
                if (e != null)
                    synchronized (lock) {
                        sum += 1 / e.doubleValue();

                        i++;
                    }

                return true;
            }

            @Override public Double reduce() {
                synchronized (lock) {
                    return i / sum;
                }
            }
        };
    }

    /**
     * Gets reducer closure that calculates sum of integer elements.
     * <p>
     * <img src="{@docRoot}/img/sum.png">
     *
     * @return Reducer that calculates sum of integer elements.
     */
    public static IgniteReducer<Integer, Integer> sumIntReducer() {
        return new R1<Integer, Integer>() {
            private AtomicInteger sum = new AtomicInteger(0);

            @Override public boolean collect(Integer e) {
                if (e != null)
                    sum.addAndGet(e);

                return true;
            }

            @Override public Integer reduce() {
                return sum.get();
            }
        };
    }

    /**
     * Gets reducer closure that calculates sum of long integer elements.
     * <p>
     * <img src="{@docRoot}/img/sum.png">
     *
     * @return Reducer that calculates sum of long integer elements.
     */
    public static IgniteReducer<Long, Long> sumLongReducer() {
        return new R1<Long, Long>() {
            private AtomicLong sum = new AtomicLong(0);

            @Override public boolean collect(Long e) {
                if (e != null)
                    sum.addAndGet(e);

                return true;
            }

            @Override public Long reduce() {
                return sum.get();
            }
        };
    }

    /**
     * Gets reducer closure that calculates sum of all elements.
     * <p>
     * <img src="{@docRoot}/img/sum.png">
     *
     * @return Reducer that calculates sum of all elements.
     */
    @SuppressWarnings("unchecked")
    public static IgniteReducer<Double, Double> sumDoubleReducer() {
        return new R1<Double, Double>() {
            private double sum;

            private final Object lock = new Object();

            @Override public boolean collect(Double e) {
                if (e != null)
                    synchronized (lock) {
                        sum += e;
                    }

                return true;
            }

            @Override public Double reduce() {
                synchronized (lock) {
                    return sum;
                }
            }
        };
    }

    /**
     * Creates a range list containing numbers in given range.
     *
     * @param fromIncl Inclusive start of the range.
     * @param toExcl Exclusive stop of the range.
     * @return List containing numbers in range.
     */
    public static List<Integer> range(int fromIncl, int toExcl) {
        A.ensure(fromIncl >= 0, "fromIncl >= 0");
        A.ensure(toExcl >= 0, "toExcl >= 0");
        A.ensure(toExcl >= fromIncl, "toExcl > fromIncl");

        if (toExcl == fromIncl)
            return Collections.emptyList();

        List<Integer> list = new ArrayList<>(toExcl - fromIncl);

        for (int i = fromIncl; i < toExcl; i++)
            list.add(i);

        return list;
    }

    /**
     * Gets reducer closure that calculates sum of all elements.
     * <p>
     * <img src="{@docRoot}/img/sum.png">
     *
     * @return Reducer that calculates sum of all elements.
     */
    @SuppressWarnings("unchecked")
    public static IgniteReducer<BigDecimal, BigDecimal> sumBigDecimalReducer() {
        return new R1<BigDecimal, BigDecimal>() {
            private BigDecimal sum = BigDecimal.ZERO;

            private final Object lock = new Object();

            @Override public boolean collect(BigDecimal e) {
                if (e != null)
                    synchronized (lock) {
                        sum = sum.add(e);
                    }

                return true;
            }

            @Override public BigDecimal reduce() {
                synchronized (lock) {
                    return sum;
                }
            }
        };
    }

    /**
     * Gets reducer closure that calculates sum of all elements.
     * <p>
     * <img src="{@docRoot}/img/sum.png">
     *
     * @return Reducer that calculates sum of all elements.
     */
    @SuppressWarnings("unchecked")
    public static IgniteReducer<BigInteger, BigInteger> sumBigIntegerReducer() {
        return new R1<BigInteger, BigInteger>() {
            private BigInteger sum = BigInteger.ZERO;

            private final Object lock = new Object();

            @Override public boolean collect(BigInteger e) {
                if (e != null)
                    synchronized (lock) {
                        sum = sum.add(e);
                    }

                return true;
            }

            @Override public BigInteger reduce() {
                synchronized (lock) {
                    return sum;
                }
            }
        };
    }

    /**
     * Gets reducer closure that concatenates strings using provided delimiter.
     *
     * @param delim Delimiter (optional).
     * @return Reducer that concatenates strings using provided delimeter.
     */
    public static IgniteReducer<String, String> concatReducer(@Nullable final String delim) {
        return new R1<String, String>() {
            private SB sb = new SB();

            private boolean first = true;

            private final Object lock = new Object();

            @Override public boolean collect(String s) {
                synchronized (lock) {
                    if (!first && !isEmpty(delim))
                        sb.a(delim);

                    sb.a(s);

                    first = false;
                }

                return true;
            }

            @Override public String reduce() {
                synchronized (lock) {
                    return sb.toString();
                }
            }
        };
    }

    /**
     * Concatenates strings using provided delimiter.
     *
     * @param c Input collection.
     * @param delim Delimiter (optional).
     * @return Concatenated string.
     */
    public static String concat(Iterable<String> c, @Nullable String delim) {
        A.notNull(c, "c");

        return reduce(c, concatReducer(delim));
    }

    /**
     * Gets collections of data items from grid job res casted to specified type.
     * <p>
     * Here's the typical example of how this method is used in {@code reduce()} method
     * implementation (this example sums up all the values of {@code Integer} type):
     * <pre name="code" class="java">
     * public Integer reduce(List&lt;GridComputeJobResult&gt; res) throws IgniteCheckedException {
     *     return F.sum(F.&lt;Integer&gt;jobResults(res));
     * }
     * </pre>
     * <p>
     * Note that this method doesn't create a new collection but simply iterates over the input one.
     *
     * @param res Collection of grid job res.
     * @param <T> Type of the data item to cast to. See {@link org.apache.ignite.compute.ComputeJobResult#getData()} method.
     * @return Collections of data items casted to type {@code T}.
     * @see org.apache.ignite.compute.ComputeJobResult#getData()
     */
    public static <T> Collection<T> jobResults(@Nullable Collection<? extends ComputeJobResult> res) {
        if (isEmpty(res))
            return Collections.emptyList();

        assert res != null;

        Collection<T> c = new ArrayList<>(res.size());

        for (ComputeJobResult r : res)
            c.add(r.<T>getData());

        return c;
    }

    /**
     * Convenient utility method that returns collection of node IDs for a given
     * collection of grid nodes.
     * <p>
     * Note that this method doesn't create a new collection but simply iterates
     * over the input one.
     *
     * @param nodes Collection of grid nodes.
     * @return Collection of node IDs for given collection of grid nodes.
     */
    public static Collection<UUID> nodeIds(@Nullable Collection<? extends ClusterNode> nodes) {
        if (nodes == null || nodes.isEmpty())
            return Collections.emptyList();

        return F.viewReadOnly(nodes, node2id());
    }

    /**
     * Convenient utility method that returns collection of node ID8s for a given
     * collection of grid nodes. ID8 is a shorter string representation of node ID,
     * mainly the first 8 characters.
     * <p>
     * Note that this method doesn't create a new collection but simply iterates
     * over the input one.
     *
     * @param nodes Collection of grid nodes.
     * @return Collection of node IDs for given collection of grid nodes.
     */
    public static Collection<String> nodeId8s(@Nullable Collection<? extends ClusterNode> nodes) {
        if (nodes == null || nodes.isEmpty())
            return Collections.emptyList();

        return F.viewReadOnly(nodes, node2id8());
    }

    /**
     * Convenient utility method that returns collection of node ID8s for a given
     * collection of node IDs. ID8 is a shorter string representation of node ID,
     * mainly the first 8 characters.
     * <p>
     * Note that this method doesn't create a new collection but simply iterates
     * over the input one.
     *
     * @param ids Collection of nodeIds.
     * @return Collection of node IDs for given collection of grid nodes.
     */
    public static Collection<String> id8s(@Nullable Collection<UUID> ids) {
        if (ids == null || ids.isEmpty())
            return Collections.emptyList();

        return F.viewReadOnly(ids, id2id8());
    }

    /**
     * Convenient utility method that returns collection of node attributes for a given
     * collection of grid nodes.
     * <p>
     * Note that this method doesn't create a new collection but simply iterates over the input one.
     *
     * @param nodes Collection of grid nodes.
     * @param attr Name of the attribute to return from each node.
     * @param <T> Type of the attribute.
     * @return Collection of node attributes for given collection of grid nodes.
     */
    public static <T> Collection<T> nodeAttributes(Collection<? extends ClusterNode> nodes, String attr) {
        A.notNull(nodes, "nodes", attr, "attr");

        Collection<T> c = new ArrayList<>(nodes.size());

        for (ClusterNode n : nodes)
            c.add(n.<T>attribute(attr));

        return c;
    }

    /**
     * Gets closure that calls {@code System.out.println()} on its bound variable.
     *
     * @param <T> Type of the bound variable.
     * @return Closure that calls {@code System.out.println()} on its bound variable.
     */
    @SuppressWarnings("unchecked")
    public static <T> IgniteInClosure<T> println() {
        return (IgniteInClosure<T>)PRINTLN;
    }

    /**
     * Creates absolute closure that does <tt>System.out.println(msg)</tt>.
     *
     * @param msg Message to print.
     * @return Absolute closure that print message.
     */
    public static GridAbsClosure println(final String msg) {
        return new CA() {
            @Override public void apply() {
                System.out.println(msg);
            }
        };
    }

    /**
     * Creates absolute closure that does <tt>System.out.print(msg)</tt>.
     *
     * @param msg Message to print.
     * @return Absolute closure that print message.
     */
    public static GridAbsClosure print(final String msg) {
        return new CA() {
            @Override public void apply() {
                System.out.print(msg);
            }
        };
    }

    /**
     * Gets closure that prints out its bound variable.
     *
     * @param pre String value to print before each variable.
     * @param post String value to print after each variable.
     * @param <T> Type of the bound variable.
     * @return Closure that calls {@code System.out.print(pre); System.out.print(t); System.out.println(post)}
     *      on its bound variable.
     */
    public static <T> IgniteInClosure<T> println(@Nullable final String pre, @Nullable final String post) {
        return new CI1<T>() {
            @Override public void apply(T t) {
                String sPre = pre == null ? "" : pre;
                String sPost = post == null ? "" : post;

                System.out.println(sPre + t + sPost);
            }
        };
    }

    /**
     * Gets closure that prints out its bound variable.
     *
     * @param fmt Format string as for {@link PrintStream#printf(String, Object...)} method.
     * @param <T> Type of the bound variable.
     * @return Closure that prints out its bound variable.
     */
    public static <T> IgniteInClosure<T> printf(final String fmt) {
        return new CI1<T>() {
            @Override public void apply(T t) {
                System.out.printf(fmt, t);
            }
        };
    }

    /**
     * Gets closure that prints out its bound variable
     *
     * @return Closure that prints out its bound variable.
     */
    @SuppressWarnings("unchecked")
    public static <T> IgniteInClosure<T> print() {
        return (IgniteInClosure<T>)PRINT;
    }

    /**
     * Gets closure that prints out its bound variable.
     *
     * @param pre String value to print before each variable.
     * @param post String value to print after each variable.
     * @return Closure that prints out its bound variable.
     */
    public static <T> IgniteInClosure<T> print(@Nullable final String pre, @Nullable final String post) {
        return new CI1<T>() {
            @Override public void apply(T t) {
                String sPre = pre == null ? "" : pre;
                String sPost = post == null ? "" : post;

                System.out.print(sPre + t + sPost);
            }
        };
    }

    /**
     * Gets random value from given collection.
     *
     * @param c Input collection (no {@code null} and not emtpy).
     * @param <T> Type of the collection.
     * @return Random value from the input collection.
     */
    @SuppressWarnings("UnusedDeclaration")
    public static <T> T rand(Collection<? extends T> c) {
        A.notNull(c, "c");

        int n = ThreadLocalRandom8.current().nextInt(c.size());

        int i = 0;

        for (T t : c) {
            if (i++ == n)
                return t;
        }

        throw new ConcurrentModificationException();
    }

    /**
     * Gets random value from given collection which may be modified concurrently.
     *
     * @param c Input collection.
     * @param <T> Type of the collection.
     * @return Random value from the input collection.
     */
    @Nullable public static <T> T randConcurrent(Collection<? extends T> c) {
        A.notNull(c, "c");

        int size = c.size();

        if (size == 0)
            return null;

        int n = ThreadLocalRandom8.current().nextInt(size);

        int i = 0;

        T res = null;

        for (T t : c) {
            if (i++ == n)
                return t;

            res = t;
        }

        return res;
    }

    /**
     * Gets random value from given list. For random-access lists this
     * operation is O(1), otherwise O(n).
     *
     * @param l Input collection.
     * @param <T> Type of the list elements.
     * @return Random value from the input list.
     */
    public static <T> T rand(List<T> l) {
        A.notNull(l, "l");

        return l.get(ThreadLocalRandom8.current().nextInt(l.size()));
    }

    /**
     * Gets random value from given array. This operation
     * does not iterate through array elements and returns immediately.
     *
     * @param c Input collection.
     * @param <T> Type of the collection.
     * @return Random value from the input collection.
     */
    public static <T> T rand(T... c) {
        A.notNull(c, "c");

        return c[ThreadLocalRandom8.current().nextInt(c.length)];
    }

    /**
     * Concatenates an element to a collection. If {@code copy} flag is {@code true}, then
     * a new collection will be created and the element and passed in collection will be
     * copied into the new one. The returned collection will be modifiable. If {@code copy}
     * flag is {@code false}, then a read-only view will be created over the element and given
     * collections and no copying will happen.
     *
     * @param cp Copy flag.
     * @param t First element.
     * @param c Second collection.
     * @param <T> Element type.
     * @return Concatenated collection.
     */
    public static <T> Collection<T> concat(boolean cp, @Nullable final T t, @Nullable final Collection<T> c) {
        if (cp) {
            if (isEmpty(c)) {
                Collection<T> l = new ArrayList<>(1);

                l.add(t);

                return l;
            }

            assert c != null;

            Collection<T> ret = new ArrayList<>(c.size() + 1);

            ret.add(t);
            ret.addAll(c);

            return ret;
        }
        else {
            if (isEmpty(c))
                return Collections.singletonList(t);

            assert c != null;

            return new GridSerializableCollection<T>() {
                @NotNull
                @Override public Iterator<T> iterator() {
                    return new GridSerializableIterator<T>() {
                        private Iterator<T> it;

                        @Override public boolean hasNext() {
                            return it == null || it.hasNext();
                        }

                        @Nullable @Override public T next() {
                            if (it == null) {
                                it = c.iterator();

                                return t;
                            }

                            return it.next();
                        }

                        @Override public void remove() {
                            throw new UnsupportedOperationException();
                        }
                    };
                }

                @Override public int size() {
                    return c.size() + 1;
                }

                @Override public boolean equals(Object obj) {
                    return obj instanceof Collection && eqNotOrdered(this, (Collection)obj);
                }
            };
        }
    }

    /**
     * Concatenates 2 collections into one. If {@code copy} flag is {@code true}, then
     * a new collection will be created and these collections will be copied into the
     * new one. The returned collection will be modifiable. If {@code copy} flag is
     * {@code false}, then a read-only view will be created over given collections
     * and no copying will happen.
     *
     * @param cp Copy flag.
     * @param c1 First collection.
     * @param c2 Second collection.
     * @param <T> Element type.
     * @return Concatenated {@code non-null} collection.
     */
    public static <T> Collection<T> concat(boolean cp, @Nullable final Collection<T> c1,
        @Nullable final Collection<T> c2) {
        if (cp) {
            if (isEmpty(c1) && isEmpty(c2))
                return new ArrayList<>(0);

            if (isEmpty(c1))
                return new ArrayList<>(c2);

            if (isEmpty(c2))
                return new ArrayList<>(c1);

            assert c1 != null && c2 != null;

            Collection<T> c = new ArrayList<>(c1.size() + c2.size());

            c.addAll(c1);
            c.addAll(c2);

            return c;
        }
        else {
            if (isEmpty(c1) && isEmpty(c2))
                return Collections.emptyList();

            if (isEmpty(c1) || isEmpty(c2)) {
                Collection<T> c = isEmpty(c1) ? c2 : c1;

                assert c != null;

                return c;
            }

            assert c1 != null && c2 != null;

            return new GridSerializableCollection<T>() {
                @NotNull
                @Override public Iterator<T> iterator() {
                    return new GridSerializableIterator<T>() {
                        private Iterator<T> it1 = c1.iterator();
                        private Iterator<T> it2 = c2.iterator();

                        @Override public boolean hasNext() {
                            if (it1 != null)
                                if (!it1.hasNext())
                                    it1 = null;
                                else
                                    return true;

                            return it2.hasNext();
                        }

                        @Override public T next() {
                            return it1 != null ? it1.next() : it2.next();
                        }

                        @Override public void remove() {
                            throw new UnsupportedOperationException();
                        }
                    };
                }

                @Override public boolean contains(Object o) {
                    return c1.contains(o) || c2.contains(o);
                }

                @Override public int size() {
                    return c1.size() + c2.size();
                }

                @Override public boolean equals(Object obj) {
                    return obj instanceof Collection && eqNotOrdered(this, (Collection<?>)obj);
                }
            };
        }
    }

    /**
     * Concatenates an elements to an array.
     *
     * @param arr Array.
     * @param obj One or more elements.
     * @return Concatenated array.
     */
    public static <T> T[] concat(@Nullable T[] arr, T... obj) {
        T[] newArr;

        if (arr == null || arr.length == 0)
            newArr = obj;
        else {
            newArr = Arrays.copyOf(arr, arr.length + obj.length);

            System.arraycopy(obj, 0, newArr, arr.length, obj.length);
        }

        return newArr;
    }

    /**
     * Concatenates multiple iterators as single one.
     *
     * @param iters Iterator over iterators.
     * @return Single iterator.
     */
    @SuppressWarnings("unchecked")
    public static <T> Iterator<T> concat(final Iterator<Iterator<T>> iters) {
        if (!iters.hasNext())
            return Collections.<T>emptySet().iterator();

        return new Iterator<T>() {
            private Iterator<T> it = iters.next();

            private Iterator<T> last;

            private T next;

            {
                advance();
            }

            private void advance() {
                for (;;) {
                    if (it.hasNext()) {
                        next = it.next();

                        assert next != null;

                        return;
                    }

                    if (!iters.hasNext())
                        return;

                    it = iters.next();
                }
            }

            @Override public boolean hasNext() {
                return next != null;
            }

            @Override public T next() {
                T res = next;

                if (res == null)
                    throw new NoSuchElementException();

                next = null;

                last = it;

                advance();

                return res;
            }

            @Override public void remove() {
                if (last == null)
                    throw new IllegalStateException();

                last.remove();
            }
        };
    }

    /**
     * Loses all elements in input collection that are contained in {@code filter} collection.
     *
     * @param c Input collection.
     * @param cp If {@code true} method creates new collection not modifying input,
     *      otherwise does <tt>in-place</tt> modifications.
     * @param filter Filter collection. If {@code filter} collection is empty or
     *      {@code null} - no elements are lost.
     * @param <T> Type of collections.
     * @return Collection of remaining elements
     */
    public static <T0, T extends T0> Collection<T> lose(Collection<T> c, boolean cp,
        @Nullable Collection<T0> filter) {
        A.notNull(c, "c");

        return lose(c, cp, F0.in(filter));
    }

    /**
     * Loses all elements in input collection that are evaluated to {@code true} by
     * all given predicates.
     *
     * @param c Input collection.
     * @param cp If {@code true} method creates new collection without modifying the input one,
     *      otherwise does <tt>in-place</tt> modifications.
     * @param p Predicates to filter by. If no predicates provided - no elements are lost.
     * @param <T> Type of collections.
     * @return Collection of remaining elements.
     */
    public static <T> Collection<T> lose(Collection<T> c, boolean cp, @Nullable IgnitePredicate<? super T>... p) {
        A.notNull(c, "c");

        Collection<T> res;

        if (!cp) {
            res = c;

            if (isEmpty(p))
                res.clear();
            else if (!isAlwaysFalse(p))
                for (Iterator<T> iter = res.iterator(); iter.hasNext();)
                    if (isAll(iter.next(), p))
                        iter.remove();
        }
        else {
            res = new LinkedList<>();

            if (!isEmpty(p) && !isAlwaysTrue(p))
                for (T t : c)
                    if (!isAll(t, p))
                        res.add(t);
        }

        return res;
    }

    /**
     * Loses up to first {@code num} elements of the input collection.
     *
     * @param c Input collection.
     * @param cp If {@code true} method creates new collection not modifying input,
     *      otherwise does <tt>in-place</tt> modifications.
     * @param num Maximum number of elements to lose (the actual number can be
     *      less if the input collection contains less elements).
     * @param <T> Type of the collections.
     * @return Collection of remaining elements.
     */
    @SuppressWarnings({"unchecked"})
    public static <T> Collection<T> lose(Collection<? extends T> c, boolean cp, int num) {
        A.notNull(c, "c");
        A.ensure(num >= 0, "num >= 0");

        Collection<T> res;

        if (!cp) {
            res = (Collection<T>)c;

            if (num >= c.size())
                res.clear();
            else {
                int i = 0;

                for (Iterator<T> iter = res.iterator(); iter.hasNext();) {
                    iter.next();

                    if (i++ < num)
                        iter.remove();
                    else
                        break;
                }
            }
        }
        else {
            if (num >= c.size())
                return Collections.emptyList();

            res = new ArrayList<>(c.size() - num);

            int i = 0;

            for (T t : c) {
                if (i++ >= num)
                    res.add(t);
            }
        }

        return res;
    }

    /**
     * Loses all entries in input map that are evaluated to {@code true} by all given predicates.
     *
     * @param m Map to filter.
     * @param cp If {@code true} method creates new map not modifying input, otherwise does
     *      <tt>in-place</tt> modifications.
     * @param p Optional set of predicates to use for filtration. If none provided - original map
     *  will (or its copy) be returned.
     * @param <K> Type of the free variable for the predicate and type of map's keys.
     * @param <V> Type of the free variable for the predicate and type of map's values.
     * @return Filtered map.
     */
    @SuppressWarnings({"unchecked"})
    public static <K, V> Map<K, V> lose(Map<K, V> m, boolean cp,
        @Nullable IgnitePredicate<? super Map.Entry<K, V>>... p) {
        A.notNull(m, "m");

        Map<K, V> res;

        if (!cp) {
            res = m;

            if (isEmpty(p))
                res.clear();
            else if (!isAlwaysFalse(p))
                for (Iterator<Map.Entry<K, V>> iter = m.entrySet().iterator(); iter.hasNext();)
                    if (isAll(iter.next(), p))
                        iter.remove();
        }
        else {
            res = U.newHashMap(m.size());

            if (!isEmpty(p) && !isAlwaysTrue(p))
                for (Map.Entry<K, V> e : m.entrySet())
                    if (!F.isAll(e, p))
                        res.put(e.getKey(), e.getValue());
        }

        return res;
    }

    /**
     * Loses all entries in input map which keys are evaluated to {@code true} by all
     * given predicates.
     *
     * @param m Map to filter.
     * @param cp If {@code true} method creates new map not modifying input, otherwise does
     *      <tt>in-place</tt> modifications.
     * @param p Optional set of predicates to use for filtration. If none provided - original
     *      map (or its copy) will be returned.
     * @param <K> Type of the free variable for the predicate and type of map's keys.
     * @param <V> Type of map's values.
     * @return Filtered map.
     */
    public static <K, V> Map<K, V> loseKeys(
        Map<K, V> m,
        boolean cp,
        @Nullable final IgnitePredicate<? super K>... p
    ) {
        return lose(m, cp, new P1<Map.Entry<K, V>>() {
            @Override public boolean apply(Map.Entry<K, V> e) {
                return isAll(e.getKey(), p);
            }
        });
    }

    /**
     * Loses all entries in input map which values are evaluated to {@code true} by all
     * given predicates.
     *
     * @param m Map to filter.
     * @param cp If {@code true} method creates new map not modifying input, otherwise does
     *      <tt>in-place</tt> modifications.
     * @param p Optional set of predicates to use for filtration. If none provided - original
     *      map (or its copy) will be returned.
     * @param <K> Type of the free variable for the predicate and type of map's keys.
     * @param <V> Type of map's values.
     * @return Filtered map.
     */
    public static <K, V> Map<K, V> loseValues(Map<K, V> m, boolean cp,
        @Nullable final IgnitePredicate<? super V>... p) {
        return lose(m, cp, new P1<Map.Entry<K, V>>() {
            @Override public boolean apply(Map.Entry<K, V> e) {
                return isAll(e.getValue(), p);
            }
        });
    }

    /**
     * Loses all elements in input list that are contained in {@code filter} collection.
     *
     * @param c Input list.
     * @param cp If {@code true} method creates new list not modifying input,
     *      otherwise does <tt>in-place</tt> modifications.
     * @param filter Filter collection. If {@code filter} collection is empty or
     *      {@code null} - no elements are lost.
     * @param <T> Type of list.
     * @return List of remaining elements
     */
    public static <T> List<T> loseList(List<T> c, boolean cp, @Nullable Collection<? super T> filter) {
        A.notNull(c, "c");

        List<T> res;

        if (!cp) {
            res = c;

            if (filter != null)
                res.removeAll(filter);
        }
        else {
            res = new LinkedList<>();

            for (T t : c) {
                if (filter == null || !filter.contains(t))
                    res.add(t);
            }
        }

        return res;
    }

    /**
     * Loses all elements in input list for which any of the predicates evaluate to {@code true}.
     *
     * @param c Input list.
     * @param cp If {@code true} method creates new list not modifying input,
     *      otherwise does <tt>in-place</tt> modifications.
     * @param p Looses all elements for which any of the predicates evaluate to {@code true}.
     * @param <T> Type of list.
     * @return List of remaining elements
     */
    public static <T> List<T> filterList(List<T> c, boolean cp, @Nullable IgnitePredicate<T>... p) {
        A.notNull(c, "c");

        List<T> res;

        if (!cp) {
            res = c;

            if (p != null)
                for (Iterator<T> it = c.iterator(); it.hasNext();)
                    if (isAny(it.next(), p))
                        it.remove();
        }
        else {
            res = new ArrayList<>(c.size());

            for (T t : c)
                if (!isAny(t, p))
                    res.add(t);
        }

        return res;
    }

    /**
     * Loses all elements in input set that are contained in {@code filter} collection.
     *
     * @param c Input set.
     * @param cp If {@code true} method creates new list not modifying input,
     *      otherwise does <tt>in-place</tt> modifications.
     * @param filter Filter collection. If {@code filter} collection is empty or
     *      {@code null} - no elements are lost.
     * @param <T> Type of set.
     * @return Set of remaining elements
     */
    public static <T> Set<T> loseSet(Set<T> c, boolean cp, @Nullable Collection<? super T> filter) {
        A.notNull(c, "c");

        Set<T> res;

        if (!cp) {
            res = c;

            if (filter != null)
                res.removeAll(filter);
        }
        else {
            res = new LinkedHashSet<>();

            for (T t : c) {
                if (filter == null || !filter.contains(t))
                    res.add(t);
            }
        }

        return res;
    }

    /**
     * Removes elements <tt>in-place</tt> from given collection. All elements for which
     * all given predicates, if any, evaluate to {@code true} will be removed from the
     * passed in collection. Note that collection must support {@link Iterator#remove() removal}.
     *
     * @param c Input collection that should support {@link Iterator#remove() removal}.
     * @param p Optional set of predicates. If no predicates provided - no elements will be
     *      dropped and input collection will be returned.
     * @param <T> Type of the collection.
     * @return Input collection with some elements potentially removed.
     */
    public static <T> Iterable<T> drop(Iterable<T> c, @Nullable IgnitePredicate<? super T>... p) {
        A.notNull(c, "c");

        if (isEmpty(p) || isAlwaysFalse(p))
            return c;

        for (Iterator<T> i = c.iterator(); i.hasNext();)
            if (isAll(i.next(), p))
                i.remove();

        return c;
    }

    /**
     * Gets closure which converts node to node ID.
     *
     * @return Closure which converts node to node ID.
     */
    public static IgniteClosure<ClusterNode, UUID> node2id() {
        return NODE2ID;
    }

    /**
     * Gets closure which converts node to node ID8 representation (shorter and good enough).
     *
     * @return Closure which converts node to node ID8 representation (shorter and good enough).
     */
    public static IgniteClosure<ClusterNode, String> node2id8() {
        return NODE2ID8;
    }

    /**
     * Gets closure which converts node ID to node ID8 representation (shorter and good enough).
     *
     * @return Closure which converts node ID to node ID8 representation (shorter and good enough).
     */
    public static IgniteClosure<UUID, String> id2id8() {
        return ID2ID8;
    }

    /**
     * Creates grid node predicate evaluating on the given node ID.
     *
     * @param nodeId Node ID for which returning predicate will evaluate to {@code true}.
     * @return Grid node predicate evaluating on the given node ID.
     * @see #idForNodeId(UUID)
     * @see #nodeIds(Collection)
     */
    public static <T extends ClusterNode> IgnitePredicate<T> nodeForNodeId(final UUID nodeId) {
        A.notNull(nodeId, "nodeId");

        return new P1<T>() {
            @Override public boolean apply(ClusterNode e) {
                return e.id().equals(nodeId);
            }
        };
    }

    /**
     * Creates grid node predicate evaluating on the given node IDs.
     *
     * @param nodeIds Collection of node IDs.
     * @return Grid node predicate evaluating on the given node IDs.
     * @see #idForNodeId(UUID)
     * @see #nodeIds(Collection)
     */
    public static <T extends ClusterNode> IgnitePredicate<T> nodeForNodeIds(@Nullable final Collection<UUID>
        nodeIds) {
        if (isEmpty(nodeIds))
            return alwaysFalse();

        assert nodeIds != null;

        return new P1<T>() {
            @Override public boolean apply(ClusterNode e) {
                return nodeIds.contains(e.id());
            }
        };
    }

    /**
     * Creates grid node predicate evaluating on the given node IDs.
     *
     * @param nodeIds Collection of node IDs.
     * @return Grid node predicate evaluating on the given node IDs.
     * @see #idForNodeId(UUID)
     * @see #nodeIds(Collection)
     */
    public static <T extends ClusterNode> IgnitePredicate<T> nodeForNodeIds(@Nullable final UUID... nodeIds) {
        if (isEmpty(nodeIds))
            return alwaysFalse();

        return new P1<T>() {
            private final UUID[] ids;

            {
                assert nodeIds != null;

                Arrays.sort(nodeIds);

                ids = Arrays.copyOf(nodeIds, nodeIds.length);
            }

            @Override public boolean apply(ClusterNode e) {
                return Arrays.binarySearch(ids, e.id()) >= 0;
            }
        };
    }

    /**
     * Creates {@link UUID} predicate evaluating on the given node ID.
     *
     * @param nodeId Node ID for which returning predicate will evaluate to {@code true}.
     * @return {@link UUID} predicate evaluating on the given node ID.
     * @see #nodeForNodeId(UUID)
     * @see #nodeIds(Collection)
     */
    public static IgnitePredicate<UUID> idForNodeId(final UUID nodeId) {
        A.notNull(nodeId, "nodeId");

        return new P1<UUID>() {
            @Override public boolean apply(UUID id) {
                return id.equals(nodeId);
            }
        };
    }

    /**
     * Creates {@link UUID} predicate evaluating on the given node IDs.
     *
     * @param nodeIds Collection of node IDs.
     * @return {@link UUID} predicate evaluating on the given node IDs.
     * @see #nodeForNodeId(UUID)
     * @see #nodeIds(Collection)
     */
    public static IgnitePredicate<UUID> idForNodeIds(@Nullable final Collection<UUID> nodeIds) {
        if (isEmpty(nodeIds))
            return alwaysFalse();

        assert nodeIds != null;

        return new P1<UUID>() {
            @Override public boolean apply(UUID id) {
                return nodeIds.contains(id);
            }
        };
    }

    /**
     * Creates {@link UUID} predicate evaluating on the given node IDs.
     *
     * @param nodeIds Collection of node IDs.
     * @return {@link UUID} predicate evaluating on the given node IDs.
     * @see #nodeForNodeId(UUID)
     * @see #nodeIds(Collection)
     */
    public static IgnitePredicate<UUID> idForNodeIds(@Nullable final UUID... nodeIds) {
        if (isEmpty(nodeIds))
            return alwaysFalse();

        return new P1<UUID>() {
            private final UUID[] ids;

            {
                assert nodeIds != null;

                Arrays.sort(nodeIds);

                ids = Arrays.copyOf(nodeIds, nodeIds.length);
            }

            @Override public boolean apply(UUID id) {
                return Arrays.binarySearch(ids, id) >= 0;
            }
        };
    }

    /**
     * Creates predicates that evaluates to {@code true} for each node in given collection.
     * Note that is collection is empty the result predicate will always evaluate to {@code false}.
     * Implementation simply creates {@link GridNodePredicate} instance.
     *
     * @param nodes Collection of nodes. If none provided - result predicate will always
     *      return {@code false}.
     * @return Predicates that evaluates to {@code true} for each node in given collection.
     */
    public static IgnitePredicate<ClusterNode> nodeForNodes(@Nullable Collection<? extends ClusterNode> nodes) {
        return new GridNodePredicate(nodeIds(nodes));
    }

    /**
     * Creates predicates that evaluates to {@code true} for each node in given collection.
     * Note that if collection is empty the result predicate will always evaluate to {@code false}.
     * Implementation simply creates {@link GridNodePredicate} instance.
     *
     * @param nodes Collection of nodes. If none provided - result predicate will always
     *      return {@code false}.
     * @return Predicates that evaluates to {@code true} for each node in given collection.
     */
    public static IgnitePredicate<ClusterNode> nodeForNodes(ClusterNode... nodes) {
        return new GridNodePredicate(nodes);
    }

    /**
     * Retains all elements in input collection that are contained in {@code filter}.
     *
     * @param c Input collection.
     * @param cp If {@code true} method creates collection not modifying input, otherwise does
     *      <tt>in-place</tt> modifications.
     * @param filter Filter collection. If filter collection is {@code null} or empty -
     *      an empty collection will be returned.
     * @param <T> Type of collections.
     * @return Collection of retain elements.
     */
    public static <T0, T extends T0> Collection<T> retain(Collection<T> c, boolean cp,
        @Nullable Collection<? extends T0> filter) {
        A.notNull(c, "c");

        return retain(c, cp, F0.in(filter));
    }

    /**
     * Retains all elements in input collection that are evaluated to {@code true}
     * by all given predicates.
     *
     * @param c Input collection.
     * @param cp If {@code true} method creates collection not modifying input, otherwise does
     *      <tt>in-place</tt> modifications.
     * @param p Predicates to filter by. If no predicates provides - all elements
     *      will be retained.
     * @param <T> Type of collections.
     * @return Collection of retain elements.
     */
    public static <T> Collection<T> retain(Collection<T> c, boolean cp, @Nullable IgnitePredicate<? super T>... p) {
        A.notNull(c, "c");

        return lose(c, cp, not(p));
    }

    /**
     * Retains only up to first {@code num} elements in the input collection.
     *
     * @param c Input collection.
     * @param cp If {@code true} method creates collection not modifying input, otherwise does
     *      <tt>in-place</tt> modifications.
     * @param num Maximum number of elements to retain (the actual number can be
     *      less if the input collection contains less elements).
     * @param <T> Type of the collections.
     * @return Collection contains up to {@code num} first elements from the input collection.
     */
    public static <T> Collection<T> retain(Collection<T> c, boolean cp, int num) {
        A.notNull(c, "c");
        A.ensure(num >= 0, "num >= 0");

        Collection<T> res;

        if (!cp) {
            res = c;

            if (num < res.size()) {
                int i = 0;

                for (Iterator<T> iter = res.iterator(); iter.hasNext();) {
                    iter.next();

                    if (i++ >= num)
                        iter.remove();
                }
            }
        }
        else {
            res = new ArrayList<>(num);

            Iterator<? extends T> iter = c.iterator();

            for (int i = 0; i < num && iter.hasNext(); i++)
                res.add(iter.next());
        }

        return res;
    }

    /**
     * For a given map retains all map entries that satisfy all provided predicates. If
     * no predicates provided - all entries will be retain.
     *
     * @param m Map to retain entries from.
     * @param cp If {@code true} method creates new map not modifying input, otherwise does
     *      <tt>in-place</tt> modifications.
     * @param p Optional set of predicate to use for filtration. If none provided - original
     *      map (or its copy) will be returned.
     * @param <K> Type of the free variable for the predicate and type of map's keys.
     * @param <V> Type of map's values.
     * @return Filtered map.
     */
    public static <K, V> Map<K, V> retain(Map<K, V> m, boolean cp,
        @Nullable IgnitePredicate<? super Map.Entry<K, V>>... p) {
        return lose(m, cp, F.not(p));
    }

    /**
     * For a given map retains all map entries which keys satisfy all provided predicates. If
     * no predicates provided - all entries will be retain.
     *
     * @param m Map to retain entries from.
     * @param cp If {@code true} method creates new map not modifying input, otherwise does
     *      <tt>in-place</tt> modifications.
     * @param p Optional set of predicate to use for filtration. If none provided - original
     *      map (or its copy) will be returned.
     * @param <K> Type of the free variable for the predicate and type of map's keys.
     * @param <V> Type of map's values.
     * @return Filtered map.
     */
    public static <K, V> Map<K, V> retainKeys(Map<K, V> m, boolean cp, @Nullable IgnitePredicate<? super K>... p) {
        return loseKeys(m, cp, F.not(p));
    }

    /**
     * For a given map retains all map entries which values satisfy all provided predicates.
     * If no predicates provided - all entries will be retain and the same map will be returned.
     *
     * @param m Map to retain entries from.
     * @param cp If {@code true} method creates new map not modifying input, otherwise does
     *      <tt>in-place</tt> modifications.
     * @param p Optional set of predicate to use for filtration. If none provided - original
     *      map (or its copy) will be returned.
     * @param <K> Type of the free variable for the predicate and type of map's keys.
     * @param <V> Type of map's values.
     * @return Filtered map.
     */
    public static <K, V> Map<K, V> retainValues(Map<K, V> m, boolean cp, @Nullable IgnitePredicate<? super V>... p) {
        return loseValues(m, cp, F.not(p));
    }

    /**
     * Converts given future into the closure. When result closure's {@code apply}
     * method is called it will call {@link Future#get()} method.
     *
     * @param fut Future to convert.
     * @param <T> Type of the future and closure.
     * @return Out closure that wraps given future.
     */
    public static <T> IgniteOutClosure as(final Future<T> fut) {
        A.notNull(fut, "fut");

        return new CO<T>() {
            @Override public T apply() {
                //noinspection CatchGenericClass
                try {
                    return fut.get();
                }
                catch (Exception e) {
                    throw new IgniteException(e);
                }
            }
        };
    }

    /**
     * Converts predicate with two separate values to a predicate with tuple.
     *
     * @param p Predicate to convert.
     * @param <E1> Type of the 1st value.
     * @param <E2> Type of the 2nd value.
     * @return Converted predicate.
     */
    public static <E1, E2> IgnitePredicate<IgniteBiTuple<E1, E2>> as0(final IgniteBiPredicate<? super E1, ? super E2> p) {
        return new P1<IgniteBiTuple<E1, E2>>() {
            @Override public boolean apply(IgniteBiTuple<E1, E2> e) {
                return p.apply(e.get1(), e.get2());
            }
        };
    }

    /**
     * Curries given closure.
     *
     * @param f Closure.
     * @param e Parameter.
     * @param <T> Input type.
     * @param <R> Output type.
     * @return Curried closure.
     */
    public static <T, R> IgniteOutClosure<R> curry(final IgniteClosure<? super T, R> f, final T e) {
        return new IgniteOutClosure<R>() {
            @Override public R apply() {
                return f.apply(e);
            }
        };
    }

    /**
     * Curries given closure.
     *
     * @param f Closure.
     * @param e Parameter.
     * @param <T1> Input type1.
     * @param <T2> Input type2.
     * @param <R> Output type.
     * @return Curried closure.
     */
    public static <T1, T2, R> IgniteClosure<T2, R> curry(final IgniteBiClosure<? super T1, ? super T2, R> f, final T1 e) {
        return new IgniteClosure<T2, R>() {
            @Override public R apply(T2 t) {
                return f.apply(e, t);
            }
        };
    }

    /**
     * Curries given closure.
     *
     * @param f Closure.
     * @param e Parameter.
     * @param <T> Input type.
     * @return Curried closure.
     */
    public static <T> GridAbsPredicate curry(final IgnitePredicate<? super T> f, final T e) {
        return new GridAbsPredicate() {
            @Override public boolean apply() {
                return f.apply(e);
            }
        };
    }

    /**
     * Curries given closure.
     *
     * @param f Closure.
     * @param e Parameter.
     * @param <T> Input type.
     * @return Curried closure.
     */
    public static <T> GridAbsClosure curry(final IgniteInClosure<? super T> f, final T e) {
        return new GridAbsClosure() {
            @Override public void apply() {
                f.apply(e);
            }
        };
    }

    /**
     * Given collection of items and a closure this method returns
     * read only collection of closures where each closure is closed on an element
     * of the initial collection.
     *
     * @param c Input collection of elements.
     * @param f Closure to close on each element of input collection.
     * @param <T> Type of the input collection.
     * @param <R> Type of the return value for the closure.
     * @return Read only collection of closures closed on each element of input collection.
     */
    public static <T, R> Collection<IgniteOutClosure<R>> yield(Collection<? extends T> c,
        final IgniteClosure<? super T, R> f) {
        A.notNull(c, "c", f, "f");

        return viewReadOnly(c, new C1<T, IgniteOutClosure<R>>() {
            @Override public IgniteOutClosure<R> apply(final T e) {
                return curry(f, e);
            }
        });
    }

    /**
     * Given collection of items and a closure this method returns read-only collection of
     * closures where each closure is closed on an element of the initial collection.
     *
     * @param c Input collection of elements.
     * @param f Closure to close on each element of input collection.
     * @param <T> Type of the input collection.
     * @return Read only collection of closures closed on each element of input collection.
     */
    public static <T> Collection<GridAbsClosure> yield(Collection<? extends T> c, final IgniteInClosure<? super T> f) {
        A.notNull(c, "c", f, "f");

        return viewReadOnly(c, new C1<T, GridAbsClosure>() {
            @Override public GridAbsClosure apply(T e) {
                return curry(f, e);
            }
        });
    }

    /**
     * Given collection of items and a closure this method returns collection
     * of closures where each closure is closed on an element of the initial collection.
     *
     * @param c Input collection of elements.
     * @param f Closure to close on each element of input collection.
     * @param <T> Type of the input collection.
     * @return Collection of closures closed on each element of input collection.
     */
    public static <T> Collection<GridAbsClosure> yield(T[] c, IgniteInClosure<? super T> f) {
        A.notNull(c, "c", f, "f");

        return yield(asList(c), f);
    }

    /**
     * Given array of items and a closure this method returns collection
     * of closures where each closure is closed on a element of the array.
     *
     * @param c Input array of elements.
     * @param f Closure to close on each element of array.
     * @param <T> Type of the input collection.
     * @param <R> Type of the return value for the closure.
     * @return Collection of closures closed on each element of array.
     */
    public static <T, R> Collection<IgniteOutClosure<R>> yield(T[] c, IgniteClosure<? super T, R> f) {
        A.notNull(c, "c", f, "f");

        return yield(asList(c), f);
    }

    /**
     * Converts given iterator into instance of {@link Iterable} interface.
     *
     * @param iter Iterator to convert.
     * @param <T> Type of the iterator.
     * @return Iterable over given iterator.
     */
    public static <T> GridIterable<T> as(Iterator<T> iter) {
        A.notNull(iter, "iter");

        return new GridIterableAdapter<>(iter);
    }

    /**
     * Converts array to {@link List}. Note that resulting list cannot
     * be altered in size, as it it based on the passed in array -
     * only current elements can be changed.
     * <p>
     * Note that unlike {@link Arrays#asList(Object[])}, this method is
     * {@code null}-safe. If {@code null} is passed in, then empty list
     * will be returned.
     *
     * @param vals Array of values
     * @param <T> Array type.
     * @return {@link List} instance for array.
     */
    public static <T> List<T> asList(@Nullable T... vals) {
        return isEmpty(vals) ? Collections.<T>emptyList() : Arrays.asList(vals);
    }

    /**
     * Creates new empty iterator.
     *
     * @param <T> Type of the iterator.
     * @return Newly created empty iterator.
     */
    public static <T> GridIterator<T> emptyIterator() {
        return new GridEmptyIterator<>();
    }

    /**
     * Flattens collection-of-collections and returns collection over the
     * elements of the inner collections. This method doesn't create any
     * new collections or copies any elements.
     * <p>
     * Note that due to non-copying nature of implementation, the
     * {@link Collection#size() size()} method of resulting collection will have to
     * iterate over all elements to produce size. Method {@link Collection#isEmpty() isEmpty()},
     * however, is constant time and is much more preferable to use instead
     * of {@code 'size()'} method when checking if list is not empty.
     *
     * @param c Input collection of collections.
     * @param <T> Type of the inner collections.
     * @return Iterable over the elements of the inner collections.
     */
    public static <T> Collection<T> flatCollections(@Nullable final Collection<? extends Collection<T>> c) {
        if (F.isEmpty(c))
            return Collections.emptyList();

        return new GridSerializableCollection<T>() {
            @NotNull
            @Override public Iterator<T> iterator() {
                return flat((Iterable<? extends Iterable<T>>)c);
            }

            @Override public int size() {
                return F.size(iterator());
            }

            @Override public boolean isEmpty() {
                return !iterator().hasNext();
            }
        };
    }

    /**
     * Flattens iterable-of-iterables and returns iterable over the
     * elements of the inner collections. This method doesn't create any
     * new collections or copies any elements.
     *
     * @param c Input collection of collections.
     * @param <T> Type of the inner collections.
     * @return Iterable over the elements of the inner collections.
     */
    public static <T> GridIterator<T> flat(@Nullable final Iterable<? extends Iterable<T>> c) {
        return isEmpty(c) ? GridFunc.<T>emptyIterator() : new GridIteratorAdapter<T>() {
            /** */
            private Iterator<? extends Iterable<T>> a = c.iterator();

            /** */
            private Iterator<T> b;

            /** */
            private boolean moved = true;

            /** */
            private boolean more;

            @Override public boolean hasNextX() {
                if (!moved)
                    return more;

                moved = false;

                if (b != null && b.hasNext())
                    return more = true;

                while (a.hasNext()) {
                    b = a.next().iterator();

                    if (b.hasNext())
                        return more = true;
                }

                return more = false;
            }

            @Override public T nextX() {
                if (hasNext()) {
                    moved = true;

                    return b.next();
                }

                throw new NoSuchElementException();
            }

            @Override public void removeX() {
                assert b != null;

                b.remove();
            }
        };
    }

    /**
     * Flattens iterable-of-iterators and returns iterator over the
     * elements of the inner collections. This method doesn't create any
     * new collections or copies any elements.
     *
     * @param c Input iterable of iterators.
     * @return Iterator over the elements of given iterators.
     */
    public static <T> Iterator<T> flatIterators(@Nullable final Iterable<Iterator<T>> c) {
        return isEmpty(c) ? GridFunc.<T>emptyIterator() : new GridIteratorAdapter<T>() {
            /** */
            private Iterator<? extends Iterator<T>> a = c.iterator();

            /** */
            private Iterator<T> b;

            /** */
            private boolean moved = true;

            /** */
            private boolean more;

            @Override public boolean hasNextX() {
                if (!moved)
                    return more;

                moved = false;

                if (b != null && b.hasNext())
                    return more = true;

                while (a.hasNext()) {
                    b = a.next();

                    if (b.hasNext())
                        return more = true;
                }

                return more = false;
            }

            @Override public T nextX() {
                if (hasNext()) {
                    moved = true;

                    return b.next();
                }

                throw new NoSuchElementException();
            }

            @Override public void removeX() {
                assert b != null;

                b.remove();
            }
        };
    }

    /**
     * Flattens given set objects into a single collection. Unrolls {@link Collection},
     * {@link Iterable} and {@code Object[]} objects.
     *
     * @param objs Objects to flatten.
     * @return Flattened collection.
     */
    @SuppressWarnings("unchecked")
    public static Collection<Object> flat0(@Nullable Object... objs) {
        if (isEmpty(objs))
            return Collections.emptyList();

        assert objs != null;

        Collection<Object> c = new LinkedList<>();

        for (Object obj : objs)
            if (obj instanceof Collection)
                c.addAll((Collection<Object>)obj);
            else if (obj instanceof Iterable)
                for (Object o : (Iterable)obj)
                    c.add(o);
            else if (obj instanceof Object[])
                for (Object o : Arrays.asList((Object[])obj))
                    c.add(o);
            else
                c.add(obj);

        return c;
    }

    /**
     * @param col Collection.
     * @param limit Limit.
     * @return Collection limited up to {@code limit} elements.
     */
    public static <E> Collection<E> limit(final Collection<E> col, final int limit) {
        assert col != null;
        assert limit >= 0;

        if (limit == 0)
            return Collections.emptyList();

        return new AbstractCollection<E>() {
            @Override public Iterator<E> iterator() {
                return new Iterator<E>() {
                    private Iterator<E> iter = col.iterator();

                    private int cnt;

                    @Override public boolean hasNext() {
                        return cnt < limit && iter.hasNext();
                    }

                    @Override public E next() {
                        cnt++;

                        return iter.next();
                    }

                    @Override public void remove() {
                        throw new UnsupportedOperationException();
                    }
                };
            }

            @Override public int size() {
                return col.size() > limit ? limit : col.size();
            }
        };
    }
    /**
     * @param col Collection.
     * @param limit Limit.
     * @return Collection limited up to {@code limit} elements.
     */
    public static <E> Set<E> limit(final Set<E> col, final int limit) {
        assert col != null;
        assert limit >= 0;

        if (limit == 0)
            return Collections.emptySet();

        return new AbstractSet<E>() {
            @Override public Iterator<E> iterator() {
                return new Iterator<E>() {
                    private Iterator<E> iter = col.iterator();

                    private int cnt;

                    @Override public boolean hasNext() {
                        return cnt < limit && iter.hasNext();
                    }

                    @Override public E next() {
                        cnt++;

                        return iter.next();
                    }

                    @Override public void remove() {
                        throw new UnsupportedOperationException();
                    }
                };
            }

            @Override public int size() {
                return col.size() > limit ? limit : col.size();
            }
        };
    }

    /**
     * Converts given runnable to an absolute closure.
     *
     * @param r Runnable to convert to closure. If {@code null} - no-op closure is returned.
     * @return Closure that wraps given runnable. Note that wrapping closure always returns {@code null}.
     */
    public static GridAbsClosure as(@Nullable final Runnable r) {
        return new CA() {
            @Override public void apply() {
                if (r != null)
                    r.run();
            }
        };
    }

    /**
     * Returns closure that converts {@link Runnable} to {@link GridAbsClosure}.
     *
     * @return closure that converts {@link Runnable} to {@link GridAbsClosure}.
     */
    public static IgniteClosure<Runnable, GridAbsClosure> r2c() {
        return R2C;
    }

    /**
     * Returns closure that converts {@link Callable} to {@link org.apache.ignite.lang.IgniteOutClosure}.
     *
     * @return closure that converts {@link Callable} to {@link org.apache.ignite.lang.IgniteOutClosure}.
     */
    public static <T> IgniteClosure<Callable<T>, IgniteOutClosure<T>> c2c() {
        return new C1<Callable<T>, IgniteOutClosure<T>>() {
            @Override public IgniteOutClosure<T> apply(Callable<T> c) {
                return as0(c);
            }
        };
    }

    /**
     * Converts given callable to an out-closure.
     *
     * @param c Callable to convert to closure.
     * @return Out-closure that wraps given callable. Note that if callable throw
     *      exception the wrapping closure will re-throw it as {@link IgniteException}.
     */
    public static <R> IgniteOutClosure<R> as0(final Callable<R> c) {
        A.notNull(c, "c");

        return new CO<R>() {
            @Override public R apply() {
                try {
                    return c.call();
                }
                catch (Exception e) {
                    // No other way...
                    throw wrap(e);
                }
            }
        };
    }

    /**
     * Gets size of the given array with provided optional predicates.
     *
     * @param c Array to size.
     * @param p Optional predicates that filters out elements from count.
     * @param <T> Type of the array.
     * @return Number of elements in the array for which all given predicates
     *      evaluates to {@code true}. If no predicates is provided - all elements are counted.
     */
    public static <T> int size(T[] c, @Nullable IgnitePredicate<? super T>... p) {
        A.notNull(c, "c");

        return size(asList(c), p);
    }

    /**
     * Gets size of the given collection with provided optional predicates.
     *
     * @param c Collection to size.
     * @param p Optional predicates that filters out elements from count.
     * @param <T> Type of the iterator.
     * @return Number of elements in the collection for which all given predicates
     *      evaluates to {@code true}. If no predicates is provided - all elements are counted.
     */
    public static <T> int size(@Nullable Collection<? extends T> c, @Nullable IgnitePredicate<? super T>... p) {
        return c == null || c.isEmpty() ? 0 : isEmpty(p) || isAlwaysTrue(p) ? c.size() : size(c.iterator(), p);
    }

    /**
     * Gets size of the given iterator with provided optional predicates. Iterator
     * will be traversed to get the count.
     *
     * @param it Iterator to size.
     * @param p Optional predicates that filters out elements from count.
     * @param <T> Type of the iterator.
     * @return Number of elements in the iterator for which all given predicates
     *      evaluates to {@code true}. If no predicates is provided - all elements are counted.
     */
    public static <T> int size(@Nullable Iterator<? extends T> it, @Nullable IgnitePredicate<? super T>... p) {
        if (it == null)
            return 0;

        int n = 0;

        if (!isAlwaysFalse(p)) {
            while (it.hasNext()) {
                if (isAll(it.next(), p))
                    n++;
            }
        }

        return n;
    }

    /**
     * Creates write-through light-weight view on given collection with provided predicates. Resulting
     * collection will only "have" elements for which all provided predicates, if any, evaluate
     * to {@code true}. Note that only wrapping collection will be created and no duplication of
     * data will occur. Also note that if array of given predicates is not empty then method
     * {@code size()} uses full iteration through the collection.
     *
     * @param c Input collection that serves as a base for the view.
     * @param p Optional predicates. If predicates are not provided - all elements will be in the view.
     * @param <T> Type of the collection.
     * @return Light-weight view on given collection with provided predicate.
     */
    public static <T> Collection<T> view(@Nullable final Collection<T> c,
        @Nullable final IgnitePredicate<? super T>... p) {
        if (isEmpty(c) || isAlwaysFalse(p))
            return Collections.emptyList();

        assert c != null;

        return isEmpty(p) || isAlwaysTrue(p) ? c : new GridSerializableCollection<T>() {
            // Pass through (will fail for readonly).
            @Override public boolean add(T e) {
                return isAll(e, p) && c.add(e);
            }

            @NotNull
            @Override public Iterator<T> iterator() {
                return F.iterator0(c, false, p);
            }

            @Override public int size() {
                return F.size(c, p);
            }

            @Override public boolean isEmpty() {
                return F.isEmpty(p) ? c.isEmpty() : !iterator().hasNext();
            }
        };
    }

    /**
     * Creates read-only light-weight view on given collection with transformation and provided
     * predicates. Resulting collection will only "have" {@code transformed} elements for which
     * all provided predicate, if any, evaluates to {@code true}. Note that only wrapping
     * collection will be created and no duplication of data will occur. Also note that if array
     * of given predicates is not empty then method {@code size()} uses full iteration through
     * the collection.
     *
     * @param c Input collection that serves as a base for the view.
     * @param trans Transformation closure.
     * @param p Optional predicated. If predicates are not provided - all elements will be in the view.
     * @param <T1> Type of the collection.
     * @return Light-weight view on given collection with provided predicate.
     */
    @SuppressWarnings("RedundantTypeArguments")
    public static <T1, T2> Collection<T2> viewReadOnly(@Nullable final Collection<? extends T1> c,
        final IgniteClosure<? super T1, T2> trans, @Nullable final IgnitePredicate<? super T1>... p) {
        A.notNull(trans, "trans");

        if (isEmpty(c) || isAlwaysFalse(p))
            return Collections.emptyList();

        assert c != null;

        return new GridSerializableCollection<T2>() {
            @NotNull
            @Override public Iterator<T2> iterator() {
                return F.<T1, T2>iterator(c, trans, true, p);
            }

            @Override public int size() {
                return F.isEmpty(p) ? c.size() : F.size(iterator());
            }

            @Override public boolean isEmpty() {
                return F.isEmpty(p) ? c.isEmpty() : !iterator().hasNext();
            }
        };
    }

    /**
     * Creates read-only light-weight view on given list with provided transformation.
     * Resulting list will only "have" {@code transformed} elements. Note that only wrapping
     * list will be created and no duplication of data will occur.
     *
     * @param c Input list that serves as a base for the view.
     * @param trans Transformation closure.
     * @param <T1> Type of the list.
     * @return Light-weight view on given list with provided transformation.
     */
    @SuppressWarnings("RedundantTypeArguments")
    public static <T1, T2> List<T2> viewListReadOnly(@Nullable final List<? extends T1> c,
        final IgniteClosure<? super T1, T2> trans) {
        A.notNull(trans, "trans");

        if (isEmpty(c))
            return Collections.emptyList();

        assert c != null;

        return new GridSerializableList<T2>() {
            @Override public T2 get(int idx) {
                return trans.apply(c.get(idx));
            }

            @NotNull
            @Override public Iterator<T2> iterator() {
                return F.<T1, T2>iterator(c, trans, true);
            }

            @Override public int size() {
                return c.size();
            }

            @Override public boolean isEmpty() {
                return c.isEmpty();
            }
        };
    }

    /**
     * Creates a view on given list with provided transformer and predicates.
     * Resulting list will only "have" elements for which all provided predicates, if any,
     * evaluate to {@code true}. Note that a new collection will be created and data will
     * be copied.
     *
     * @param c Input list that serves as a base for the view.
     * @param trans Transforming closure from T1 to T2.
     * @param p Optional predicates. If predicates are not provided - all elements will be in the view.
     * @return View on given list with provided predicate.
     */
    public static <T1, T2> List<T2> transformList(Collection<? extends T1> c,
        IgniteClosure<? super T1, T2> trans, @Nullable IgnitePredicate<? super T1>... p) {
        A.notNull(c, "c", trans, "trans");

        if (isAlwaysFalse(p))
            return Collections.emptyList();

        return new ArrayList<>(transform(retain(c, true, p), trans));
    }

    /**
     * Creates a view on given set with provided transformer and predicates. Resulting set
     * will only "have" elements for which all provided predicates, if any, evaluate to {@code true}.
     * Note that a new collection will be created and data will be copied.
     *
     * @param c Input set that serves as a base for the view.
     * @param trans Transforming closure from T1 to T2.
     * @param p Optional predicates. If predicates are not provided - all elements will be in the view.
     * @return View on given set with provided predicate.
     */
    public static <T1, T2> Set<T2> transformSet(Collection<? extends T1> c,
        IgniteClosure<? super T1, T2> trans, @Nullable IgnitePredicate<? super T1>... p) {
        A.notNull(c, "c", trans, "trans");

        if (isAlwaysFalse(p))
            return Collections.emptySet();

        return new HashSet<>(transform(retain(c, true, p), trans));
    }

    /**
     * Creates light-weight view on given map with provided predicates. Resulting map will
     * only "have" keys for which all provided predicates, if any, evaluates to {@code true}.
     * Note that only wrapping map will be created and no duplication of data will occur.
     * Also note that if array of given predicates is not empty then method {@code size()}
     * uses full iteration through the entry set.
     *
     * @param m Input map that serves as a base for the view.
     * @param p Optional predicates. If predicates are not provided - all will be in the view.
     * @param <K> Type of the key.
     * @param <V> Type of the value.
     * @return Light-weight view on given map with provided predicate.
     */
    public static <K0, K extends K0, V0, V extends V0> Map<K, V> view(@Nullable final Map<K, V> m,
        @Nullable final IgnitePredicate<? super K>... p) {
        if (isEmpty(m) || isAlwaysFalse(p))
            return Collections.emptyMap();

        assert m != null;

        return isEmpty(p) || isAlwaysTrue(p) ? m : new GridSerializableMap<K, V>() {
            /** Entry predicate. */
            private IgnitePredicate<Entry<K, V>> ep = new P1<Map.Entry<K, V>>() {
                @Override public boolean apply(Entry<K, V> e) {
                    return isAll(e.getKey(), p);
                }
            };

            @NotNull
            @Override public Set<Entry<K, V>> entrySet() {
                return new GridSerializableSet<Map.Entry<K, V>>() {
                    @NotNull
                    @Override public Iterator<Entry<K, V>> iterator() {
                        return iterator0(m.entrySet(), false, ep);
                    }

                    @Override public int size() {
                        return F.size(m.keySet(), p);
                    }

                    @SuppressWarnings({"unchecked"})
                    @Override public boolean remove(Object o) {
                        return F.isAll((Map.Entry<K, V>)o, ep) && m.entrySet().remove(o);
                    }

                    @SuppressWarnings({"unchecked"})
                    @Override public boolean contains(Object o) {
                        return F.isAll((Map.Entry<K, V>)o, ep) && m.entrySet().contains(o);
                    }

                    @Override public boolean isEmpty() {
                        return !iterator().hasNext();
                    }
                };
            }

            @Override public boolean isEmpty() {
                return entrySet().isEmpty();
            }

            @SuppressWarnings({"unchecked"})
            @Nullable @Override public V get(Object key) {
                return isAll((K)key, p) ? m.get(key) : null;
            }

            @Nullable @Override public V put(K key, V val) {
                V oldVal = get(key);

                if (isAll(key, p))
                    m.put(key, val);

                return oldVal;
            }

            @SuppressWarnings({"unchecked"})
            @Override public boolean containsKey(Object key) {
                return isAll((K)key, p) && m.containsKey(key);
            }
        };
    }

    /**
     * Read-only view on map that supports transformation of values and key filtering. Resulting map will
     * only "have" keys for which all provided predicates, if any, evaluates to {@code true}.
     * Note that only wrapping map will be created and no duplication of data will occur.
     * Also note that if array of given predicates is not empty then method {@code size()}
     * uses full iteration through the entry set.
     *
     * @param m Input map that serves as a base for the view.
     * @param trans Transformer for map value transformation.
     * @param p Optional predicates. If predicates are not provided - all will be in the view.
     * @param <K> Type of the key.
     * @param <V> Type of the input map value.
     * @param <V1> Type of the output map value.
     * @return Light-weight view on given map with provided predicate and transformer.
     */
    public static <K0, K extends K0, V0, V extends V0, V1> Map<K, V1> viewReadOnly(@Nullable final Map<K, V> m,
        final IgniteClosure<V, V1> trans, @Nullable final IgnitePredicate<? super K>... p) {
        A.notNull(trans, "trans");

        if (isEmpty(m) || isAlwaysFalse(p))
            return Collections.emptyMap();

        assert m != null;

        return new GridSerializableMap<K, V1>() {
            /** Entry predicate. */
            private IgnitePredicate<Entry<K, V>> ep = new P1<Map.Entry<K, V>>() {
                @Override public boolean apply(Entry<K, V> e) {
                    return isAll(e.getKey(), p);
                }
            };

            @NotNull
            @Override public Set<Entry<K, V1>> entrySet() {
                return new GridSerializableSet<Map.Entry<K, V1>>() {
                    @NotNull
                    @Override public Iterator<Entry<K, V1>> iterator() {
                        return new Iterator<Entry<K, V1>>() {
                            private Iterator<Entry<K, V>> it = iterator0(m.entrySet(), true, ep);

                            @Override public boolean hasNext() {
                                return it.hasNext();
                            }

                            @Override public Entry<K, V1> next() {
                                final Entry<K, V> e = it.next();

                                return new Entry<K, V1>() {
                                    @Override public K getKey() {
                                        return e.getKey();
                                    }

                                    @Override public V1 getValue() {
                                        return trans.apply(e.getValue());
                                    }

                                    @Override public V1 setValue(V1 val) {
                                        throw new UnsupportedOperationException("Put is not supported for readonly map view.");
                                    }
                                };
                            }

                            @Override public void remove() {
                                throw new UnsupportedOperationException("Remove is not support for readonly map view.");
                            }
                        };
                    }

                    @Override public int size() {
                        return F.size(m.keySet(), p);
                    }

                    @SuppressWarnings({"unchecked"})
                    @Override public boolean remove(Object o) {
                        throw new UnsupportedOperationException("Remove is not support for readonly map view.");
                    }

                    @SuppressWarnings({"unchecked"})
                    @Override public boolean contains(Object o) {
                        return F.isAll((Map.Entry<K, V>)o, ep) && m.entrySet().contains(o);
                    }

                    @Override public boolean isEmpty() {
                        return !iterator().hasNext();
                    }
                };
            }

            @Override public boolean isEmpty() {
                return entrySet().isEmpty();
            }

            @SuppressWarnings({"unchecked"})
            @Nullable @Override public V1 get(Object key) {
                if (isAll((K)key, p)) {
                    V v = m.get(key);

                    if (v != null)
                        return trans.apply(v);
                }

                return null;
            }

            @Nullable @Override public V1 put(K key, V1 val) {
                throw new UnsupportedOperationException("Put is not supported for readonly map view.");
            }

            @Override public V1 remove(Object key) {
                throw new UnsupportedOperationException("Remove is not supported for readonly map view.");
            }

            @SuppressWarnings({"unchecked"})
            @Override public boolean containsKey(Object key) {
                return isAll((K)key, p) && m.containsKey(key);
            }
        };
    }

    /**
     * Read-only view on map that supports transformation of values and key filtering. Resulting map will
     * only "have" keys for which all provided predicates, if any, evaluates to {@code true}.
     * Note that only wrapping map will be created and no duplication of data will occur.
     * Also note that if array of given predicates is not empty then method {@code size()}
     * uses full iteration through the entry set.
     *
     * @param m Input map that serves as a base for the view.
     * @param trans Transformer for map value transformation.
     * @param p Optional predicates. If predicates are not provided - all will be in the view.
     * @param <K> Type of the key.
     * @param <V> Type of the input map value.
     * @param <V1> Type of the output map value.
     * @return Light-weight view on given map with provided predicate and transformer.
     */
    public static <K0, K extends K0, V0, V extends V0, V1> Map<K, V1> viewReadOnly(@Nullable final Map<K, V> m,
        final IgniteBiClosure<K, V, V1> trans, @Nullable final IgnitePredicate<? super K>... p) {
        A.notNull(trans, "trans");

        if (isEmpty(m) || isAlwaysFalse(p))
            return Collections.emptyMap();

        assert m != null;

        return new GridSerializableMap<K, V1>() {
            /** Entry predicate. */
            private IgnitePredicate<Entry<K, V>> ep = new P1<Map.Entry<K, V>>() {
                @Override public boolean apply(Entry<K, V> e) {
                    return isAll(e.getKey(), p);
                }
            };

            @NotNull
            @Override public Set<Entry<K, V1>> entrySet() {
                return new GridSerializableSet<Map.Entry<K, V1>>() {
                    @NotNull
                    @Override public Iterator<Entry<K, V1>> iterator() {
                        return new Iterator<Entry<K, V1>>() {
                            private Iterator<Entry<K, V>> it = iterator0(m.entrySet(), true, ep);

                            @Override public boolean hasNext() {
                                return it.hasNext();
                            }

                            @Override public Entry<K, V1> next() {
                                final Entry<K, V> e = it.next();

                                return new Entry<K, V1>() {
                                    @Override public K getKey() {
                                        return e.getKey();
                                    }

                                    @Override public V1 getValue() {
                                        return trans.apply(e.getKey(), e.getValue());
                                    }

                                    @Override public V1 setValue(V1 val) {
                                        throw new UnsupportedOperationException(
                                            "Put is not supported for readonly map view.");
                                    }
                                };
                            }

                            @Override public void remove() {
                                throw new UnsupportedOperationException("Remove is not support for readonly map view.");
                            }
                        };
                    }

                    @Override public int size() {
                        return F.size(m.keySet(), p);
                    }

                    @SuppressWarnings({"unchecked"})
                    @Override public boolean remove(Object o) {
                        throw new UnsupportedOperationException("Remove is not support for readonly map view.");
                    }

                    @SuppressWarnings({"unchecked"})
                    @Override public boolean contains(Object o) {
                        return F.isAll((Map.Entry<K, V>)o, ep) && m.entrySet().contains(o);
                    }

                    @Override public boolean isEmpty() {
                        return !iterator().hasNext();
                    }
                };
            }

            @Override public boolean isEmpty() {
                return entrySet().isEmpty();
            }

            @SuppressWarnings({"unchecked"})
            @Nullable @Override public V1 get(Object key) {
                if (isAll((K)key, p)) {
                    V v = m.get(key);

                    if (v != null)
                        return trans.apply((K)key, v);
                }

                return null;
            }

            @Nullable @Override public V1 put(K key, V1 val) {
                throw new UnsupportedOperationException("Put is not supported for readonly map view.");
            }

            @Override public V1 remove(Object key) {
                throw new UnsupportedOperationException("Remove is not supported for readonly map view.");
            }

            @SuppressWarnings({"unchecked"})
            @Override public boolean containsKey(Object key) {
                return isAll((K)key, p) && m.containsKey(key);
            }
        };
    }

    /**
     * Read-only map view of a collection. Resulting map is a lightweight view of an input collection,
     * with filtered elements of an input collection as keys, and closure execution results
     * as values. The map will only contain keys for which all provided predicates, if any, evaluate
     * to {@code true}. Note that only wrapping map will be created and no duplication of data will occur.
     * Also note that if array of given predicates is not empty then method {@code size()}
     * uses full iteration through the entry set.
     *
     * @param c Input collection.
     * @param mapClo Mapping closure, that maps key to value.
     * @param p Optional predicates to filter input collection. If predicates are not provided - all
     *          elements will be in the view.
     * @param <K> Key type.
     * @param <V> Value type.
     * @return Light-weight view on given map with provided predicates and mapping.
     */
    @SuppressWarnings("TypeMayBeWeakened")
    public static <K0, K extends K0, V0, V extends V0> Map<K, V> viewAsMap(@Nullable final Set<K> c,
        final IgniteClosure<? super K, V> mapClo, @Nullable final IgnitePredicate<? super K>... p) {
        A.notNull(mapClo, "trans");

        if (isEmpty(c) || isAlwaysFalse(p))
            return Collections.emptyMap();

        assert c != null;

        return new GridSerializableMap<K, V>() {
            /** Entry predicate. */
            private IgnitePredicate<K> ep = new P1<K>() {
                @Override public boolean apply(K e) {
                    return isAll(e, p);
                }
            };

            @NotNull @Override public Set<Entry<K, V>> entrySet() {
                return new GridSerializableSet<Entry<K, V>>() {
                    @NotNull @Override public Iterator<Entry<K, V>> iterator() {
                        return new Iterator<Entry<K, V>>() {
                            private Iterator<K> it = iterator0(c, true, ep);

                            @Override public boolean hasNext() {
                                return it.hasNext();
                            }

                            @Override public Entry<K, V> next() {
                                final K e = it.next();

                                return new Entry<K, V>() {
                                    @Override public K getKey() {
                                        return e;
                                    }

                                    @Override public V getValue() {
                                        return mapClo.apply(e);
                                    }

                                    @Override public V setValue(V val) {
                                        throw new UnsupportedOperationException(
                                            "Put is not supported for readonly collection view.");
                                    }
                                };
                            }

                            @Override public void remove() {
                                throw new UnsupportedOperationException(
                                    "Remove is not support for readonly collection view.");
                            }
                        };
                    }

                    @Override public int size() {
                        return F.size(c, p);
                    }

                    @Override public boolean remove(Object o) {
                        throw new UnsupportedOperationException("Remove is not support for readonly collection view.");
                    }

                    @Override public boolean isEmpty() {
                        return !iterator().hasNext();
                    }
                };
            }

            @Override public boolean isEmpty() {
                return entrySet().isEmpty();
            }

            @Nullable @Override public V get(Object key) {
                if (containsKey(key))
                    return mapClo.apply((K)key);

                return null;
            }

            @Nullable @Override public V put(K key, V val) {
                throw new UnsupportedOperationException("Put is not supported for readonly collection view.");
            }

            @Override public V remove(Object key) {
                throw new UnsupportedOperationException("Remove is not supported for readonly collection view.");
            }

            @Override public boolean containsKey(Object key) {
                return isAll((K)key, p) && c.contains(key);
            }
        };
    }

    /**
     * Tests if given string is {@code null} or empty.
     *
     * @param s String to test.
     * @return Whether or not the given string is {@code null} or empty.
     */
    public static boolean isEmpty(@Nullable String s) {
        return s == null || s.isEmpty();
    }

    /**
     * Tests if the given array is either {@code null} or empty.
     *
     * @param c Array to test.
     * @return Whether or not the given array is {@code null} or empty.
     */
    public static <T> boolean isEmpty(@Nullable T[] c) {
        return c == null || c.length == 0;
    }

    /**
     * Tests if the given array is {@code null}, empty or contains only {@code null} values.
     *
     * @param c Array to test.
     * @return Whether or not the given array is {@code null}, empty or contains only {@code null} values.
     */
    public static <T> boolean isEmptyOrNulls(@Nullable T[] c) {
        if (isEmpty(c))
            return true;

        for (T element : c)
            if (element != null)
                return false;

        return true;
    }

    /**
     * Tests if the given array is either {@code null} or empty.
     *
     * @param c Array to test.
     * @return Whether or not the given array is {@code null} or empty.
     */
    public static boolean isEmpty(@Nullable int[] c) {
        return c == null || c.length == 0;
    }

    /**
     * Tests if the given array is either {@code null} or empty.
     *
     * @param c Array to test.
     * @return Whether or not the given array is {@code null} or empty.
     */
    public static boolean isEmpty(@Nullable byte[] c) {
        return c == null || c.length == 0;
    }

    /**
     * Tests if the given array is either {@code null} or empty.
     *
     * @param c Array to test.
     * @return Whether or not the given array is {@code null} or empty.
     */
    public static boolean isEmpty(@Nullable long[] c) {
        return c == null || c.length == 0;
    }

    /**
     * Tests if the given collection is either {@code null} or empty.
     *
     * @param c Collection to test.
     * @return Whether or not the given collection is {@code null} or empty.
     */
    public static boolean isEmpty(@Nullable Iterable<?> c) {
        return c == null || (c instanceof Collection<?> ? ((Collection<?>) c).isEmpty() : !c.iterator().hasNext());
    }

    /**
     * Tests if the given collection is either {@code null} or empty.
     *
     * @param c Collection to test.
     * @return Whether or not the given collection is {@code null} or empty.
     */
    public static boolean isEmpty(@Nullable Collection<?> c) {
        return c == null || c.isEmpty();
    }

    /**
     * Tests if the given map is either {@code null} or empty.
     *
     * @param m Map to test.
     * @return Whether or not the given collection is {@code null} or empty.
     */
    public static boolean isEmpty(@Nullable Map<?, ?> m) {
        return m == null || m.isEmpty();
    }

    /**
     * Utility map getter. This method analogous to {@link #addIfAbsent(Map, Object, Callable)}
     * method but this one doesn't put the default value into the map when key is not found.
     *
     * @param map Map to get value from.
     * @param key Map key (can be {@code null}).
     * @param c Optional factory closure for the default value to be returned in
     *      when {@code key} is not found. If closure is not provided - {@code null} will be returned.
     * @param <K> Map key type.
     * @param <V> Map value type.
     * @return Value for the {@code key} or default value produced by {@code c} if key is not
     *      found (or {@code null} if key is not found and closure is not provided).
     * @throws GridClosureException Thrown in case when callable throws exception.
     * @see #newLinkedList()
     * @see #newList()
     * @see #newSet()
     * @see #newMap()
     * @see #newAtomicLong()
     * @see #newAtomicInt()
     * @see #newAtomicRef()
     * @see #newAtomicBoolean()
     */
    @Nullable
    public static <K, V> V returnIfAbsent(Map<? extends K, ? extends V> map, @Nullable K key,
        @Nullable Callable<V> c) {
        A.notNull(map, "map");

        try {
            return !map.containsKey(key) ? c == null ? null : c.call() : map.get(key);
        }
        catch (Exception e) {
            throw wrap(e);
        }
    }

    /**
     * Returns a factory closure that creates new {@link ConcurrentLinkedDeque8} instance.
     * Note that this method does not create a new closure but returns a static one.
     *
     * @param <T> Type parameters for the created {@link List}.
     * @return Factory closure that creates new {@link List} instance every
     *      time its {@link org.apache.ignite.lang.IgniteOutClosure#apply()} method is called.
     */
    @SuppressWarnings("unchecked")
    public static <T> IgniteCallable<ConcurrentLinkedDeque8<T>> newDeque() {
        return (IgniteCallable<ConcurrentLinkedDeque8<T>>)DEQUE_FACTORY;
    }

    /**
     * Returns a factory closure that creates new {@link List} instance. Note that this
     * method does not create a new closure but returns a static one.
     *
     * @param <T> Type parameters for the created {@link List}.
     * @return Factory closure that creates new {@link List} instance every
     *      time its {@link org.apache.ignite.lang.IgniteOutClosure#apply()} method is called.
     */
    @SuppressWarnings("unchecked")
    public static <T> IgniteCallable<List<T>> newList() {
        return (IgniteCallable<List<T>>)LIST_FACTORY;
    }

    /**
     * Returns a factory closure that creates new {@link AtomicInteger} instance
     * initialized to {@code zero}. Note that this method does not create a new
     * closure but returns a static one.
     *
     * @return Factory closure that creates new {@link AtomicInteger} instance
     *      initialized to {@code zero} every time its {@link org.apache.ignite.lang.IgniteOutClosure#apply()} method is called.
     */
    public static IgniteCallable<AtomicInteger> newAtomicInt() {
        return ATOMIC_INT_FACTORY;
    }

    /**
     * Returns a factory closure that creates new {@link AtomicLong} instance
     * initialized to {@code zero}. Note that this method does not create a new
     * closure but returns a static one.
     *
     * @return Factory closure that creates new {@link AtomicLong} instance
     *      initialized to {@code zero} every time its {@link org.apache.ignite.lang.IgniteOutClosure#apply()} method is called.
     */
    public static IgniteCallable<AtomicLong> newAtomicLong() {
        return ATOMIC_LONG_FACTORY;
    }

    /**
     * Returns a factory closure that creates new {@link AtomicReference} instance
     * initialized to {@code null}. Note that this method does not create a new closure
     * but returns a static one.
     *
     * @param <T> Type of the atomic reference.
     * @return Factory closure that creates new {@link AtomicReference} instance
     *      initialized to {@code null} every time its {@link org.apache.ignite.lang.IgniteOutClosure#apply()} method is called.
     */
    @SuppressWarnings("unchecked")
    public static <T> IgniteCallable<AtomicReference<T>> newAtomicRef() {
        return (IgniteCallable<AtomicReference<T>>)ATOMIC_REF_FACTORY;
    }

    /**
     * Returns a factory closure that creates new {@link AtomicBoolean} instance
     * initialized to {@code false}. Note that this method does not create a new
     * closure but returns a static one.
     *
     * @return Factory closure that creates new {@link AtomicBoolean} instance
     *      initialized to {@code false} every time its {@link org.apache.ignite.lang.IgniteOutClosure#apply()} method is called.
     */
    public static IgniteCallable<AtomicBoolean> newAtomicBoolean() {
        return ATOMIC_BOOL_FACTORY;
    }

    /**
     * Returns a factory closure that creates new {@link LinkedList} instance.
     * Note that this method does not create a new closure but returns a static one.
     *
     * @param <T> Type parameters for the created {@link LinkedList}.
     * @return Factory closure that creates new {@link LinkedList} instance every time its {@link
     *         org.apache.ignite.lang.IgniteOutClosure#apply()} method is called.
     */
    @SuppressWarnings("unchecked")
    public static <T> IgniteCallable<LinkedList<T>> newLinkedList() {
        return (IgniteCallable<LinkedList<T>>)LINKED_LIST_FACTORY;
    }

    /**
     * Returns a factory closure that creates new {@link Set} instance. Note that this
     * method does not create a new closure but returns a static one.
     *
     * @param <T> Type parameters for the created {@link Set}.
     * @return Factory closure that creates new {@link Set} instance every time
     *      its {@link org.apache.ignite.lang.IgniteOutClosure#apply()} method is called.
     */
    @SuppressWarnings("unchecked")
    public static <T> IgniteCallable<Set<T>> newSet() {
        return (IgniteCallable<Set<T>>)SET_FACTORY;
    }

    /**
     * Returns a factory closure that creates new {@link Map} instance. Note
     * that this method does not create a new closure but returns a static one.
     *
     * @param <K> Type of the key for the created {@link Map}.
     * @param <V> Type of the value for the created {@link Map}.
     * @return Factory closure that creates new {@link Map} instance every
     *      time its {@link org.apache.ignite.lang.IgniteOutClosure#apply()} method is called.
     */
    @SuppressWarnings("unchecked")
    public static <K, V> IgniteCallable<Map<K, V>> newMap() {
        return (IgniteCallable<Map<K, V>>)MAP_FACTORY;
    }

    /**
     * Returns a factory closure that creates new {@link ConcurrentMap} instance.
     * Note that this method does not create a new closure but returns a static one.
     *
     * @param <K> Type of the key for the created {@link ConcurrentMap}.
     * @param <V> Type of the value for the created {@link ConcurrentMap}.
     * @return Factory closure that creates new {@link Map} instance every
     *      time its {@link org.apache.ignite.lang.IgniteOutClosure#apply()} method is called.
     */
    @SuppressWarnings("unchecked")
    public static <K, V> IgniteCallable<ConcurrentMap<K, V>> newCMap() {
        return (IgniteCallable<ConcurrentMap<K, V>>)CONCURRENT_MAP_FACTORY;
    }

    /**
     * Returns a factory closure that creates new {@link GridConcurrentHashSet} instance.
     * Note that this method does not create a new closure but returns a static one.
     *
     * @return Factory closure that creates new {@link GridConcurrentHashSet} instance every
     *      time its {@link org.apache.ignite.lang.IgniteOutClosure#apply()} method is called.
     */
    @SuppressWarnings("unchecked")
    public static <E> IgniteCallable<Set<E>> newCSet() {
        return (IgniteCallable<Set<E>>)CONCURRENT_SET_FACTORY;
    }

    /**
     * Creates and returns iterable from given collection and optional filtering predicates.
     * Returned iterable collection will only have elements for which all given predicates
     * evaluates to {@code true}. Note that this method will not create new collection but
     * will simply "skip" elements in the provided collection that given predicates doesn't
     * evaluate to {@code true} for.
     *
     * @param c Input collection.
     * @param p Optional filtering predicates.
     * @param <T> Type of the collection elements.
     * @return Iterable from given collection and optional filtering predicates.
     */
    public static <T> GridIterable<T> iterable(Iterable<? extends T> c, IgnitePredicate<? super T>... p) {
        return new GridIterableAdapter<>(F.iterator0(c, false, p));
    }

    /**
     * Creates and returns iterator from given collection and optional filtering predicates.
     * Returned iterator will only have elements for which all given predicates evaluates to
     * {@code true} (if provided). Note that this method will not create new collection but
     * will simply "skip" elements in the provided collection that given predicates doesn't
     * evaluate to {@code true} for.
     *
     * @param c Input collection.
     * @param readOnly If {@code true}, then resulting iterator will not allow modifications
     *      to the underlying collection.
     * @param p Optional filtering predicates.
     * @param <T> Type of the collection elements.
     * @return Iterator from given collection and optional filtering predicate.
     */
    @SuppressWarnings({"unchecked"})
    public static <T> GridIterator<T> iterator0(Iterable<? extends T> c, boolean readOnly,
        IgnitePredicate<? super T>... p) {
        return F.iterator(c, IDENTITY, readOnly, p);
    }

    /**
     * Creates and returns transforming iterator from given collection and optional
     * filtering predicates. Returned iterator will only have elements for which all
     * given predicates evaluates to {@code true} ( if provided). Note that this method
     * will not create new collection but will simply "skip" elements in the provided
     * collection that given predicates doesn't evaluate to {@code true} for.
     *
     * @param c Input collection.
     * @param trans Transforming closure to convert from T1 to T2.
     * @param readOnly If {@code true}, then resulting iterator will not allow modifications
     *      to the underlying collection.
     * @param p Optional filtering predicates.
     * @param <T1> Type of the collection elements.
     * @param <T2> Type of returned elements.
     * @return Iterator from given collection and optional filtering predicate.
     */
    public static <T1, T2> GridIterator<T2> iterator(final Iterable<? extends T1> c,
        final IgniteClosure<? super T1, T2> trans, final boolean readOnly,
        @Nullable final IgnitePredicate<? super T1>... p) {
        A.notNull(c, "c", trans, "trans");

        if (isAlwaysFalse(p))
            return F.emptyIterator();

        return new GridIteratorAdapter<T2>() {
            /** */
            private T1 elem;

            /** */
            private boolean moved = true;

            /** */
            private boolean more;

            /** */
            private Iterator<? extends T1> iter = c.iterator();

            @Override public boolean hasNextX() {
                if (isEmpty(p))
                    return iter.hasNext();
                else {
                    if (!moved)
                        return more;
                    else {
                        more = false;

                        while (iter.hasNext()) {
                            elem = iter.next();

                            boolean isAll = true;

                            for (IgnitePredicate<? super T1> r : p)
                                if (r != null && !r.apply(elem)) {
                                    isAll = false;

                                    break;
                                }

                            if (isAll) {
                                more = true;
                                moved = false;

                                return true;
                            }
                        }

                        elem = null; // Give to GC.

                        return false;
                    }
                }
            }

            @Nullable @Override public T2 nextX() {
                if (isEmpty(p))
                    return trans.apply(iter.next());
                else {
                    if (hasNext()) {
                        moved = true;

                        return trans.apply(elem);
                    }
                    else
                        throw new NoSuchElementException();
                }
            }

            @Override public void removeX() {
                if (readOnly)
                    throw new UnsupportedOperationException("Cannot modify read-only iterator.");

                iter.remove();
            }
        };
    }

    /**
     * @param c Input iterator.
     * @param trans Transforming closure to convert from T1 to T2.
     * @param readOnly If {@code true}, then resulting iterator will not allow modifications
     *      to the underlying collection.
     * @param p Optional filtering predicates.
     * @return Iterator from given iterator and optional filtering predicate.
     */
    public static <T1, T2> Iterator<T2> iterator(final Iterator<? extends T1> c,
        final IgniteClosure<? super T1, T2> trans,
        final boolean readOnly,
        @Nullable final IgnitePredicate<? super T1>... p)
    {
        A.notNull(c, "c", trans, "trans");

        if (isAlwaysFalse(p))
            return F.emptyIterator();

        return new GridIteratorAdapter<T2>() {
            /** */
            private T1 elem;

            /** */
            private boolean moved = true;

            /** */
            private boolean more;

            /** */
            private Iterator<? extends T1> iter = c;

            @Override public boolean hasNextX() {
                if (isEmpty(p))
                    return iter.hasNext();
                else {
                    if (!moved)
                        return more;
                    else {
                        more = false;

                        while (iter.hasNext()) {
                            elem = iter.next();

                            boolean isAll = true;

                            for (IgnitePredicate<? super T1> r : p)
                                if (r != null && !r.apply(elem)) {
                                    isAll = false;

                                    break;
                                }

                            if (isAll) {
                                more = true;
                                moved = false;

                                return true;
                            }
                        }

                        elem = null; // Give to GC.

                        return false;
                    }
                }
            }

            @Nullable @Override public T2 nextX() {
                if (isEmpty(p))
                    return trans.apply(iter.next());
                else {
                    if (hasNext()) {
                        moved = true;

                        return trans.apply(elem);
                    }
                    else
                        throw new NoSuchElementException();
                }
            }

            @Override public void removeX() {
                if (readOnly)
                    throw new UnsupportedOperationException("Cannot modify read-only iterator.");

                iter.remove();
            }
        };
    }

    /**
     * Gets predicate that always returns {@code true}. This method returns
     * constant predicate.
     *
     * @param <T> Type of the free variable, i.e. the element the predicate is called on.
     * @return Predicate that always returns {@code true}.
     */
    @SuppressWarnings( {"unchecked", "RedundantCast"})
    public static <T> IgnitePredicate<T> alwaysTrue() {
        return (IgnitePredicate<T>)ALWAYS_TRUE;
    }

    /**
     * Gets predicate that always returns {@code false}. This method returns
     * constant predicate.
     *
     * @param <T> Type of the free variable, i.e. the element the predicate is called on.
     * @return Predicate that always returns {@code false}.
     */
    @SuppressWarnings( {"unchecked", "RedundantCast"})
    public static <T> IgnitePredicate<T> alwaysFalse() {
        return (IgnitePredicate<T>)ALWAYS_FALSE;
    }

    /**
     * Tests whether or not given predicate is the one returned from
     * {@link #alwaysTrue()} method.
     *
     * @param p Predicate to check.
     * @return {@code true} if given predicate is {@code ALWAYS_TRUE} predicate.
     */
    public static boolean isAlwaysTrue(IgnitePredicate p) {
        return p == ALWAYS_TRUE;
    }

    /**
     * Tests whether or not given set of predicates consists only of one predicate returned from
     * {@link #alwaysTrue()} method.
     *
     * @param p Predicate to check.
     * @return {@code true} if given contains only {@code ALWAYS_TRUE} predicate.
     */
    public static boolean isAlwaysTrue(@Nullable IgnitePredicate[] p) {
        return p != null && p.length == 1 && isAlwaysTrue(p[0]);
    }

    /**
     * Tests whether or not given predicate is the one returned from
     * {@link #alwaysFalse()} method.
     *
     * @param p Predicate to check.
     * @return {@code true} if given predicate is {@code ALWAYS_FALSE} predicate.
     */
    public static boolean isAlwaysFalse(IgnitePredicate p) {
        return p == ALWAYS_FALSE;
    }

    /**
     * Tests whether or not given set of predicates consists only of one predicate returned from
     * {@link #alwaysFalse()} method.
     *
     * @param p Predicate to check.
     * @return {@code true} if given contains only {@code ALWAYS_FALSE} predicate.
     */
    public static boolean isAlwaysFalse(@Nullable IgnitePredicate[] p) {
        return p != null && p.length == 1 && isAlwaysFalse(p[0]);
    }

    /**
     * Gets predicate that evaluates to {@code true} if its free variable is {@code null}.
     *
     * @param <T> Type of the free variable, i.e. the element the predicate is called on.
     * @return Predicate that evaluates to {@code true} if its free variable is {@code null}.
     */
    public static <T> IgnitePredicate<T> isNull() {
        return (IgnitePredicate<T>) IS_NULL;
    }

    /**
     * Gets predicate that evaluates to {@code true} if its free variable is not {@code null}.
     *
     * @param <T> Type of the free variable, i.e. the element the predicate is called on.
     * @return Predicate that evaluates to {@code true} if its free variable is not {@code null}.
     */
    public static <T> IgnitePredicate<T> notNull() {
        return (IgnitePredicate<T>) IS_NOT_NULL;
    }

    /**
     * Gets predicate which checks if string is {@code null} or empty.
     *
     * @return Predicate which checks if string is {@code null} or empty.
     */
    public static IgnitePredicate<String> isEmptyString() {
        return EMPTY_STRING;
    }

    /**
     * Gets predicate which checks if string is not {@code null} or empty.
     *
     * @return Predicate which checks if string is not {@code null} or empty.
     */
    public static IgnitePredicate<String> isNotEmptyString() {
        return NOT_EMPTY_STRING;
    }

    /**
     * Gets predicate which checks if collection is {@code null} or empty.
     *
     * @param <T> Type of collection element.
     * @return Predicate which checks if collection is empty.
     */
    public static <T> IgnitePredicate<Collection<T>> isEmptyCollection() {
        return (IgnitePredicate<Collection<T>>)EMPTY_COLLECTION;
    }

    /**
     * Gets predicate which checks if collection is not {@code null} or empty.
     *
     * @param <T> Type of collection element.
     * @return Predicate which checks if collection is not {@code null} or empty.
     */
    public static <T> IgnitePredicate<Collection<T>> isNotEmptyCollection() {
        return (IgnitePredicate<Collection<T>>)NOT_EMPTY_COLLECTION;
    }

    /**
     * Negates given predicates.
     * <p>
     * Gets predicate that evaluates to {@code true} if any of given predicates
     * evaluates to {@code false}. If all predicates evaluate to {@code true} the
     * result predicate will evaluate to {@code false}.
     *
     * @param p Predicate to negate.
     * @param <T> Type of the free variable, i.e. the element the predicate is called on.
     * @return Negated predicate.
     */
    public static <T> IgnitePredicate<T> not(@Nullable final IgnitePredicate<? super T>... p) {
        return isAlwaysFalse(p) ? F.<T>alwaysTrue() : isAlwaysTrue(p) ? F.<T>alwaysFalse() : new P1<T>() {
            @Override public boolean apply(T t) {
                return !isAll(t, p);
            }
        };
    }

    /**
     * Gets predicate that evaluates to {@code true} if its free variable is equal
     * to {@code target} or both are {@code null}.
     *
     * @param target Object to compare free variable to.
     * @param <T> Type of the free variable, i.e. the element the predicate is called on.
     * @return Predicate that evaluates to {@code true} if its free variable is equal to
     *      {@code target} or both are {@code null}.
     */
    public static <T> IgnitePredicate<T> equalTo(@Nullable final T target) {
        return new P1<T>() {
            @Override public boolean apply(T t) {
                return eq(t, target);
            }
        };
    }

    /**
     * Gets predicate that evaluates to {@code true} if its free variable is not equal
     * to {@code target} or both are {@code null}.
     *
     * @param target Object to compare free variable to.
     * @param <T> Type of the free variable, i.e. the element the predicate is called on.
     * @return Predicate that evaluates to {@code true} if its free variable is not equal
     *      to {@code target} or both are {@code null}.
     */
    public static <T> IgnitePredicate<T> notEqualTo(@Nullable final T target) {
        return new P1<T>() {
            @Override public boolean apply(T t) {
                return !eq(t, target);
            }
        };
    }

    /**
     * Gets predicate that evaluates to {@code true} if its free variable is instance of the given class.
     *
     * @param cls Class to compare to.
     * @param <T> Type of the free variable, i.e. the element the predicate is called on.
     * @return Predicate that evaluates to {@code true} if its free variable is instance
     *      of the given class.
     */
    public static <T> IgnitePredicate<T> instanceOf(final Class<?> cls) {
        A.notNull(cls, "cls");

        return new P1<T>() {
            @Override public boolean apply(T t) {
                return t != null && cls.isAssignableFrom(t.getClass());
            }
        };
    }

    /**
     * Gets predicate that evaluates to {@code true} if its free variable is not an instance
     * of the given class.
     *
     * @param cls Class to compare to.
     * @param <T> Type of the free variable, i.e. the element the predicate is called on.
     * @return Predicate that evaluates to {@code true} if its free variable is not an instance
     *      of the given class.
     */
    public static <T> IgnitePredicate<T> notInstanceOf(final Class<?> cls) {
        A.notNull(cls, "cls");

        return new P1<T>() {
            @Override public boolean apply(T t) {
                return t == null || !cls.isAssignableFrom(t.getClass());
            }
        };
    }

    /**
     * Gets first element from given collection or returns {@code null} if the collection is empty.
     *
     * @param c A collection.
     * @param <T> Type of the collection.
     * @return Collections' first element or {@code null} in case if the collection is empty.
     */
    public static <T> T first(@Nullable Iterable<? extends T> c) {
        if (c == null)
            return null;

        Iterator<? extends T> it = c.iterator();

        return it.hasNext() ? it.next() : null;
    }

    /**
     * Gets first element from given list or returns {@code null} if list is empty.
     *
     * @param list List.
     * @return List' first element or {@code null} in case if list is empty.
     */
    public static <T> T first(List<? extends T> list) {
        if (list.isEmpty())
            return null;

        return list.get(0);
    }

    /**
     * Gets last element from given collection or returns {@code null} if the collection is empty.
     *
     * @param c A collection.
     * @param <T> Type of the collection.
     * @return Collections' first element or {@code null} in case if the collection is empty.
     */
    @Nullable public static <T> T last(@Nullable Iterable<? extends T> c) {
        if (c == null)
            return null;

        assert c != null;

        if (c instanceof RandomAccess && c instanceof List) {
            List<T> l = (List<T>)c;

            return l.get(l.size() - 1);
        }
        else if (c instanceof NavigableSet) {
            NavigableSet<T> s = (NavigableSet<T>)c;

            return s.last();
        }

        T last = null;

        for (T t : c)
            last = t;

        return last;
    }

    /**
     * Gets first value from given map or returns {@code null} if the map is empty.
     *
     * @param m A map.
     * @param <V> Value type.
     * @return Maps' first value or {@code null} in case if the map is empty.
     */
    @Nullable public static <V> V firstValue(Map<?, V> m) {
        Iterator<V> it = m.values().iterator();

        return it.hasNext() ? it.next() : null;
    }

    /**
     * Gets first key from given map or returns {@code null} if the map is empty.
     *
     * @param m A map.
     * @param <K> Key type.
     * @return Maps' first key or {@code null} in case if the map is empty.
     */
    @Nullable public static <K> K firstKey(Map<K, ?> m) {
        Iterator<K> it = m.keySet().iterator();

        return it.hasNext() ? it.next() : null;
    }

    /**
     * Gets first key from given map or returns {@code null} if the map is empty.
     *
     * @param m A map.
     * @param <K> Key type.
     * @param <V> Value type.
     * @return Map's first entry or {@code null} in case if the map is empty.
     */
    @Nullable public static <K, V> Map.Entry<K, V> firstEntry(Map<K, V> m) {
        Iterator<Map.Entry<K, V>> it = m.entrySet().iterator();

        return it.hasNext() ? it.next() : null;
    }

    /**
     * Get a predicate that evaluates to {@code true} if each of its component predicates
     * evaluates to {@code true}. The components are evaluated in order they are supplied.
     * Evaluation will be stopped as soon as first predicate evaluates to {@code false}.
     * Passed in predicates are NOT copied. If no predicates are passed in the returned
     * predicate will always evaluate to {@code false}.
     *
     * @param ps Passed in predicate.
     * @param <T> Type of the free variable, i.e. the element the predicate is called on.
     * @return Predicate that evaluates to {@code true} if each of its component predicates
     *      evaluates to {@code true}.
     */
    @SuppressWarnings("unchecked")
    public static <T> IgnitePredicate<T> and(@Nullable final Collection<? extends IgnitePredicate<? super T>> ps) {
        if (isEmpty(ps))
            return F.alwaysTrue();

        assert ps != null;

        if (F0.isAllNodePredicates(ps)) {
            Set<UUID> ids = new GridLeanSet<>();

            for (IgnitePredicate<? super T> p : ps) {
                Collection<UUID> list = ((GridNodePredicate)p).nodeIds();

                if (ids.isEmpty())
                    ids.addAll(list);
                else
                    ids.retainAll(list);
            }

            // T must be <T extends GridNode>.
            return (IgnitePredicate<T>)new GridNodePredicate(ids);
        }
        else {
            return new P1<T>() {
                @Override public boolean apply(T t) {
                    for (IgnitePredicate<? super T> p : ps) {
                        if (!p.apply(t))
                            return false;
                    }

                    return true;
                }
            };
        }
    }

    /**
     * Get a predicate that evaluates to {@code true} if each of its component predicates
     * evaluates to {@code true}. The components are evaluated in order they are supplied.
     * Evaluation will be stopped as soon as first predicate evaluates to {@code false}.
     * Passed in predicates are NOT copied. If no predicates are passed in the returned
     * predicate will always evaluate to {@code false}.
     *
     * @param p1 Passed in predicates.
     * @param p2 Passed in predicates.
     * @param <T> Type of the free variable, i.e. the element the predicate is called on.
     * @return Predicate that evaluates to {@code true} if each of its component predicates
     *      evaluates to {@code true}.
     */
    @SuppressWarnings({"unchecked"})
    public static <T> IgnitePredicate<T> and(@Nullable final IgnitePredicate<? super T>[] p1,
        @Nullable final IgnitePredicate<? super T>... p2) {
        if (isAlwaysFalse(p1) || isAlwaysFalse(p2))
            return F.alwaysFalse();

        if (isAlwaysTrue(p1) && isAlwaysTrue(p2))
            return F.alwaysTrue();

        final boolean e1 = isEmpty(p1);
        final boolean e2 = isEmpty(p2);

        if (e1 && e2)
            return F.alwaysTrue();

        if (e1 && !e2) {
            assert p2 != null;

            if (p2.length == 1)
                return (IgnitePredicate<T>)p2[0];
        }

        if (!e1 && e2) {
            assert p1 != null;

            if (p1.length == 1)
                return (IgnitePredicate<T>)p1[0];
        }

        if ((e1 || F0.isAllNodePredicates(p1)) && (e2 || F0.isAllNodePredicates(p2))) {
            Set<UUID> ids = new GridLeanSet<>();

            if (!e1) {
                assert p1 != null;

                for (IgnitePredicate<? super T> p : p1) {
                    ids.addAll(((GridNodePredicate)p).nodeIds());
                }
            }

            if (!e2) {
                assert p2 != null;

                for (IgnitePredicate<? super T> p : p2) {
                    ids.addAll(((GridNodePredicate)p).nodeIds());
                }
            }

            // T must be <T extends GridNode>.
            return (IgnitePredicate<T>)new GridNodePredicate(ids);
        }
        else {
            return new P1<T>() {
                @Override public boolean apply(T t) {
                    if (!e1) {
                        assert p1 != null;

                        for (IgnitePredicate<? super T> p : p1) {
                            if (p != null && !p.apply(t))
                                return false;
                        }
                    }

                    if (!e2) {
                        assert p2 != null;

                        for (IgnitePredicate<? super T> p : p2) {
                            if (p != null && !p.apply(t))
                                return false;
                        }
                    }

                    return true;
                }
            };
        }
    }

    /**
     * Get a predicate that evaluates to {@code true} if each of its component predicates
     * evaluates to {@code true}. The components are evaluated in order they are supplied.
     * Evaluation will be stopped as soon as first predicate evaluates to {@code false}.
     * Passed in predicates are NOT copied. If no predicates are passed in the returned
     * predicate will always evaluate to {@code false}.
     *
     * @param ps Passed in predicate. If none provided - always-{@code false} predicate is
     *      returned.
     * @param <T> Type of the free variable, i.e. the element the predicate is called on.
     * @return Predicate that evaluates to {@code true} if each of its component predicates
     *      evaluates to {@code true}.
     */
    @SuppressWarnings("unchecked")
    public static <T> IgnitePredicate<T> and(@Nullable final IgnitePredicate<? super T>... ps) {
        if (isEmpty(ps))
            return F.alwaysTrue();

        if (isAlwaysFalse(ps))
            return F.alwaysFalse();

        if (isAlwaysTrue(ps))
            return F.alwaysTrue();

        if (F0.isAllNodePredicates(ps)) {
            assert ps != null;

            Set<UUID> ids = new HashSet<>();

            for (IgnitePredicate<? super T> p : ps) {
                if (p != null) {
                    Collection<UUID> list = ((GridNodePredicate)p).nodeIds();

                    if (ids.isEmpty())
                        ids.addAll(list);
                    else
                        ids.retainAll(list);
                }
            }

            // T must be <T extends GridNode>.
            return (IgnitePredicate<T>)new GridNodePredicate(ids);
        }
        else {
            return new P1<T>() {
                @Override public boolean apply(T t) {
                    assert ps != null;

                    for (IgnitePredicate<? super T> p : ps)
                        if (p != null && !p.apply(t))
                            return false;

                    return true;
                }
            };
        }
    }

    /**
     * Get a predicate that evaluates to {@code true} if any of its component
     * predicates evaluates to {@code true}. The components are evaluated in order
     * they are supplied. Evaluation will be stopped as soon as first predicate
     * evaluates to {@code true}. Passed in predicates are NOT copied. If no predicates
     * are passed in the returned predicate will always evaluate to {@code false}.
     *
     * @param ps Passed in predicate.
     * @param <T> Type of the free variable, i.e. the element the predicate is called on.
     * @return Predicate that evaluates to {@code true} if any of its component predicates
     *      evaluates to {@code true}.
     */
    @SuppressWarnings("unchecked")
    public static <T> IgnitePredicate<T> or(@Nullable final Collection<? extends IgnitePredicate<? super T>> ps) {
        if (isEmpty(ps))
            return F.alwaysFalse();
        else {
            assert ps != null;

            if (F0.isAllNodePredicates(ps)) {
                Set<UUID> ids = new GridLeanSet<>();

                for (IgnitePredicate<? super T> p : ps) {
                    if (p != null)
                        ids.addAll(((GridNodePredicate)p).nodeIds());
                }

                // T must be <T extends GridNode>.
                return (IgnitePredicate<T>)new GridNodePredicate(ids);
            }
            else {
                return new P1<T>() {
                    @Override public boolean apply(T t) {
                        for (IgnitePredicate<? super T> p : ps) {
                            if (p != null && p.apply(t))
                                return true;
                        }

                        return false;
                    }
                };
            }
        }
    }

    /**
     * Get a predicate that evaluates to {@code true} if any of its component predicates
     * evaluates to {@code true}. The components are evaluated in order they are supplied.
     * Evaluation will be stopped as soon as first predicate evaluates to {@code false}.
     * Passed in predicates are NOT copied. If no predicates are passed in the returned
     * predicate will always evaluate to {@code false}.
     *
     * @param p1 Passed in predicates.
     * @param p2 Passed in predicates.
     * @param <T> Type of the free variable, i.e. the element the predicate is called on.
     * @return Predicate that evaluates to {@code true} if any of its component predicates
     *      evaluates to {@code true}.
     */
    @SuppressWarnings("unchecked")
    public static <T> IgnitePredicate<T> or(@Nullable final IgnitePredicate<? super T>[] p1,
        @Nullable final IgnitePredicate<? super T>... p2) {
        if (isEmpty(p1) && isEmpty(p2))
            return F.alwaysFalse();

        if (isAlwaysTrue(p1) || isAlwaysTrue(p2))
            return F.alwaysTrue();

        if (isAlwaysFalse(p1) && isAlwaysFalse(p2))
            return F.alwaysFalse();

        final boolean e1 = isEmpty(p1);
        final boolean e2 = isEmpty(p2);

        if (e1 && e2)
            return F.alwaysFalse();

        if (e1 && !e2) {
            assert p2 != null;

            if (p2.length == 1)
                return (IgnitePredicate<T>)p2[0];
        }

        if (!e1 && e2) {
            assert p1 != null;

            if (p1.length == 1)
                return (IgnitePredicate<T>)p1[0];
        }

        if ((e1 || F0.isAllNodePredicates(p1)) && (e2 || F0.isAllNodePredicates(p2))) {
            Set<UUID> ids = new GridLeanSet<>();

            if (!e1) {
                assert p1 != null;

                for (IgnitePredicate<? super T> p : p1) {
                    ids.addAll(((GridNodePredicate)p).nodeIds());
                }
            }

            if (!e2) {
                assert p2 != null;

                for (IgnitePredicate<? super T> p : p2) {
                    ids.addAll(((GridNodePredicate)p).nodeIds());
                }
            }

            // T must be <T extends GridNode>.
            return (IgnitePredicate<T>)new GridNodePredicate(ids);
        }
        else {
            return new P1<T>() {
                @Override public boolean apply(T t) {
                    if (!e1) {
                        assert p1 != null;

                        for (IgnitePredicate<? super T> p : p1) {
                            if (p != null && p.apply(t))
                                return true;
                        }
                    }

                    if (!e2) {
                        assert p2 != null;

                        for (IgnitePredicate<? super T> p : p2) {
                            if (p != null && !p.apply(t))
                                return true;
                        }
                    }

                    return false;
                }
            };
        }
    }

    /**
     * Get a predicate that evaluates to {@code true} if any of its component predicates
     * evaluates to {@code true}. The components are evaluated in order they are supplied.
     * Evaluation will be stopped as soon as first predicate evaluates to {@code true}.
     * Passed in predicates are NOT copied. If no predicates are passed in the returned
     * predicate will always evaluate to {@code false}.
     *
     * @param ps Passed in predicate.
     * @param <T> Type of the free variable, i.e. the element the predicate is called on.
     * @return Predicate that evaluates to {@code true} if any of its component predicates evaluates
     * to {@code true}.
     */
    @SuppressWarnings("unchecked")
    public static <T> IgnitePredicate<T> or(@Nullable final IgnitePredicate<? super T>... ps) {
        if (isEmpty(ps) || isAlwaysFalse(ps))
            return F.alwaysFalse();
        else {
            if (isAlwaysTrue(ps))
                return F.alwaysTrue();
            else {
                if (F0.isAllNodePredicates(ps)) {
                    Set<UUID> ids = new GridLeanSet<>();

                    assert ps != null;

                    for (IgnitePredicate<? super T> p : ps) {
                        ids.addAll(((GridNodePredicate)p).nodeIds());
                    }

                    // T must be <T extends GridNode>.
                    return (IgnitePredicate<T>)new GridNodePredicate(ids);
                }
                else {
                    return new P1<T>() {
                        @Override public boolean apply(T t) {
                            assert ps != null;

                            for (IgnitePredicate<? super T> p : ps) {
                                if (p != null && p.apply(t))
                                    return true;
                            }

                            return false;
                        }
                    };
                }
            }
        }
    }

    /**
     * Gets a predicate that is composed of given predicate and closure. For every {@code x}
     * it returns predicate {@code p(f(x))}. Note that predicate and closure must be loaded
     * by the same class loader.
     *
     * @param p Predicate.
     * @param f Closure.
     * @param <X> Type of the free variable for the closure.
     * @param <Y> Type of the closure's return value.
     * @return Predicate that is composed of given predicate and closure.
     */
    @SuppressWarnings({"JavaDoc"})
    public static <X, Y> IgnitePredicate<X> compose(final IgnitePredicate<? super Y> p,
        final IgniteClosure<? super X, ? extends Y> f) {
        A.notNull(p, "p", f, "f");

        return isAlwaysFalse(p) ? F.<X>alwaysFalse() : isAlwaysTrue(p) ? F.<X>alwaysTrue() : new P1<X>() {
            @Override public boolean apply(X x) {
                return p.apply(f.apply(x));
            }
        };
    }

    /**
     * Gets closure that returns constant value.
     *
     * @param val Constant value to return.
     * @param <T1> Type of the free variable for the closure.
     * @param <R> Type of the closure's return value.
     * @return Closure that returns constant value.
     */
    public static <T1, R> IgniteClosure<T1, R> constant1(@Nullable final R val) {
        return new C1<T1, R>() {
            @Nullable @Override public R apply(T1 t1) {
                return val;
            }
        };
    }

    /**
     * Gets closure that returns constant value.
     *
     * @param val Constant value to return.
     * @param <T1> Type of the free variable for the closure.
     * @param <T2> Type of the free variable for the closure.
     * @param <R> Type of the closure's return value.
     * @return Closure that returns constant value.
     */
    public static <T1, T2, R> IgniteBiClosure<T1, T2, R> constant2(@Nullable final R val) {
        return new C2<T1, T2, R>() {
            @Nullable @Override public R apply(T1 t1, T2 t2) {
                return val;
            }
        };
    }

    /**
     * Gets closure that returns constant value.
     *
     * @param val Constant value to return.
     * @param <T1> Type of the free variable for the closure.
     * @param <T2> Type of the free variable for the closure.
     * @param <T3> Type of the free variable for the closure.
     * @param <R> Type of the closure's return value.
     * @return Closure that returns constant value.
     */
    public static <T1, T2, T3, R> GridClosure3<T1, T2, T3, R> constant3(@Nullable final R val) {
        return new C3<T1, T2, T3, R>() {
            @Nullable @Override public R apply(T1 t1, T2 t2, T3 t3) {
                return val;
            }
        };
    }

    /**
     * Gets closure that returns constant value.
     *
     * @param val Constant value to return.
     * @param <R> Type of the closure's return value.
     * @return Closure that returns constant value.
     */
    public static <R> IgniteOutClosure<R> constant(@Nullable final R val) {
        return new CO<R>() {
            @Nullable @Override public R apply() {
                return val;
            }
        };
    }

    /**
     * Creates and returns new factory closure for the given type.
     *
     * @param cls Class of factory.
     * @param <T> Type of factory.
     * @return Factory closure for the given type.
     */
    public static <T> IgniteOutClosure<T> factory(final Class<T> cls) {
        A.notNull(cls, "cls");

        return new CO<T>() {
            @Override public T apply() {
                try {
                    return cls.newInstance();
                }
                catch (Exception e) {
                    throw new IgniteException(e);
                }
            }
        };
    }

    /**
     * Gets identity closure, i.e. the closure that returns its variable value.
     *
     * @param <T> Type of the variable and return value for the closure.
     * @return Identity closure, i.e. the closure that returns its variable value.
     */
    @SuppressWarnings({"unchecked"})
    public static <T> IgniteClosure<T, T> identity() {
        return IDENTITY;
    }

    /**
     * Gets identity predicate, i.e. the predicate that returns its argument value.
     *
     * @return Identity predicate.
     */
    public static IgnitePredicate<Boolean> identityPredicate() {
        return IDENTITY_PRED;
    }

    /**
     * Converts given closure to predicate.
     *
     * @param c Closure to convert.
     * @return Closure converted to predicate.
     */
    public static GridAbsPredicate as(final Callable<Boolean> c) {
        A.notNull(c, "c");

        return new GridAbsPredicate() {
            @Override public boolean apply() {
                try {
                    return c.call();
                }
                catch (Exception e) {
                    throw wrap(e);
                }
            }
        };
    }

    /**
     * Converts given closure to predicate.
     *
     * @param c Closure to convert.
     * @return Closure converted to predicate.
     */
    public static <T> IgnitePredicate<T> as(final IgniteClosure<? super T, Boolean> c) {
        A.notNull(c, "c");

        return new P1<T>() {
            @Override public boolean apply(T t) {
                return c.apply(t);
            }
        };
    }

    /**
     * Converts given closure to predicate.
     *
     * @param c Closure to convert.
     * @return Closure converted to predicate.
     */
    public static <T1, T2> IgniteBiPredicate<T1, T2> as(final IgniteBiClosure<? super T1, ? super T2, Boolean> c) {
        A.notNull(c, "c");

        return new P2<T1, T2>() {
            @Override public boolean apply(T1 t1, T2 t2) {
                return c.apply(t1, t2);
            }
        };
    }

    /**
     * Converts given closure to predicate.
     *
     * @param c Closure to convert.
     * @return Closure converted to predicate.
     */
    public static <T1, T2, T3> GridPredicate3<T1, T2, T3> as(final GridClosure3<? super T1, ? super T2, ? super T3,
        Boolean> c) {
        A.notNull(c, "c");

        return new P3<T1, T2, T3>() {
            @Override public boolean apply(T1 t1, T2 t2, T3 t3) {
                return c.apply(t1, t2, t3);
            }
        };
    }

    /**
     * Converts given predicate to closure.
     *
     * @param p Predicate to convert.
     * @return Predicate converted to closure.
     */
    public static IgniteOutClosure<Boolean> as(final GridAbsPredicate p) {
        A.notNull(p, "p");

        return new CO<Boolean>() {
            @Override public Boolean apply() {
                return p.apply();
            }
        };
    }

    /**
     * Converts given predicate to closure.
     *
     * @param p Predicate to convert.
     * @param <X> Type of the free variable for the predicate.
     * @return Predicate converted to closure.
     */
    public static <X> IgniteClosure<X, Boolean> as(final IgnitePredicate<? super X> p) {
        A.notNull(p, "p");

        return new C1<X, Boolean>() {
            @Override public Boolean apply(X x) {
                return p.apply(x);
            }
        };
    }

    /**
     * Converts given predicate to closure.
     *
     * @param p Predicate to convert.
     * @param <X1> Type of the free variable for the predicate.
     * @param <X2> Type of the free variable for the predicate.
     * @return Predicate converted to closure.
     */
    public static <X1, X2> IgniteBiClosure<X1, X2, Boolean> as(final IgniteBiPredicate<? super X1, ? super X2> p) {
        A.notNull(p, "p");

        return new C2<X1, X2, Boolean>() {
            @Override public Boolean apply(X1 x1, X2 x2) {
                return p.apply(x1, x2);
            }
        };
    }

    /**
     * Converts given predicate to closure.
     *
     * @param p Predicate to convert.
     * @param <X1> Type of the free variable for the predicate.
     * @param <X2> Type of the free variable for the predicate.
     * @param <X3> Type of the free variable for the predicate.
     * @return Predicate converted to closure.
     */
    public static <X1, X2, X3> GridClosure3<X1, X2, X3, Boolean> as(
        final GridPredicate3<? super X1, ? super X2, ? super X3> p) {
        A.notNull(p, "p");

        return new C3<X1, X2, X3, Boolean>() {
            @Override public Boolean apply(X1 x1, X2 x2, X3 x3) {
                return p.apply(x1, x2, x3);
            }
        };
    }

    /**
     * Composes two closures into one. If {@code a} is a free variable the
     * result closure is {@code g.apply(f.apply(a))}. Note that both closures
     * must be loaded by the same class loader.
     *
     * @param f First closure.
     * @param g Second closure.
     * @param <D> Type of the free variable for the closure.
     * @param <B> Type of return value and of the free variable for the closure.
     * @param <C> Type of the return value for the closure.
     * @return Composition closure.
     */
    @SuppressWarnings({"JavaDoc"})
    public static <D, B, C> IgniteClosure<D, C> compose(final IgniteClosure<? super D, ? extends B> f,
        final IgniteClosure<? super B, C> g) {
        A.notNull(f, "f", g, "g");

        return new C1<D, C>() {
            @Override public C apply(D a) {
                return g.apply(f.apply(a));
            }
        };
    }

    /**
     * Gets closure that wraps given map access, i.e. returns map's value assuming that
     * free variable is a map's key.
     *
     * @param m Source map.
     * @param <K> Type of the free variable for the closure and type of the map keys.
     * @param <V> Type of the closure's return value and type of the map values.
     * @return Closure that wraps given map access.
     */
    public static <K, V> IgniteClosure<K, V> forMap(final Map<? extends K, ? extends V> m) {
        A.notNull(m, "m");

        return new C1<K, V>() {
            @Override public V apply(K k) {
                return m.get(k);
            }
        };
    }

    /**
     * Gets closure that wraps given map's access, i.e. returns map's value assuming that
     * free variable is a map's key or default value produced by optional factory closure
     * if key has no mapping.
     *
     * @param m Source map.
     * @param c Optional factory closure to produce default value to return from result closure if
     *      key has no mapping in given map. If factory closure is {@code null} - the default value
     *      will be {@code null}.
     * @param <K> Type of the free variable for the closure and type of the map keys.
     * @param <V> Type of the closure's return value and type of the map values.
     * @return Closure that wraps given map's access.
     */
    public static <K, V> IgniteClosure<K, V> forMap(final Map<? extends K, ? extends V> m,
        @Nullable final Callable<V> c) {
        A.notNull(m, "m");

        return new C1<K, V>() {
            @Nullable
            @Override public V apply(K k) {
                return returnIfAbsent(m, k, c);
            }
        };
    }

    /**
     * Gets closure that return {@code toString()} value for its free variable.
     *
     * @param <T> Type of the free variable for the closure.
     * @return Closure that return {@code toString()} value for its free variable.
     */
    public static <T> IgniteClosure<T, String> string() {
        return new C1<T, String>() {
            @Override public String apply(@Nullable T t) {
                return String.valueOf(t); // This is null-safe.
            }
        };
    }

    /**
     * Gets predicate that returns {@code true} if its free variable is contained
     * in given collection.
     *
     * @param c Collection to check for containment.
     * @param <T> Type of the free variable for the predicate and type of the
     *      collection elements.
     * @return Predicate that returns {@code true} if its free variable is
     *      contained in given collection.
     */
    public static <T> IgnitePredicate<T> in(@Nullable final Collection<? extends T> c) {
        return isEmpty(c) ? GridFunc.<T>alwaysFalse() : new P1<T>() {
            @Override public boolean apply(T t) {
                assert c != null;

                return c.contains(t);
            }
        };
    }

    /**
     * Gets predicate that returns {@code true} if its free variable is not
     * contained in given collection.
     *
     * @param c Collection to check for containment.
     * @param <T> Type of the free variable for the predicate and type of the
     *      collection elements.
     * @return Predicate that returns {@code true} if its free variable is not
     *      contained in given collection.
     */
    public static <T> IgnitePredicate<T> notIn(@Nullable final Collection<? extends T> c) {
        return isEmpty(c) ? GridFunc.<T>alwaysTrue() : new P1<T>() {
            @Override public boolean apply(T t) {
                assert c != null;

                return !c.contains(t);
            }
        };
    }

    /**
     * Gets the value with given key. If that value does not exist, calls given
     * closure to get the default value, puts it into the map and returns it. If
     * closure is {@code null} return {@code null}.
     *
     * @param map Concurrent hash map.
     * @param key Key to get the value for.
     * @param c Default value producing closure.
     * @param <K> Key type.
     * @param <V> Value type.
     * @return Value for the key or the value produced by the closure if key
     *      does not exist in the map. Return {@code null} if key is not found and
     *      closure is {@code null}.
     */
    public static <K, V>  V addIfAbsent(ConcurrentMap<K, V> map, K key, @Nullable Callable<V> c) {
        A.notNull(map, "map", key, "key");

        V v = map.get(key);

        if (v == null && c != null) {
            try {
                v = c.call();
            }
            catch (Exception e) {
                throw F.wrap(e);
            }

            V v0 = map.putIfAbsent(key, v);

            if (v0 != null)
                v = v0;
        }

        return v;
    }

    /**
     * Gets the value with given key. If that value does not exist, puts given
     * value into the map and returns it.
     *
     * @param map Map.
     * @param key Key.
     * @param val Value to put if one does not exist.
     * @param <K> Key type.
     * @param <V> Value type.
     * @return Current mapping for a given key.
     */
    public static <K, V> V addIfAbsent(ConcurrentMap<K, V> map, K key, V val) {
        A.notNull(map, "map", key, "key", val, "val");

        V v = map.putIfAbsent(key, val);

        if (v != null)
            val = v;

        return val;
    }

    /**
     * Utility map getter.
     *
     * @param map Map to get value from.
     * @param key Map key (can be {@code null}).
     * @param c Optional factory closure for the default value to be put in when {@code key}
     *      is not found. If closure is not provided - {@code null} will be put into the map.
     * @param <K> Map key type.
     * @param <V> Map value type.
     * @return Value for the {@code key} or default value produced by {@code c} if key is not
     *      found (or {@code null} if key is not found and closure is not provided). Note that
     *      in case when key is not found the default value will be put into the map.
     * @throws GridClosureException Thrown in case when callable throws exception.
     * @see #newLinkedList()
     * @see #newList()
     * @see #newSet()
     * @see #newMap()
     * @see #newAtomicLong()
     * @see #newAtomicInt()
     * @see #newAtomicRef()
     * @see #newAtomicBoolean()
     */
    @Nullable public static <K, V> V addIfAbsent(Map<? super K, V> map, @Nullable K key,
        @Nullable Callable<? extends V> c) {
        A.notNull(map, "map");

        try {
            if (!map.containsKey(key)) {
                V v = c == null ? null : c.call();

                map.put(key, v);

                return v;
            }
            else
                return map.get(key);
        }
        catch (Exception e) {
            throw wrap(e);
        }
    }

    /**
     * Utility map getter.
     *
     * @param map Map to get value from.
     * @param key Map key (can be {@code null}).
     * @param v Optional value to be put in when {@code key} is not found.
     *      If not provided - {@code null} will be put into the map.
     * @param <K> Map key type.
     * @param <V> Map value type.
     * @return Value for the {@code key} or default value {@code c} if key is not
     *      found (or {@code null} if key is not found and value is not provided). Note that
     *      in case when key is not found the default value will be put into the map.
     */
    @Nullable public static <K, V> V addIfAbsent(Map<K, V> map, @Nullable K key, @Nullable V v) {
        A.notNull(map, "map");

        try {
            if (!map.containsKey(key)) {
                map.put(key, v);

                return v;
            }
            else
                return map.get(key);
        }
        catch (Exception e) {
            throw wrap(e);
        }
    }

    /**
     * Gets predicate that returns {@code true} if its free variable is contained
     * in given array.
     *
     * @param c Array to check for containment.
     * @param <T> Type of the free variable for the predicate and type of the
     *      array elements.
     * @return Predicate that returns {@code true} if its free variable is
     *      contained in given array.
     */
    public static <T> IgnitePredicate<T> in(@Nullable T[] c) {
        return isEmpty(c) ? GridFunc.<T>alwaysFalse() : in(asList(c));
    }

    /**
     * Gets predicate that returns {@code true} if its free variable is not
     * contained in given array.
     *
     * @param c Array to check for containment.
     * @param <T> Type of the free variable for the predicate and type of the
     *      array elements.
     * @return Predicate that returns {@code true} if its free variable is not
     *      contained in given array.
     */
    public static <T> IgnitePredicate<T> notIn(@Nullable T[] c) {
        return isEmpty(c) ? GridFunc.<T>alwaysTrue() : notIn(asList(c));
    }

    /**
     * Reduces collection into single value using given for-all closure.
     *
     * @param c Collection to reduce.
     * @param f For-all closure used for reduction.
     * @param <X> Type of the free variable for the closure and type of the
     *      collection elements.
     * @param <Y> Type of the closure's return value.
     * @return Single value as a result of collection reduction.
     */
    public static <X, Y> Y reduce(Iterable<? extends X> c, IgniteReducer<? super X, Y> f) {
        A.notNull(c, "c", f, "f");

        for (X x : c)
            if (!f.collect(x))
                break;

        return f.reduce();
    }

    /**
     * Reduces given map into single value using given for-all closure.
     *
     * @param m Map to reduce.
     * @param f For-all closure used for reduction.
     * @param <X> Type of the free variable for the closure and type of the map keys.
     * @param <Y> Type of the closure's return value and type of the map values.
     * @param <R> Type of the return value for the closure.
     * @return Single value as a result of map reduction.
     */
    @Nullable public static <X, Y, R> R reduce(Map<? extends X, ? extends Y> m,
        IgniteReducer2<? super X, ? super Y, R> f) {
        A.notNull(m, "m", f, "f");

        for (Map.Entry<? extends X, ? extends Y> e : m.entrySet())
            if (!f.collect(e.getKey(), e.getValue()))
                break;

        return f.apply();
    }

    /**
     * Calls given {@code side-effect only} closure over the each element of the provided
     * collection.
     *
     * @param c Collection to call closure over.
     * @param f Side-effect only closure to call over the collection.
     * @param p Optional set of predicates. Only if collection element evaluates
     *      to {@code true} for given predicates the closure will be applied to it.
     *      If no predicates provided - closure will be applied to all collection
     *      elements.
     * @param <X> Type of the free variable for the closure and type of the
     *      collection elements.
     */
    public static <X> void forEach(Iterable<? extends X> c, IgniteInClosure<? super X> f,
        @Nullable IgnitePredicate<? super X>... p) {
        A.notNull(c, "c", f, "f");

        for (X x : c)
            if (isAll(x, p))
                f.apply(x);
    }

    /**
     * Calls given {@code side-effect only} closure over the each element of the provided array.
     *
     * @param c Array to call closure over.
     * @param f Side-effect only closure to call over the array.
     * @param p Optional set of predicates. Only if collection element evaluates
     *      to {@code true} for given predicates the closure will be applied to it.
     *      If no predicates provided - closure will be applied to all collection
     *      elements.
     * @param <X> Type of the free variable for the closure and type of the array
     *      elements.
     */
    @SuppressWarnings("RedundantTypeArguments")
    public static <X> void forEach(X[] c, IgniteInClosure<? super X> f, @Nullable IgnitePredicate<? super X>... p) {
        A.notNull(c, "c", f, "f");

        F.<X>forEach(asList(c), f, p);
    }

    /**
     * Adds (copies) to given collection all elements in <tt>'from'</tt> array.
     *
     * @param to Collection to copy to.
     * @param from Array to copy from.
     * @param <T> Type of the free variable for the predicate and type of the collection elements.
     * @return Collection to copy to.
     */
    public static <T> Collection<T> copy(Collection<T> to, T... from) {
        A.notNull(to, "to", from, "from");

        copy(to, asList(from));

        return to;
    }

    /**
     * Adds (copies) to given collection using provided predicates. Element is copied if all
     * predicates evaluate to {@code true}.
     *
     * @param to Collection to copy to.
     * @param from Collection to copy from.
     * @param p Optional set of predicates to use for filtration.
     * @param <T> Type of the free variable for the predicate and type of the collection elements.
     * @return Collection to copy to.
     */
    public static <T> Collection<T> copy(Collection<T> to, Iterable<? extends T> from,
        @Nullable IgnitePredicate<? super T>... p) {
        A.notNull(to, "to", from, "from");

        if (!isAlwaysFalse(p)) {
            for (T t : from) {
                if (isAll(t, p))
                    to.add(t);
            }
        }

        return to;
    }

    /**
     * Transforms one collection to another using provided closure and predicate. Value from
     * the initial collection will be transformed only if all predicates evaluate to {@code true}
     * for this value. Note that no new collection will be created.
     *
     * @param to Destination collection to transform to.
     * @param from Initial collection to transform.
     * @param f Closure to use for transformation.
     * @param p Optional predicates to use for transformation.
     * @param <X> Type of the free variable for the closure and type of the collection elements.
     * @param <Y> Type of the closure's return value.
     * @return Destination collection.
     */
    public static <X, Y> Collection<Y> transform(Collection<Y> to, Iterable<? extends X> from,
        IgniteClosure<? super X, Y> f, @Nullable IgnitePredicate<? super X>... p) {
        A.notNull(to, "to", from, "from", f, "f");

        if (!isAlwaysFalse(p)) {
            for (X x : from) {
                if (isAll(x, p))
                    to.add(f.apply(x));
            }
        }

        return to;
    }

    /**
     * Calls given {@code side-effect only} closure (if provided) over the each element of the
     * provided map. If provided closure is {@code null} this method is no-op.
     *
     * @param m Map to call closure over.
     * @param f Optional closure to call over the map.
     * @param p Optional set of predicates. Only if map entry evaluates to {@code true} for given
     *      predicates the closure will be applied to it. If no predicates provided - closure will
     *      be applied to all map entries.
     * @param <K> Type of the free variable for the closure and type of the map keys.
     * @param <V> Type of the closure's return value and type of the map values.
     */
    public static <K, V> void forEach(Map<? extends K, ? extends V> m, IgniteInClosure<? super IgniteBiTuple<K, V>> f,
        @Nullable IgnitePredicate<? super IgniteBiTuple<K, V>>... p) {
        A.notNull(m, "m");

        if (!isAlwaysFalse(p)) {
            if (f != null) {
                for (Map.Entry<? extends K, ? extends V> e : m.entrySet()) {
                    IgniteBiTuple<K, V> t = F.t(e.getKey(), e.getValue());

                    if (isAll(t, p))
                        f.apply(t);
                }
            }
        }
    }

    /**
     * Transforms one collection to another using provided closure. New collection will be created.
     *
     * @param c Initial collection to transform.
     * @param f Closure to use for transformation.
     * @param <X> Type of the free variable for the closure and type of the collection elements.
     * @param <Y> Type of the closure's return value.
     * @return Transformed newly created collection.
     */
    public static <X, Y> Collection<Y> transform(Collection<? extends X> c, IgniteClosure<? super X, Y> f) {
        A.notNull(c, "c", f, "f");

        Collection<Y> d = new ArrayList<>(c.size());

        for (X x : c)
            d.add(f.apply(x));

        return d;
    }

    /**
     * Upcasts collection type.
     *
     * @param c Initial collection.
     * @return Resulting collection.
     */
    @SuppressWarnings("unchecked")
    public static <T extends R, R> Collection<R> upcast(Collection<T> c) {
        A.notNull(c, "c");

        return viewReadOnly(c, IDENTITY);
    }

    /**
     * Transforms an array to read only collection using provided closure.
     *
     * @param c Initial array to transform.
     * @param f Closure to use for transformation.
     * @param <X> Type of the free variable for the closure and type of the array elements.
     * @param <Y> Type of the closure's return value.
     * @return Transformed read only collection.
     */
    public static <X, Y> Collection<Y> transform(X[] c, IgniteClosure<? super X, Y> f) {
        A.notNull(c, "c", f, "f");

        return viewReadOnly(asList(c), f);
    }

    /**
     * Tests if all provided predicates evaluate to {@code true} for given value. Note that
     * evaluation will be short-circuit when first predicate evaluated to {@code false} is found.
     *
     * @param t Value to test.
     * @param p Optional set of predicates to use for evaluation. If no predicates provides
     *      this method will always return {@code true}.
     * @param <T> Type of the value and free variable of the predicates.
     * @return Returns {@code true} if given set of predicates is {@code null}, is empty, or all predicates
     *      evaluate to {@code true} for given value, {@code false} otherwise.
     */
    public static <T> boolean isAll(@Nullable T t, @Nullable IgnitePredicate<? super T>... p) {
        if (p != null)
            for (IgnitePredicate<? super T> r : p)
                if (r != null && !r.apply(t))
                    return false;

        return true;
    }

    /**
     * Tests if all provided predicates evaluate to {@code true} for given value. Note that evaluation will be
     * short-circuit when first predicate evaluated to {@code false} is found.
     *
     * @param t Value to test.
     * @param p Optional set of predicates to use for evaluation.
     * @param <T> Type of the value and free variable of the predicates.
     * @return Returns {@code true} if given set of predicates is {@code null}, is empty, or all predicates
     *      evaluate to {@code true} for given value, {@code false} otherwise.
     */
    public static <T> boolean isAll(@Nullable T t, @Nullable Iterable<? extends IgnitePredicate<? super T>> p) {
        if (p != null)
            for (IgnitePredicate<? super T> r : p)
                if (r != null && !r.apply(t))
                    return false;

        return true;
    }

    /**
     * Tests if all provided predicates evaluate to {@code true} for given values. Note that
     * evaluation will be short-circuit when first predicate evaluated to {@code false} is found.
     *
     * @param a 1st value for predicate.
     * @param b 2nd value for predicate.
     * @param p Optional set of predicates to use for evaluation. If no predicates provides
     *      this method will always return {@code true}.
     * @param <A> Type of the 1st value for the predicates.
     * @param <B> Type of the 2nd value for the predicates.
     * @return Returns {@code true} if all predicates evaluate to {@code true} for given
     *      values, {@code false} otherwise.
     */
    public static <A, B> boolean isAll2(@Nullable A a, @Nullable B b,
        @Nullable IgniteBiPredicate<? super A, ? super B> p) {
        return p == null || isAll2(a, b, p == null ? Collections.<IgniteBiPredicate<? super A,? super B>>emptyList() :
            Collections.singletonList(p));
    }

    /**
     * Tests if all provided predicates evaluate to {@code true} for given values. Note that
     * evaluation will be short-circuit when first predicate evaluated to {@code false} is found.
     *
     * @param a 1st value for predicate.
     * @param b 2nd value for predicate.
     * @param p Optional set of predicates to use for evaluation. If no predicates provides
     *      this method will always return {@code true}.
     * @param <A> Type of the 1st value for the predicates.
     * @param <B> Type of the 2nd value for the predicates.
     * @return Returns {@code true} if all predicates evaluate to {@code true} for given
     *      values, {@code false} otherwise.
     */
    public static <A, B> boolean isAll2(@Nullable A a, @Nullable B b,
        @Nullable IgniteBiPredicate<? super A, ? super B>[] p) {
        return isEmpty(p) || isAll2(a, b, asList(p));
    }

    /**
     * Tests if all provided predicates evaluate to {@code true} for given values. Note that
     * evaluation will be short-circuit when first predicate evaluated to {@code false} is found.
     *
     * @param a 1st value for predicate.
     * @param b 2nd value for predicate.
     * @param p Optional set of predicates to use for evaluation. If no predicates provides
     *      this method will always return {@code true}.
     * @param <A> Type of the 1st value for the predicates.
     * @param <B> Type of the 2nd value for the predicates.
     * @return Returns {@code true} if all predicates evaluate to {@code true} for given
     *      values, {@code false} otherwise.
     */
    public static <A, B> boolean isAll2(@Nullable A a, @Nullable B b,
        @Nullable Iterable<? extends IgniteBiPredicate<? super A, ? super B>> p) {
        if (!isEmpty(p)) {
            assert p != null;

            for (IgniteBiPredicate<? super A, ? super B> r : p) {
                if (r != null && !r.apply(a, b))
                    return false;
            }
        }

        return true;
    }

    /**
     * Tests if all provided predicates evaluate to {@code true} for given values. Note that
     * evaluation will be short-circuit when first predicate evaluated to {@code false} is found.
     *
     * @param a 1st value for predicate.
     * @param b 2nd value for predicate.
     * @param c 3d value for predicate.
     * @param p Optional set of predicates to use for evaluation. If no predicates provides
     *      this method will always return {@code true}.
     * @param <A> Type of the 1st value for the predicates.
     * @param <B> Type of the 2nd value for the predicates.
     * @param <C> Type of the 3d value for the predicates.
     * @return Returns {@code true} if all predicates evaluate to {@code true} for given
     *      values, {@code false} otherwise.
     */
    public static <A, B, C> boolean isAll3(@Nullable A a, @Nullable B b, @Nullable C c,
        @Nullable GridPredicate3<? super A, ? super B, ? super C>... p) {
        return isEmpty(p) || isAll3(a, b, c, asList(p));
    }

    /**
     * Tests if all provided predicates evaluate to {@code true} for given values. Note that
     * evaluation will be short-circuit when first predicate evaluated to {@code false} is found.
     *
     * @param a 1st value for predicate.
     * @param b 2nd value for predicate.
     * @param c 3d value for predicate.
     * @param p Optional set of predicates to use for evaluation. If no predicates provides
     *      this method will always return {@code true}.
     * @param <A> Type of the 1st value for the predicates.
     * @param <B> Type of the 2nd value for the predicates.
     * @param <C> Type of the 3d value for the predicates.
     * @return Returns {@code true} if all predicates evaluate to {@code true} for given
     *      values, {@code false} otherwise.
     */
    public static <A, B, C> boolean isAll3(@Nullable A a, @Nullable B b, @Nullable C c,
        @Nullable Iterable<? extends GridPredicate3<? super A, ? super B, ? super C>> p) {
        if (!isEmpty(p)) {
            assert p != null;

            for (GridPredicate3<? super A, ? super B, ? super C> r : p) {
                if (r != null && !r.apply(a, b, c))
                    return false;
            }
        }

        return true;
    }

    /**
     * Tests if any of provided predicates evaluate to {@code true} for given value. Note
     * that evaluation will be short-circuit when first predicate evaluated to {@code true}
     * is found.
     *
     * @param t Value to test.
     * @param p Optional set of predicates to use for evaluation.
     * @param <T> Type of the value and free variable of the predicates.
     * @return Returns {@code true} if any of predicates evaluates to {@code true} for given
     *      value, {@code false} otherwise. Returns {@code false} if given set of predicates
     *      is {@code null} or empty.
     */
    public static <T> boolean isAny(@Nullable T t, @Nullable IgnitePredicate<? super T>... p) {
        if (p != null)
            for (IgnitePredicate<? super T> r : p)
                if (r != null && r.apply(t))
                    return true;

        return false;
    }

    /**
     * Tests if any of provided predicates evaluate to {@code true} for given value. Note
     * that evaluation will be short-circuit when first predicate evaluated to {@code true}
     * is found.
     *
     * @param t Value to test.
     * @param p Optional set of predicates to use for evaluation.
     * @param <T> Type of the value and free variable of the predicates.
     * @return Returns {@code true} if any of predicates evaluates to {@code true} for given
     *      value, {@code false} otherwise. Returns {@code false} if given set of predicates
     *      is {@code null} or empty.
     */
    public static <T> boolean isAny(@Nullable T t, @Nullable Iterable<? extends IgnitePredicate<? super T>> p) {
        if (p != null)
            for (IgnitePredicate<? super T> r : p)
                if (r != null && r.apply(t))
                    return true;

        return false;
    }

    /**
     * Tests if any of provided predicates evaluate to {@code true} for given values. Note that
     * evaluation will be short-circuit when first predicate evaluated to {@code true} is found.
     *
     * @param a 1st value for predicate.
     * @param b 2nd value for predicate.
     * @param p Optional set of predicates to use for evaluation. If no predicates provides
     *      this method will always return {@code false}.
     * @param <A> Type of the 1st value for the predicates.
     * @param <B> Type of the 2nd value for the predicates.
     * @return Returns {@code true} if any of predicates evaluate to {@code true} for given
     *      values, {@code false} otherwise.
     */
    public static <A, B> boolean isAny2(@Nullable A a, @Nullable B b,
        @Nullable IgniteBiPredicate<? super A, ? super B>... p) {
        return !isEmpty(p) && isAny2(a, b, asList(p));
    }

    /**
     * Tests if any of provided predicates evaluate to {@code true} for given values. Note that
     * evaluation will be short-circuit when first predicate evaluated to {@code true} is found.
     *
     * @param a 1st value for predicate.
     * @param b 2nd value for predicate.
     * @param p Optional set of predicates to use for evaluation. If no predicates provides
     *      this method will always return {@code false}.
     * @param <A> Type of the 1st value for the predicates.
     * @param <B> Type of the 2nd value for the predicates.
     * @return Returns {@code true} if any of predicates evaluate to {@code true} for given
     *      values, {@code false} otherwise.
     */
    public static <A, B> boolean isAny2(@Nullable A a, @Nullable B b,
        @Nullable Iterable<? extends IgniteBiPredicate<? super A, ? super B>> p) {
        if (!isEmpty(p)) {
            assert p != null;

            for (IgniteBiPredicate<? super A, ? super B> r : p) {
                if (r != null && r.apply(a, b))
                    return true;
            }
        }

        return false;
    }

    /**
     * Tests if any of provided predicates evaluate to {@code true} for given values. Note that
     * evaluation will be short-circuit when first predicate evaluated to {@code true} is found.
     *
     * @param a 1st value for predicate.
     * @param b 2nd value for predicate.
     * @param c 3d value for predicate.
     * @param p Optional set of predicates to use for evaluation. If no predicates provides
     *      this method will always return {@code false}.
     * @param <A> Type of the 1st value for the predicates.
     * @param <B> Type of the 2nd value for the predicates.
     * @param <C> Type of the 3d value for the predicates.
     * @return Returns {@code true} if any of predicates evaluate to {@code true} for given
     *      values, {@code false} otherwise.
     */
    public static <A, B, C> boolean isAny3(@Nullable A a, @Nullable B b, @Nullable C c,
        @Nullable GridPredicate3<? super A, ? super B, ? super C>... p) {
        return !isEmpty(p) && isAny3(a, b, c, asList(p));
    }

    /**
     * Tests if any of provided predicates evaluate to {@code true} for given values. Note that
     * evaluation will be short-circuit when first predicate evaluated to {@code true} is found.
     *
     * @param a 1st value for predicate.
     * @param b 2nd value for predicate.
     * @param c 3d value for predicate.
     * @param p Optional set of predicates to use for evaluation. If no predicates provides
     *      this method will always return {@code false}.
     * @param <A> Type of the 1st value for the predicates.
     * @param <B> Type of the 2nd value for the predicates.
     * @param <C> Type of the 3d value for the predicates.
     * @return Returns {@code true} if any of predicates evaluate to {@code true} for given
     *      values, {@code false} otherwise.
     */
    public static <A, B, C> boolean isAny3(@Nullable A a, @Nullable B b, @Nullable C c,
        @Nullable Iterable<? extends GridPredicate3<? super A, ? super B, ? super C>> p) {
        if (!isEmpty(p)) {
            assert p != null;

            for (GridPredicate3<? super A, ? super B, ? super C> r : p) {
                if (r != null && r.apply(a, b, c))
                    return true;
            }
        }

        return false;
    }

    /**
     * Transforms one collection to another using provided closure and optional set of
     * predicates. Value from the initial collection will be transformed only if all
     * predicates evaluate to {@code true} for this value. Note that new collection will
     * be created.
     *
     * @param c Initial collection to transform.
     * @param f Closure to use for transformation.
     * @param p Optional set of predicate to use for transformation.
     * @param <X> Type of the free variable for the closure and type of the collection elements.
     * @param <Y> Type of the closure's return value.
     * @return Transformed newly created collection.
     */
    public static <X, Y> Collection<Y> transform(Collection<? extends X> c, IgniteClosure<? super X, Y> f,
        IgnitePredicate<? super X>... p) {
        A.notNull(c, "c", f, "f");

        Collection<Y> d = new ArrayList<>(c.size());

        if (!isAlwaysFalse(p)) {
            for (X x : c) {
                if (isAll(x, p))
                    d.add(f.apply(x));
            }
        }

        return d;
    }

    /**
     * Gets absolute (no-arg) predicate that returns {@code true} first {@code n}-times
     * it's called - and {@code false} thereafter.
     *
     * @param n Number of calls this predicate will return {@code true}.
     * @return Predicate that returns {@code true} first {@code n}-times it's
     *      called - and {@code false} thereafter.
     */
    public static GridAbsPredicate limit(final int n) {
        return new GridAbsPredicate() {
            private AtomicInteger cnt = new AtomicInteger(0);

            @Override public boolean apply() {
                return cnt.incrementAndGet() < n;
            }
        };
    }

    /**
     * Creates an absolute (no-arg) closure that does nothing.
     *
     * @return Absolute (no-arg) closure that does nothing.
     */
    public static GridAbsClosure noop() {
        return NOOP;
    }

    /**
     * Finds and returns first element in given collection for which any of the
     * provided predicates evaluates to {@code true}.
     *
     * @param c Input collection.
     * @param dfltVal Default value to return when no element is found.
     * @param p Optional set of finder predicates.
     * @param <V> Type of the collection elements.
     * @return First element in given collection for which predicate evaluates to
     *      {@code true} - or {@code null} if such element cannot be found.
     */
    @Nullable public static <V> V find(Iterable<? extends V> c, @Nullable V dfltVal,
        @Nullable IgnitePredicate<? super V>... p) {
        A.notNull(c, "c");

        if (!isEmpty(p) && !isAlwaysFalse(p)) {
            for (V v : c) {
                if (isAny(v, p))
                    return v;
            }
        }

        return dfltVal;
    }

    /**
     * Finds and returns first element in given array for which any of the provided
     * predicates evaluates to {@code true}.
     *
     * @param c Input array.
     * @param dfltVal Default value to return when no element is found.
     * @param p Optional set of finder predicates.
     * @param <V> Type of the array elements.
     * @return First element in given array for which predicate evaluates to
     *      {@code true} - or {@code null} if such element cannot be found.
     */
    @Nullable public static <V> V find(V[] c, @Nullable V dfltVal, @Nullable IgnitePredicate<? super V>... p) {
        A.notNull(c, "c");

        return find(asList(c), dfltVal, p);
    }

    /**
     * Finds, transforms and returns first element in given collection for which any of
     * the provided predicates evaluates to {@code true}.
     *
     * @param c Input collection.
     * @param dfltVal Default value to return when no element is found.
     * @param f Transforming closure.
     * @param p Optional set of finder predicates.
     * @param <V> Type of the collection elements.
     * @return First element in given collection for which predicate evaluates to
     *      {@code true} - or {@code null} if such element cannot be found.
     */
    public static <V, Y> Y find(Iterable<? extends V> c, @Nullable Y dfltVal, IgniteClosure<? super V, Y> f,
        @Nullable IgnitePredicate<? super V>... p) {
        A.notNull(c, "c", f, "f");

        if (isAlwaysTrue(p) && c.iterator().hasNext())
            return f.apply(c.iterator().next());

        if (!isEmpty(p) && !isAlwaysFalse(p)) {
            for (V v : c) {
                if (isAny(v, p))
                    return f.apply(v);
            }
        }

        return dfltVal;
    }

    /**
     * Finds, transforms and returns first element in given array for which any of the
     * provided predicates evaluates to {@code true}.
     *
     * @param c Input array.
     * @param dfltVal Default value to return when no element is found.
     * @param f Transforming closure.
     * @param p Optional set of finder predicates.
     * @param <V> Type of the array elements.
     * @return First element in given collection for which predicate evaluates to
     *      {@code true} - or {@code null} if such element cannot be found.
     */
    @SuppressWarnings("RedundantTypeArguments")
    public static <V, Y> Y find(V[] c, @Nullable Y dfltVal, IgniteClosure<? super V, Y> f,
        @Nullable IgnitePredicate<? super V>... p) {
        A.notNull(c, "c", f, "f");

        return F.<V, Y>find(asList(c), dfltVal, f, p);
    }

    /**
     * Checks if collection {@code c1} contains any elements from collection {@code c2}.
     *
     * @param c1 Collection to check for containment. If {@code null} - this method returns {@code false}.
     * @param c2 Collection of elements to check. If {@code null} - this method returns {@code false}.
     * @param <T> Type of the elements.
     * @return {@code true} if collection {@code c1} contains at least one element from collection
     *      {@code c2}.
     */
    public static <T> boolean containsAny(@Nullable Collection<? extends T> c1, @Nullable Iterable<? extends T> c2) {
        if (c1 != null && !c1.isEmpty() && c2 != null && c2.iterator().hasNext())
            for (T t : c2)
                if (c1.contains(t))
                    return true;

        return false;
    }

    /**
     * Checks if collection {@code c1} contains any elements from array {@code c2}.
     *
     * @param c1 Collection to check for containment. If {@code null} - this method returns {@code false}.
     * @param c2 Collection of elements to check. If {@code null} - this method returns {@code false}.
     * @param <T> Type of the elements.
     * @return {@code true} if collection {@code c1} contains at least one element from collection
     *      {@code c2}.
     */
    public static <T> boolean containsAny(@Nullable Collection<? extends T> c1, @Nullable T... c2) {
        if (c1 != null && !c1.isEmpty() && c2 != null && c2.length > 0)
            for (T t : c2)
                if (c1.contains(t))
                    return true;

        return false;
    }

    /**
     * Checks if collection {@code c1} contains all elements from collection {@code c2}.
     *
     * @param c1 Collection to check for containment. If {@code null} - this method returns {@code false}.
     * @param c2 Collection of elements to check. If {@code null} - this method returns {@code true}
     *      meaning that {@code null}-collection is treated as empty collection.
     * @param <T> Type of the elements.
     * @return {@code true} if collection {@code c1} contains all elements from collection
     *      {@code c2}.
     */
    public static <T> boolean containsAll(@Nullable Collection<? extends T> c1, @Nullable Iterable<? extends T> c2) {
        if (c1 == null)
            return false;

        if (c2 != null)
            for (T t : c2)
                if (!c1.contains(t))
                    return false;

        return true;
    }

    /**
     * Splits given collection in two using provided set of predicates.
     *
     * @param c Collection to split. If {@code null} - pair of {@code null}s will be returned.
     *      If it's empty - pair of empty collections will be returned.
     * @param p Optional filter. All elements that satisfy all provided predicates
     *      will go into 1st collection in pair. The rest will be in 2nd collection.
     *      If not provided, pair of original and empty collection will be returned.
     * @param <T> Type of the collection.
     * @return Pair of two collections.
     */
    public static <T0, T extends T0> IgnitePair<Collection<T>> split(@Nullable Collection<T> c,
        @Nullable IgnitePredicate<? super T>... p) {
        if (c == null)
            return pair(null, null);

        if (c.isEmpty())
            return F.<Collection<T>>pair(Collections.<T>emptyList(), Collections.<T>emptyList());

        if (isEmpty(p))
            return pair(c, Collections.<T>emptyList());

        if (isAlwaysTrue(p))
            return pair(c, Collections.<T>emptyList());

        if (isAlwaysFalse(p))
            return pair(Collections.<T>emptyList(), c);

        Collection<T> c1 = new LinkedList<>();
        Collection<T> c2 = new LinkedList<>();

        for (T t : c) {
            if (isAll(t, p))
                c1.add(t);
            else
                c2.add(t);
        }

        return pair(c1, c2);
    }

    /**
     * Creates pair out of given two objects.
     *
     * @param t1 First object in pair.
     * @param t2 Second object in pair.
     * @param <T> Type of objects in pair.
     * @return Pair of objects.
     */
    public static <T> IgnitePair<T> pair(@Nullable T t1, @Nullable T t2) {
        return new IgnitePair<>(t1, t2);
    }

    /**
     * Creates triple out of given three objects.
     *
     * @param t1 First object in triple.
     * @param t2 Second object in triple.
     * @param t3 Third object in triple.
     * @param <T> Type of objects in triple.
     * @return Triple of objects.
     */
    public static <T> GridTriple<T> triple(@Nullable T t1, @Nullable T t2, @Nullable T t3) {
        return new GridTriple<>(t1, t2, t3);
    }

    /**
     * Partitions input collection in two: first containing elements for which given
     * predicate evaluates to {@code true} - and second containing the elements for which
     * predicate evaluates to {@code false}.
     *
     * @param c Input collection.
     * @param p Partitioning predicate.
     * @param <V> Type of the collection elements.
     * @return Tuple of two collections: first containing elements for which given predicate
     *      evaluates to {@code true} - and second containing the elements for which predicate
     *      evaluates to {@code false}.
     */
    public static <V> IgniteBiTuple<Collection<V>, Collection<V>> partition(Iterable<? extends V> c,
        IgnitePredicate<? super V> p) {
        A.notNull(c, "c", p, "p");

        Collection<V> c1 = new LinkedList<>();
        Collection<V> c2 = new LinkedList<>();

        for (V v : c) {
            if (p.apply(v))
                c1.add(v);
            else
                c2.add(v);
        }

        return t(c1, c2);
    }

    /**
     * Partitions input array in two: first containing elements for which given predicate
     * evaluates to {@code true} - and second containing the elements for which predicate
     * evaluates to {@code false}.
     *
     * @param c Input array.
     * @param p Partitioning predicate.
     * @param <V> Type of the array elements.
     * @return Tuple of two collections: first containing elements for which given predicate
     *      evaluates to {@code true} - and second containing the elements for which predicate
     *      evaluates to {@code false}.
     */
    public static <V> IgniteBiTuple<Collection<V>, Collection<V>> partition(V[] c, IgnitePredicate<? super V> p) {
        A.notNull(c, "c", p, "p");

        return partition(asList(c), p);
    }

    /**
     * Partitions input map in two: first containing entries for which given predicate evaluates
     * to {@code true} - and second containing the entries for which predicate evaluates to {@code false}.
     *
     * @param m Input map.
     * @param p Partitioning predicate.
     * @param <K> Type of the map keys.
     * @param <V> Type of the map values.
     * @return Tuple of two maps: first containing entries for which given predicate evaluates to
     *      {@code true} - and second containing the entries for which predicate evaluates to {@code false}.
     */
    public static <K, V> IgniteBiTuple<Map<K, V>, Map<K, V>> partition(Map<? extends K, ? extends V> m,
        IgniteBiPredicate<? super K, ? super V> p) {
        A.notNull(m, "m", p, "p");

        Map<K, V> m1 = new HashMap<>();
        Map<K, V> m2 = new HashMap<>();

        for (Map.Entry<? extends K, ? extends V> e : m.entrySet()) {
            if (p.apply(e.getKey(), e.getValue()))
                m1.put(e.getKey(), e.getValue());
            else
                m2.put(e.getKey(), e.getValue());
        }

        return t(m1, m2);
    }

    /**
     * Checks for existence of the element in input collection for which all provided predicates
     * evaluate to {@code true}.
     *
     * @param c Input collection.
     * @param p Optional set of checking predicates.
     * @param <V> Type of the collection elements.
     * @return {@code true} if input collection contains element for which all the provided
     *      predicates evaluates to {@code true} - otherwise returns {@code false}.
     */
    public static <V> boolean exist(Iterable<? extends V> c, @Nullable IgnitePredicate<? super V>... p) {
        A.notNull(c, "c");

        if (isAlwaysFalse(p))
            return false;
        else if (isAlwaysTrue(p))
            return true;
        else if (isEmpty(p))
            return true;
        else
            for (V v : c)
                if (isAll(v, p))
                    return true;

        return false;
    }

    /**
     * Checks for existence of the element in input array for which all provided predicates
     * evaluate to {@code true}.
     *
     * @param c Input array.
     * @param p Optional set of checking predicates.
     * @param <V> Type of the array elements.
     * @return {@code true} if input array contains element for which all the provided predicates
     *      valuates to {@code true} - otherwise returns {@code false}.
     */
    public static <V> boolean exist(V[] c, @Nullable IgnitePredicate<? super V>... p) {
        A.notNull(c, "c");

        return exist(asList(c), p);
    }

    /**
     * Applies all given predicates to all elements in given input collection and returns
     * {@code true} if all of them evaluate to {@code true} for all elements. Returns
     * {@code false} otherwise.
     *
     * @param c Input collection.
     * @param p Optional set of checking predicates. If none provided - {@code true} is returned.
     * @param <V> Type of the collection element.
     * @return Returns {@code true} if all given predicates evaluate to {@code true} for
     *      all elements. Returns {@code false} otherwise.
     */
    public static <V> boolean forAll(Iterable<? extends V> c, @Nullable IgnitePredicate<? super V>... p) {
        A.notNull(c, "c");

        if (isAlwaysFalse(p))
            return false;
        else if (isAlwaysTrue(p))
            return true;
        else if (!isEmpty(p)) {
            for (V v : c) {
                if (!isAll(v, p))
                    return false;
            }
        }

        return true;
    }

    /**
     * Applies all given predicates to all elements in given input array and returns {@code true}
     * if all of them evaluate to {@code true} for all elements. Returns {@code false} otherwise.
     *
     * @param c Input array.
     * @param p Optional set of checking predicates.
     * @param <V> Type of the array element.
     * @return Returns {@code true} if all given predicates evaluate to {@code true} for all elements.
     *      Returns {@code false} otherwise.
     */
    public static <V> boolean forAll(V[] c, @Nullable IgnitePredicate<? super V>... p) {
        A.notNull(c, "c");

        return forAll(asList(c), p);
    }

    /**
     * Checks for existence of the entry in input map for which all provided predicates
     * evaluate to {@code true}.
     *
     * @param m Input map.
     * @param p Optional set of checking predicate.
     * @param <K> Type of the map keys.
     * @param <V> Type of the map values.
     * @return {@code true} if input map contains entry for which all provided predicates
     *      evaluate to {@code true} - otherwise returns {@code false}.
     */
    public static <K1, K extends K1, V1, V extends V1> boolean exist(Map<K, V> m,
        @Nullable IgnitePredicate<? super Map.Entry<K, V>>... p) {
        A.notNull(m, "m");

        if (isAlwaysFalse(p))
            return false;
        else if (isAlwaysTrue(p))
            return true;
        else if (isEmpty(p))
            return true;
        else
            for (Map.Entry<K, V> e : m.entrySet())
                if (isAll(e, p))
                    return true;

        return false;
    }

    /**
     * Applies given predicates to all entries in given input map and returns {@code true}
     * if all of them evaluates to {@code true} for all entries. Returns {@code false} otherwise.
     *
     * @param m Input map.
     * @param p Optional set of checking predicate.
     * @param <K> Type of the map keys.
     * @param <V> Type of the map values.
     * @return Returns {@code true} if all given predicate evaluates to {@code true} for all
     *      entries. Returns {@code false} otherwise.
     */
    public static <K1, K extends K1, V1, V extends V1> boolean forAll(Map<K, V> m,
        @Nullable IgnitePredicate<? super Map.Entry<K, V>>... p) {
        A.notNull(m, "m");

        if (isAlwaysFalse(p))
            return false;
        else if (isAlwaysTrue(p))
            return true;
        else if (!isEmpty(p))
            for (Map.Entry<K, V> e : m.entrySet())
                if (!isAll(e, p))
                    return false;

        return true;
    }

    /**
     * Applies all given predicates to all elements in given input collection and returns
     * {@code true} if all predicates evaluate to {@code true} for at least one element. Returns
     * {@code false} otherwise. Processing will short-circuit after first element evaluates to
     * {@code true} for all predicates.
     *
     * @param c Input collection.
     * @param p Optional set of checking predicates. If none provided - {@code true} is returned.
     * @param <V> Type of the collection element.
     * @return Returns {@code true} if all given predicates evaluate to {@code true} for
     *      at least one element. Returns {@code false} otherwise.
     */
    public static <V> boolean forAny(Iterable<? extends V> c, @Nullable IgnitePredicate<? super V>... p) {
        A.notNull(c, "c");

        if (!c.iterator().hasNext())
            return false;
        else if (isEmpty(p))
            return true;
        else if (isAlwaysFalse(p))
            return false;
        else if (isAlwaysTrue(p))
            return true;
        else {
            for (V v : c)
                if (isAll(v, p))
                    return true;

            return false;
        }
    }

    /**
     * Applies all given predicates to all elements in given input array and returns {@code true}
     * if all of them evaluate to {@code true} for at least one element. Returns {@code false}
     * otherwise. Processing will short-circuit after first element evaluates to
     * {@code true} for all predicates.
     *
     * @param c Input array.
     * @param p Optional set of checking predicates.
     * @param <V> Type of the array element.
     * @return Returns {@code true} if all given predicates evaluate to {@code true} for at
     *      least one element. Returns {@code false} otherwise.
     */
    public static <V> boolean forAny(V[] c, @Nullable IgnitePredicate<? super V>... p) {
        A.notNull(c, "c");

        return forAny(asList(c), p);
    }

    /**
     * Applies given predicates to all entries in given input map and returns {@code true}
     * if all of them evaluates to {@code true} for at least one entry. Returns {@code false}
     * otherwise. Processing will short-circuit after first entry evaluates to
     * {@code true} for all predicates.
     *
     * @param m Input map.
     * @param p Optional set of checking predicate.
     * @param <K> Type of the map keys.
     * @param <V> Type of the map values.
     * @return Returns {@code true} if all given predicate evaluates to {@code true} for at
     *      least one entry. Returns {@code false} otherwise.
     */
    public static <K1, K extends K1, V1, V extends V1> boolean forAny(Map<K, V> m,
        @Nullable IgnitePredicate<? super Map.Entry<K, V>>... p) {
        A.notNull(m, "m");

        if (isAlwaysFalse(p))
            return false;
        else if (isAlwaysTrue(p))
            return true;
        else if (!isEmpty(p)) {
            for (Map.Entry<K, V> e : m.entrySet()) {
                if (isAll(e, p))
                    return true;
            }

            return false;
        }

        return true;
    }

    /**
     * Folds-right given collection using provided closure. If input collection contains <tt>a<sub>1</sub>,
     * a<sub>2</sub>, ..., a<sub>n</sub></tt> result value will be
     * <tt>...f(f(f(b,a<sub>1</sub>),a<sub>2</sub>),a<sub>3</sub>)...</tt>
     * where {@code f(x)} is the result of applying each closure from {@code fs} set to the
     * element {@code x} of the input collection {@code c}.
     * <p>
     * For example:
     * <pre name="code" class="java">
     * ...
     *
     * Collection&lt;Integer&gt; nums = new ArrayList&lt;Integer&gt;(size);
     *
     * // Search max value.
     * Integer max = F.fold(nums, F.first(nums), new C2&lt;Integer, Integer, Integer&gt;() {
     *     public Integer apply(Integer n, Integer max) { return Math.max(n, max); }
     * });
     *
     * ...
     * </pre>
     *
     * @param c Input collection.
     * @param b Optional first folding pair element.
     * @param fs Optional set of folding closures.
     * @param <D> Type of the input collection elements and type of the free variable for the closure.
     * @param <B> Type of the folding value and return type of the closure.
     * @return Value representing folded collection.
     */
    @Nullable public static <D, B> B fold(Iterable<? extends D> c, @Nullable B b,
        @Nullable IgniteBiClosure<? super D, ? super B, B>... fs) {
        A.notNull(c, "c");

        if (!isEmpty(fs))
            for (D e : c) {
                assert fs != null;

                for (IgniteBiClosure<? super D, ? super B, B> f : fs)
                    b = f.apply(e, b);
            }

        return b;
    }

    /**
     * Folds-right given array using provided closure. If input array contains
     * <tt>a<sub>1</sub>, a<sub>2</sub>, ...,
     * a<sub>n</sub></tt> result value will be <tt>...f(f(f(b,a<sub>1</sub>),a<sub>2</sub>),a<sub>3</sub>)...</tt>
     * where {@code f(x)} is the result of applying each closure from {@code fs} set to
     * the element {@code x} of the input collection {@code c}.
     *
     * @param c Input array.
     * @param b Optional first folding pair element.
     * @param fs Optional set of folding closures.
     * @param <D> Type of the input array elements and type of the free variable for the closure.
     * @param <B> Type of the folding value and return type of the closure.
     * @return Value representing folded array.
     */
    @Nullable
    public static <D, B> B fold(D[] c, @Nullable B b, @Nullable IgniteBiClosure<? super D, ? super B, B>... fs) {
        A.notNull(c, "c");

        return fold(asList(c), b, fs);
    }

    /**
     * Factory method returning new tuple with given parameter.
     *
     * @param v Parameter for tuple.
     * @param <V> Type of the tuple.
     * @return Newly created tuple.
     */
    public static <V> GridTuple<V> t(@Nullable V v) {
        return new GridTuple<>(v);
    }

    /**
     * Factory method returning empty tuple.
     *
     * @param <V> Type of the tuple.
     * @return Newly created empty tuple.
     */
    public static <V> GridTuple<V> t1() {
        return new GridTuple<>();
    }

    /**
     * Factory method returning new tuple with given parameters.
     *
     * @param v1 1st parameter for tuple.
     * @param v2 2nd parameter for tuple.
     * @param <V1> Type of the 1st tuple parameter.
     * @param <V2> Type of the 2nd tuple parameter.
     * @return Newly created tuple.
     */
    public static <V1, V2> IgniteBiTuple<V1, V2> t(@Nullable V1 v1, @Nullable V2 v2) {
        return new IgniteBiTuple<>(v1, v2);
    }

    /**
     * Factory method returning new empty tuple.
     *
     * @param <V1> Type of the 1st tuple parameter.
     * @param <V2> Type of the 2nd tuple parameter.
     * @return Newly created empty tuple.
     */
    public static <V1, V2> IgniteBiTuple<V1, V2> t2() {
        return new IgniteBiTuple<>();
    }

    /**
     * Factory method returning new tuple with given parameters.
     *
     * @param v1 1st parameter for tuple.
     * @param v2 2nd parameter for tuple.
     * @param v3 3rd parameter for tuple.
     * @param <V1> Type of the 1st tuple parameter.
     * @param <V2> Type of the 2nd tuple parameter.
     * @param <V3> Type of the 3rd tuple parameter.
     * @return Newly created tuple.
     */
    public static <V1, V2, V3> GridTuple3<V1, V2, V3> t(@Nullable V1 v1, @Nullable V2 v2, @Nullable V3 v3) {
        return new GridTuple3<>(v1, v2, v3);
    }

    /**
     * Factory method returning new tuple with given parameters.
     *
     * @param v1 1st parameter for tuple.
     * @param v2 2nd parameter for tuple.
     * @param v3 3rd parameter for tuple.
     * @param v4 4th parameter for tuple.
     * @param <V1> Type of the 1st tuple parameter.
     * @param <V2> Type of the 2nd tuple parameter.
     * @param <V3> Type of the 3rd tuple parameter.
     * @param <V4> Type of the 4th tuple parameter.
     * @return Newly created tuple.
     */
    public static <V1, V2, V3, V4> GridTuple4<V1, V2, V3, V4> t(@Nullable V1 v1, @Nullable V2 v2, @Nullable V3 v3,
        @Nullable V4 v4) {
        return new GridTuple4<>(v1, v2, v3, v4);
    }

    /**
     * Factory method returning new tuple with given parameters.
     *
     * @param v1 1st parameter for tuple.
     * @param v2 2nd parameter for tuple.
     * @param v3 3rd parameter for tuple.
     * @param v4 4th parameter for tuple.
     * @param v5 5th parameter for tuple.
     * @param <V1> Type of the 1st tuple parameter.
     * @param <V2> Type of the 2nd tuple parameter.
     * @param <V3> Type of the 3rd tuple parameter.
     * @param <V4> Type of the 4th tuple parameter.
     * @param <V5> Type of the 5th tuple parameter.
     * @return Newly created tuple.
     */
    public static <V1, V2, V3, V4, V5> GridTuple5<V1, V2, V3, V4, V5> t(@Nullable V1 v1, @Nullable V2 v2,
        @Nullable V3 v3, @Nullable V4 v4, @Nullable V5 v5) {
        return new GridTuple5<>(v1, v2, v3, v4, v5);
    }

    /**
     * Factory method returning new tuple with given parameters.
     *
     * @param v1 1st parameter for tuple.
     * @param v2 2nd parameter for tuple.
     * @param v3 3rd parameter for tuple.
     * @param v4 4th parameter for tuple.
     * @param v5 5th parameter for tuple.
     * @param v6 5th parameter for tuple.
     * @param <V1> Type of the 1st tuple parameter.
     * @param <V2> Type of the 2nd tuple parameter.
     * @param <V3> Type of the 3rd tuple parameter.
     * @param <V4> Type of the 4th tuple parameter.
     * @param <V5> Type of the 5th tuple parameter.
     * @param <V6> Type of the 6th tuple parameter.
     * @return Newly created tuple.
     */
    public static <V1, V2, V3, V4, V5, V6> GridTuple6<V1, V2, V3, V4, V5, V6> t(@Nullable V1 v1, @Nullable V2 v2,
        @Nullable V3 v3, @Nullable V4 v4, @Nullable V5 v5, @Nullable V6 v6) {
        return new GridTuple6<>(v1, v2, v3, v4, v5, v6);
    }

    /**
     * Creates vararg tuple with given values.
     *
     * @param objs Values for vararg tuple.
     * @return Vararg tuple with given values.
     */
    public static GridTupleV tv(Object... objs) {
        assert objs != null;

        return new GridTupleV(objs);
    }

    /**
     * Factory method returning new empty tuple.
     *
     * @param <V1> Type of the 1st tuple parameter.
     * @param <V2> Type of the 2nd tuple parameter.
     * @param <V3> Type of the 3rd tuple parameter.
     * @return Newly created empty tuple.
     */
    public static <V1, V2, V3> GridTuple3<V1, V2, V3> t3() {
        return new GridTuple3<>();
    }

    /**
     * Factory method returning new empty tuple.
     *
     * @param <V1> Type of the 1st tuple parameter.
     * @param <V2> Type of the 2nd tuple parameter.
     * @param <V3> Type of the 3rd tuple parameter.
     * @param <V4> Type of the 4th tuple parameter.
     * @return Newly created empty tuple.
     */
    public static <V1, V2, V3, V4> GridTuple4<V1, V2, V3, V4> t4() {
        return new GridTuple4<>();
    }

    /**
     * Factory method returning new empty tuple.
     *
     * @param <V1> Type of the 1st tuple parameter.
     * @param <V2> Type of the 2nd tuple parameter.
     * @param <V3> Type of the 3rd tuple parameter.
     * @param <V4> Type of the 4th tuple parameter.
     * @param <V5> Type of the 5th tuple parameter.
     * @return Newly created empty tuple.
     */
    public static <V1, V2, V3, V4, V5> GridTuple5<V1, V2, V3, V4, V5> t5() {
        return new GridTuple5<>();
    }

    /**
     * Factory method returning new empty tuple.
     *
     * @param <V1> Type of the 1st tuple parameter.
     * @param <V2> Type of the 2nd tuple parameter.
     * @param <V3> Type of the 3rd tuple parameter.
     * @param <V4> Type of the 4th tuple parameter.
     * @param <V5> Type of the 5th tuple parameter.
     * @param <V6> Type of the 6th tuple parameter.
     * @return Newly created empty tuple.
     */
    public static <V1, V2, V3, V4, V5, V6> GridTuple6<V1, V2, V3, V4, V5, V6> t6() {
        return new GridTuple6<>();
    }

    /**
     * Converts collection to map using collection values as keys and
     * passed in default value as values.
     *
     * @param keys Map keys.
     * @param dfltVal Default value.
     * @param <K> Key type.
     * @param <V> Value type.
     * @return Resulting map.
     */
    public static <K, V> Map<K, V> zip(Collection<? extends K> keys, V dfltVal) {
        A.notNull(keys, "keys");

        Map<K, V> m = new HashMap<>(keys.size(), 1.0f);

        for (K k : keys) {
            m.put(k, dfltVal);
        }

        return m;
    }

    /**
     * Converts 2 collections into map using first collection as keys and second
     * collection as values. Note that collections must be of equal length.
     *
     * @param keys Map keys.
     * @param vals Map values.
     * @param <K> Key type.
     * @param <V> Value type.
     * @return Resulting map.
     */
    public static <K, V> Map<K, V> zip(Collection<? extends K> keys, Collection<? extends V> vals) {
        A.notNull(keys, "keys", vals, "vals");
        A.ensure(keys.size() == vals.size(), "keys.size() == vals.size()");

        Map<K, V> m = new HashMap<>(keys.size(), 1.0f);

        Iterator<? extends V> it = vals.iterator();

        for (K k : keys) {
            m.put(k, it.next());
        }

        return m;
    }

    /**
     * Creates map with given values.
     *
     * @param k Key.
     * @param v Value.
     * @param <K> Key's type.
     * @param <V> Value's type.
     * @return Created map.
     */
    public static <K, V> Map<K, V> asMap(K k, V v) {
        Map<K, V> map = new GridLeanMap<>(1);

        map.put(k, v);

        return map;
    }

    /**
     * Creates map with given values.
     *
     * @param k1 Key 1.
     * @param v1 Value 1.
     * @param k2 Key 2.
     * @param v2 Value 2.
     * @param <K> Key's type.
     * @param <V> Value's type.
     * @return Created map.
     */
    public static <K, V> Map<K, V> asMap(K k1, V v1, K k2, V v2) {
        Map<K, V> map = new GridLeanMap<>(2);

        map.put(k1, v1);
        map.put(k2, v2);

        return map;
    }

    /**
     * Creates map with given values.
     *
     * @param k1 Key 1.
     * @param v1 Value 1.
     * @param k2 Key 2.
     * @param v2 Value 2.
     * @param k3 Key 3.
     * @param v3 Value 3.
     * @param <K> Key's type.
     * @param <V> Value's type.
     * @return Created map.
     */
    public static <K, V> Map<K, V> asMap(K k1, V v1, K k2, V v2, K k3, V v3) {
        Map<K, V> map = new GridLeanMap<>(3);

        map.put(k1, v1);
        map.put(k2, v2);
        map.put(k3, v3);

        return map;
    }

    /**
     * Creates map with given values.
     *
     * @param k1 Key 1.
     * @param v1 Value 1.
     * @param k2 Key 2.
     * @param v2 Value 2.
     * @param k3 Key 3.
     * @param v3 Value 3.
     * @param k4 Key 4.
     * @param v4 Value 4.
     * @param <K> Key's type.
     * @param <V> Value's type.
     * @return Created map.
     */
    public static <K, V> Map<K, V> asMap(K k1, V v1, K k2, V v2, K k3, V v3, K k4, V v4) {
        Map<K, V> map = new GridLeanMap<>(4);

        map.put(k1, v1);
        map.put(k2, v2);
        map.put(k3, v3);
        map.put(k4, v4);

        return map;
    }

    /**
     * Creates map with given values.
     *
     * @param k1 Key 1.
     * @param v1 Value 1.
     * @param k2 Key 2.
     * @param v2 Value 2.
     * @param k3 Key 3.
     * @param v3 Value 3.
     * @param k4 Key 4.
     * @param v4 Value 4.
     * @param k5 Key 5.
     * @param v5 Value 5.
     * @param <K> Key's type.
     * @param <V> Value's type.
     * @return Created map.
     */
    public static <K, V> Map<K, V> asMap(K k1, V v1, K k2, V v2, K k3, V v3, K k4, V v4, K k5, V v5) {
        Map<K, V> map = new GridLeanMap<>(5);

        map.put(k1, v1);
        map.put(k2, v2);
        map.put(k3, v3);
        map.put(k4, v4);
        map.put(k5, v5);

        return map;
    }

    /**
     * Convenience method to convert multiple elements into array.
     *
     * @param t Elements to convert into array.
     * @param <T> Element type.
     * @return Array of elements.
     */
    public static <T> T[] asArray(T... t) {
        return t;
    }

    /**
     * Creates read-only list with given values.
     *
     * @param t Element (if {@code null}, then empty list is returned).
     * @param <T> Element's type.
     * @return Created list.
     */
    public static <T> List<T> asList(@Nullable T t) {
        return t == null ? Collections.<T>emptyList() : Collections.singletonList(t);
    }

    /**
     * Creates read-only set with given value.
     *
     * @param t Element (if {@code null}, then empty set is returned).
     * @param <T> Element's type.
     * @return Created set.
     */
    public static <T> Set<T> asSet(@Nullable T t) {
        return t == null ? Collections.<T>emptySet() : Collections.singleton(t);
    }

    /**
     * Creates read-only set with given values.
     *
     * @param t Element (if {@code null}, then empty set is returned).
     * @param <T> Element's type.
     * @return Created set.
     */
    @SuppressWarnings( {"RedundantTypeArguments"})
    public static <T> Set<T> asSet(@Nullable T... t) {
        if (t == null || t.length == 0)
            return Collections.<T>emptySet();

        if (t.length == 1)
            return Collections.singleton(t[0]);

        return new GridLeanSet<>(asList(t));
    }

    /**
     * Checks if value is contained in the collection passed in. If the collection
     * is {@code null}, then {@code false} is returned.
     *
     * @param c Collection to check.
     * @param t Value to check for containment.
     * @param <T> Value type.
     * @return {@code True} if collection is not {@code null} and contains given
     *      value, {@code false} otherwise.
     */
    public static <T> boolean contains(@Nullable Collection<T> c, @Nullable T t) {
        return c != null && c.contains(t);
    }

    /**
     * Provides predicate which returns {@code true} if it receives an element
     * that is contained in the passed in collection.
     *
     * @param c Collection used for predicate filter.
     * @param <T> Element type.
     * @return Predicate which returns {@code true} if it receives an element
     *  that is contained in the passed in collection.
     */
    public static <T> IgnitePredicate<T> contains(@Nullable final Collection<T> c) {
        return c == null || c.isEmpty() ? GridFunc.<T>alwaysFalse() : new P1<T>() {
            @Override public boolean apply(T t) {
                return c.contains(t);
            }
        };
    }

    /**
     * Provides predicate which returns {@code true} if it receives an element
     * that is not contained in the passed in collection.
     *
     * @param c Collection used for predicate filter.
     * @param <T> Element type.
     * @return Predicate which returns {@code true} if it receives an element
     *  that is not contained in the passed in collection.
     */
    public static <T> IgnitePredicate<T> notContains(@Nullable final Collection<T> c) {
        return c == null || c.isEmpty() ? GridFunc.<T>alwaysTrue() : new P1<T>() {
            @Override public boolean apply(T t) {
                return !c.contains(t);
            }
        };
    }

    /**
     * @param arr Array.
     * @param val Value to find.
     * @return {@code True} if array contains given value.
     */
    @SuppressWarnings("ForLoopReplaceableByForEach")
    public static boolean contains(int[] arr, int val) {
        for (int i = 0; i < arr.length; i++) {
            if (arr[i] == val)
                return true;
        }

        return false;
    }

    /**
     * @param arr Array.
     * @param val Value to find.
     * @return {@code True} if array contains given value.
     */
    @SuppressWarnings("ForLoopReplaceableByForEach")
    public static boolean contains(long[] arr, long val) {
        for (int i = 0; i < arr.length; i++) {
            if (arr[i] == val)
                return true;
        }

        return false;
    }

    /**
     * @param arr Array.
     * @param val Value to find.
     * @return {@code True} if array contains given value.
     */
    @SuppressWarnings("ForLoopReplaceableByForEach")
    public static boolean contains(Integer[] arr, Integer val) {
        for (int i = 0; i < arr.length; i++) {
            if (arr[i].equals(val))
                return true;
        }

        return false;
    }

    /**
     * Gets utility predicate that accepts {@link java.util.Map.Entry} value and compares
     * its value to the given value.
     *
     * @param val Value to compare entry's value.
     * @param <K> Map key type.
     * @param <V> Map value type.
     * @return Predicate that accepts {@link java.util.Map.Entry} value and compares its value
     *      to the given value.
     */
    public static <K, V> IgnitePredicate<Map.Entry<K, V>> mapValue(@Nullable final V val) {
        return new P1<Map.Entry<K, V>>() {
            @Override public boolean apply(Map.Entry<K, V> e) {
                return e.getValue().equals(val);
            }
        };
    }

    /**
     * Gets utility predicate that accepts {@code java.util.Map.Entry} value and compares its key
     * to the given value.
     *
     * @param key Value to compare entry's key.
     * @param <K> Map key type.
     * @param <V> Map value type.
     * @return Predicate that accepts {@code java.util.Map.Entry} value and compares its key
     *      to the given value.
     */
    public static <K, V> IgnitePredicate<Map.Entry<K, V>> mapKey(@Nullable final K key) {
        return new P1<Map.Entry<K, V>>() {
            @Override public boolean apply(Map.Entry<K, V> e) {
                return e.getKey().equals(key);
            }
        };
    }

    /**
     * Tests whether specified arguments are equal, or both {@code null}.
     *
     * @param o1 Object to compare.
     * @param o2 Object to compare.
     * @return Returns {@code true} if the specified arguments are equal, or both {@code null}.
     */
    public static boolean eq(@Nullable Object o1, @Nullable Object o2) {
        return o1 == null ? o2 == null : o2 != null && (o1 == o2 || o1.equals(o2));
    }

    /**
     * Checks if both collections have equal elements in the same order.
     *
     * @param c1 First collection.
     * @param c2 Second collection.
     * @return {@code True} if both collections have equal elements in the same order.
     */
    public static boolean eqOrdered(@Nullable Collection<?> c1, @Nullable Collection<?> c2) {
        if (c1 == c2)
            return true;

        if (c1 == null || c2 == null)
            return false;

        if (c1.size() != c2.size())
            return false;

        Iterator<?> it1 = c1.iterator();
        Iterator<?> it2 = c2.iterator();

        while (it1.hasNext() && it2.hasNext())
            if (!eq(it1.next(), it2.next()))
                return false;

        return it1.hasNext() == it2.hasNext();
    }

    /**
     * Checks if both collections have equal elements in any order.
     * <p>
     * Implementation of this method takes optimization steps based on the actual type
     * of the collections. Dups are allowed in the collection. Note that if collections
     * allow fixed-time random access (implementing {@link RandomAccess} marker interface
     * - having them pre-sorted dramatically improves the performance.
     *
     * @param c1 First collection.
     * @param c2 Second collection.
     * @return {@code True} if both collections have equal elements in any order.
     */
    public static boolean eqNotOrdered(@Nullable Collection<?> c1, @Nullable Collection<?> c2) {
        if (c1 == c2)
            return true;

        if (c1 == null || c2 == null)
            return false;

        if (c1.size() != c2.size())
            return false;

        // Random index access is fixed time (at least for one), dups are allowed.
        // Optimize to 'n * log(n)' complexity. Pre-sorting of random accessed collection
        // helps HUGE as it will reduce complexity to 'n'.
        if (c1 instanceof RandomAccess || c2 instanceof RandomAccess) {
            Collection<?> col;
            List<?> lst;

            if (c1 instanceof RandomAccess) {
                col = c2;
                lst = (List<?>)c1;
            }
            else {
                col = c1;
                lst = (List<?>)c2;
            }

            int p = 0;

            // Collections are of the same size.
            int size = c1.size();

            for (Object o1 : col) {
                boolean found = false;

                for (int i = p; i < size; i++) {
                    if (F.eq(lst.get(i), o1)) {
                        found = true;

                        if (i == p)
                            p++;

                        break;
                    }
                }

                if (!found)
                    return false;
            }
        }
        else if (c1 instanceof Set && c2 instanceof Set) {
            // Sets don't have dups - we can skip cross checks.
            // Access is fixed-time - can do 'k*n' complexity.
            for (Object o : c1)
                if (!c2.contains(o))
                    return false;
        }
        // Non-sets, non random access and collections of different types
        // will do full cross-checks of '2k*n*n' complexity.
        else {
            // Dups are possible and no fixed-time random access...
            // Have to do '2k*n*n' complexity in worst case.
            for (Object o : c1)
                if (!c2.contains(o))
                    return false;

            for (Object o : c2)
                if (!c1.contains(o))
                    return false;

        }

        return true;
    }

    /**
     * Compares two maps. Unlike {@code java.util.AbstractMap#equals(...)} method this implementation
     * checks not only entry sets, but also the keys. Some optimization checks are also used.
     *
     * @param m1 First map to check.
     * @param m2 Second map to check
     * @return {@code True} is maps are equal, {@code False} otherwise.
     */
    public static <K, V> boolean eqNotOrdered(@Nullable Map<K, V> m1, @Nullable Map<K, V> m2) {
        if (m1 == m2)
            return true;

        if (m1 == null || m2 == null)
            return false;

        if (m1.size() != m2.size())
            return false;

        for (Map.Entry<K, V> e : m1.entrySet()) {
            V v1 = e.getValue();
            V v2 = m2.get(e.getKey());

            if (v1 == v2)
                return true;

            if (v1 == null || v2 == null)
                return false;

            if (v1 instanceof Collection && v2 instanceof Collection) {
                if (!eqNotOrdered((Collection)v1, (Collection)v2))
                    return false;
            }
            else {
                if (v1 instanceof Map && v2 instanceof Map) {
                    if (!eqNotOrdered((Map)v1, (Map)v2))
                        return false;
                }
                else {
                    if (!eq(v1, v2))
                        return false;
                }
            }
        }

        return true;
    }

    /**
     * Compares two arrays. Unlike {@code Arrays#equals(...)} method this implementation
     * checks two arrays as sets allowing the same elements to be in different indexes.
     *
     * @param a1 First array to check.
     * @param a2 Second array to check.
     * @param sorted Tells whether or not both arrays are pre-sorted so that binary
     *      search could be used instead of iteration.
     * @param dups Tells whether or not arrays can contain duplicates. If arrays contain
     *      duplicate the implementation will have to do double work.
     * @return {@code True} if arrays are equal, {@code false} otherwise.
     */
    public static boolean eqArray(Object[] a1, Object[] a2, boolean sorted, boolean dups) {
        if (a1 == a2)
            return true;

        if (a1 == null || a2 == null || a1.length != a2.length)
            return false;

        // Short circuit.
        if (a1.length == 1)
            return eq(a1[0], a2[0]);

        for (Object o1 : a1) {
            boolean found = false;

            if (sorted)
                found = Arrays.binarySearch(a2, o1) >= 0;
            else {
                for (Object o2 : a2) {
                    if (eq(o1, o2)) {
                        found = true;

                        break;
                    }
                }
            }

            if (!found)
                return false;
        }

        // If there are no dups - we can't skip checking seconds array
        // against first one.
        if (dups) {
            for (Object o2 : a2) {
                boolean found = false;

                if (sorted)
                    found = Arrays.binarySearch(a1, o2) >= 0;
                else {
                    for (Object o1 : a1) {
                        if (eq(o2, o1)) {
                            found = true;

                            break;
                        }
                    }
                }

                if (!found)
                    return false;
            }
        }

        return true;
    }

    /**
     * Compares two {@link org.apache.ignite.cluster.ClusterNode} instances for equality.
     * <p>
     * Since introduction of {@link org.apache.ignite.cluster.ClusterNode} in Apache Ignite 3.0 the semantic of equality between
     * grid nodes has changed. Since rich node wraps thin node instance and in the same time
     * implements {@link org.apache.ignite.cluster.ClusterNode} interface, the proper semantic of comparing two grid node is
     * to ignore their runtime types and compare only by their IDs. This method implements this logic.
     * <p>
     * End users rarely, if ever, need to directly compare two grid nodes for equality. This method is
     * intended primarily for discovery SPI developers that provide implementations of {@link org.apache.ignite.cluster.ClusterNode}
     * interface.
     *
     * @param n1 Grid node 1.
     * @param n2 Grid node 2
     * @return {@code true} if two grid node have the same IDs (ignoring their runtime types),
     *      {@code false} otherwise.
     */
    public static boolean eqNodes(Object n1, Object n2) {
        return n1 == n2 || !(n1 == null || n2 == null) && !(!(n1 instanceof ClusterNode) || !(n2 instanceof ClusterNode))
            && ((ClusterNode)n1).id().equals(((ClusterNode)n2).id());
    }

    /**
     * Curries collection of closures with given argument.
     *
     * @param iter Collection to curry.
     * @param arg Argument to curry with.
     * @param <T> Type of closure argument.
     * @param <R> Type of closure return value.
     * @return Read only collection of curried closures.
     */
    public static <T, R> Collection<IgniteOutClosure<R>> curry(Collection<? extends IgniteClosure<? super T, R>> iter,
        final T arg) {
        A.notNull(iter, "iter", arg, "arg");

        return viewReadOnly(iter, new C1<IgniteClosure<? super T, R>, IgniteOutClosure<R>>() {
            @Override public IgniteOutClosure<R> apply(IgniteClosure<? super T, R> c) {
                return curry(c, arg);
            }
        });
    }

    /**
     * Curries collection of closures with given collection of arguments.
     *
     * @param closures Collection to curry.
     * @param args Collection of arguments to curry with.
     * @param <T> Type of closure argument.
     * @param <R> Type of closure return value.
     * @return Collection of curried closures.
     */
    public static <T, R> Collection<IgniteOutClosure<R>> curry(Collection<? extends IgniteClosure<? super T, R>> closures,
        Collection<? extends T> args) {
        A.notNull(closures, "in", args, "args");
        A.ensure(closures.size() == args.size(), "closures.size() == args.size()");

        Collection<IgniteOutClosure<R>> ret = new ArrayList<>(closures.size());

        Iterator<? extends T> iter = args.iterator();

        for (IgniteClosure<? super T, R> c : closures) {
            ret.add(curry(c, iter.next()));
        }

        return ret;
    }

    /**
     * Curries collection of in closures with given collection of arguments. Note that name is
     * different due to type erasure and subsequent name conflict with other {@code curry} methods.
     *
     * @param in Collection to curry.
     * @param args Collection of arguments to curry with.
     * @param <T> Type of closure argument.
     * @return Collection of curried closures.
     */
    public static <T> Collection<GridAbsClosure> curry0(Collection<? extends IgniteInClosure<? super T>> in,
        Collection<? extends T> args) {
        A.notNull(in, "in", args, "args");
        A.ensure(in.size() == args.size(), "in.size() == args.size()");

        Collection<GridAbsClosure> ret = new ArrayList<>(in.size());

        Iterator<? extends T> iter = args.iterator();

        for (IgniteInClosure<? super T> c : in) {
            ret.add(curry(c, iter.next()));
        }

        return ret;
    }

    /**
     * Curries collection of closures with given collection of arguments.
     *
     * @param c Closure to curry.
     * @param args Collection of arguments to curry with.
     * @param <T> Type of closure argument.
     * @param <R> Type of closure return value.
     * @return Collection of curried closures.
     */
    public static <T, R> Collection<IgniteOutClosure<R>> curry(IgniteClosure<? super T, R> c,
        Collection<? extends T> args) {
        A.notNull(c, "c", args, "args");

        Collection<IgniteOutClosure<R>> ret = new ArrayList<>(args.size());

        for (T arg : args) {
            ret.add(curry(c, arg));
        }

        return ret;
    }

    /**
     * Curries collection of closures with given collection of arguments.
     *
     * @param cnt Number of closures to produce.
     * @param c Closure to curry.
     * @param pdc Producer of arguments to curry with.
     * @param <T> Type of closure argument.
     * @param <R> Type of closure return value.
     * @return Collection of curried closures.
     */
    public static <T, R> Collection<IgniteOutClosure<R>> curry(int cnt, IgniteClosure<? super T, R> c,
        IgniteOutClosure<T> pdc) {
        A.notNull(c, "c", pdc, "pdc");
        A.ensure(cnt > 0, "cnt > 0");

        Collection<IgniteOutClosure<R>> ret = new ArrayList<>(cnt);

        for (int i = 0; i < cnt; i++)
            ret.add(curry(c, pdc.apply()));

        return ret;
    }

    /**
     * Curries collection of closures with given collection of arguments.
     *
     * @param c Closure to curry.
     * @param args Collection of arguments to curry with.
     * @param <T> Type of closure argument.
     * @return Collection of curried closures.
     */
    public static <T> Collection<GridAbsClosure> curry(IgniteInClosure<? super T> c, Collection<? extends T> args) {
        A.notNull(c, "c", args, "args");

        Collection<GridAbsClosure> ret = new ArrayList<>(args.size());

        for (T arg : args) {
            ret.add(curry(c, arg));
        }

        return ret;
    }

    /**
     * Curries collection of closures with given collection of arguments.
     *
     * @param cnt Number of closures to produce.
     * @param c Closure to curry.
     * @param pdc Producer of arguments to curry with.
     * @param <T> Type of closure argument.
     * @return Collection of curried closures.
     */
    public static <T> Collection<GridAbsClosure> curry(int cnt, IgniteInClosure<? super T> c, IgniteOutClosure<T> pdc) {
        A.notNull(c, "c", pdc, "pdc");
        A.ensure(cnt > 0, "cnt > 0");

        Collection<GridAbsClosure> ret = new ArrayList<>(cnt);

        for (int i = 0; i < cnt; i++)
            ret.add(curry(c, pdc.apply()));

        return ret;
    }

    /**
     * Gets closure that returns key for an entry. The closure internally
     * delegates to {@link java.util.Map.Entry#getKey()} method.
     *
     * @param <K> Key type.
     * @return Closure that returns key for an entry.
     */
    @SuppressWarnings({"unchecked"})
    public static <K> IgniteClosure<Map.Entry<K, ?>, K> mapEntry2Key() {
        return (IgniteClosure<Map.Entry<K, ?>, K>)MAP_ENTRY_KEY;
    }

    /**
     * Gets closure that returns key for cache entry. The closure internally
     * delegates to {@link javax.cache.Cache.Entry#getKey()} method.
     *
     * @param <K> Key type.
     * @return Closure that returns key for an entry.
     */
    @SuppressWarnings({"unchecked"})
    public static <K, V> IgniteClosure<Cache.Entry<K, V>, K> cacheEntry2Key() {
        return (IgniteClosure<Cache.Entry<K, V>, K>)CACHE_ENTRY_KEY;
    }

    /**
     * Gets closure that returns value for an entry. The closure internally
     * delegates to {@link javax.cache.Cache.Entry#getValue()} method.
     *
     * @param <V> Value type.
     * @return Closure that returns key for an entry.
     */
    @SuppressWarnings({"unchecked"})
    public static <V> IgniteClosure<Map.Entry<?, V>, V> mapEntry2Value() {
        return (IgniteClosure<Map.Entry<?, V>, V>)MAP_ENTRY_VAL;
    }

    /**
     * Gets closure that returns value for an entry. The closure internally
     * delegates to {@link javax.cache.Cache.Entry#get(Object)} method.
     *
     * @param <K> Key type.
     * @param <V> Value type.
     * @return Closure that returns value for an entry.
     */
    @SuppressWarnings({"unchecked"})
    public static <K, V> IgniteClosure<Cache.Entry<K, V>, V> cacheEntry2Get() {
        return (IgniteClosure<Cache.Entry<K, V>, V>)CACHE_ENTRY_VAL_GET;
    }

    /**
     * Gets predicate which returns {@code true} if entry's key is contained in given collection.
     * Note that if collection of provided keys is empty this method returns predicate that
     * evaluates to {@code false} when applying.
     *
     * @param keys Keys to check.
     * @param <K> Cache key type.
     * @param <V> Cache value type.
     * @return Predicate which returns {@code true} if entry's key is contained in given collection.
     */
    public static <K, V> IgnitePredicate<Cache.Entry<K, V>> cacheHasKeys(
        @Nullable final Collection<? extends K> keys) {
        return isEmpty(keys) ? F.<Cache.Entry<K, V>>alwaysFalse() :
            new IgnitePredicate<Cache.Entry<K, V>>() {
                @Override public boolean apply(Cache.Entry<K, V> e) {
                    return keys != null && keys.contains(e.getKey());
                }
            };
    }

    /**
     * Gets predicate which returns {@code true} if entry has peek value.
     *
     * @param <K> Cache key type.
     * @param <V> Cache value type.
     * @return Predicate which returns {@code true} if entry has peek value.
     */
    @SuppressWarnings({"unchecked"})
    public static <K, V> IgnitePredicate<Cache.Entry<K, V>> cacheHasPeekValue() {
        return (IgnitePredicate<Cache.Entry<K, V>>)CACHE_ENTRY_HAS_PEEK_VAL;
    }

    /**
<<<<<<< HEAD
     * Gets predicate which returns {@code true} if
     * {@link org.apache.ignite.cache.Entry#peek() Entry.peek()}
     * method returns {@code null} value.
     *
     * @param <K> Cache key type.
     * @param <V> Cache value type.
     * @return Predicate which returns {@code true} if
     *      {@link org.apache.ignite.cache.Entry#peek() Entry.peek()}
     *      method returns {@code null} value.
     */
    @SuppressWarnings({"unchecked"})
    public static <K, V> IgnitePredicate<Cache.Entry<K, V>> cacheNoPeekValue() {
        return (IgnitePredicate<Cache.Entry<K, V>>)CACHE_ENTRY_NO_PEEK_VAL;
    }

    /**
     * Gets predicate which returns true if {@link org.apache.ignite.cache.Entry#get()}
     * method returns value that is contained in given collection. Note that if collection
     * of provided values is empty this method returns predicate that evaluates to {@code false}
     * when applying.
     *
     * @param vals Values to check in predicate.
     * @param <K> Cache key type.
     * @param <V> Cache value type.
     * @return Predicate which returns true if {@link org.apache.ignite.cache.Entry#get()} methods returns
     *      value that is contained in given collection.
     */
    public static <K, V> IgnitePredicate<Cache.Entry<K, V>> cacheContainsGet(
        @Nullable final Collection<? extends V> vals) {
        return isEmpty(vals) ? F.<Cache.Entry<K, V>>alwaysFalse() :
            new IgnitePredicate<Cache.Entry<K, V>>() {
                @Override public boolean apply(Cache.Entry<K, V> e) {
                    V v = e.getValue();

                    assert vals != null;

                    return v != null && vals.contains(v);
                }
            };
    }

    /**
     * Gets predicate which returns true if {@link org.apache.ignite.cache.Entry#get()} method returns
     * value that is contained among given values. Note that if array of provided values
     * is {@code null} or empty this method returns predicate that evaluates to
     * {@code false} when applying.
     *
     * @param vals Values to check in predicate.
     * @param <K> Cache key type.
     * @param <V> Cache value type.
     * @return Predicate which returns true if {@link org.apache.ignite.cache.Entry#get()} methods returns
     *      value that is contained among given values.
     */
    public static <K, V> IgnitePredicate<Cache.Entry<K, V>> cacheContainsGet(@Nullable V... vals) {
        if (isEmpty(vals))
            return alwaysFalse();

        return cacheContainsGet(asList(vals));
    }

    /**
     * Gets predicate which returns true if {@link org.apache.ignite.cache.Entry#peek()} methods returns
     * value that is contained in given collection. Note that if collection of provided values
     * is empty this method returns predicate that evaluates to {@code false}
     * when applying.
     *
     * @param vals Values to check in predicate.
     * @param <K> Cache key type.
     * @param <V> Cache value type.
     * @return Predicate which returns true if {@link org.apache.ignite.cache.Entry#peek()} methods returns
     *      value that is contained in given collection.
     */
    public static <K, V> IgnitePredicate<Cache.Entry<K, V>> cacheContainsPeek(
        @Nullable final Collection<? extends V> vals) {
        return isEmpty(vals) ? F.<Cache.Entry<K, V>>alwaysFalse() :
            new IgnitePredicate<Cache.Entry<K, V>>() {
                @Override public boolean apply(Cache.Entry<K, V> e) {
                    V v = e.getValue();

                    assert vals != null;

                    return v != null && vals.contains(v);
                }

                @Override public String toString() {
                    return "[Cache entry peek-values predicate [" + vals + "]]";
                }
            };
    }

    /**
     * Gets predicate which returns true if {@link org.apache.ignite.cache.Entry#peek()} methods returns
     * value that is contained among given values. Note that if array of provided values
     * is {@code null} or empty this method returns predicate that evaluates to {@code false}
     * when applying.
     *
     * @param vals Values to check in predicate.
     * @param <K> Cache key type.
     * @param <V> Cache value type.
     * @return Predicate which returns true if {@link org.apache.ignite.cache.Entry#peek()} methods returns
     *      value that is contained among given values.
     */
    public static <K, V> IgnitePredicate<Cache.Entry<K, V>> cacheContainsPeek(@Nullable V... vals) {
        if (isEmpty(vals))
            return alwaysFalse();

        return cacheContainsPeek(asList(vals));
    }

    /**
     * Gets predicate which returns {@code true} if cache entry matches any given key-value pair.
     * Note that if provided map is empty this method returns predicate that evaluates to
     * {@code false} when applying.
     *
     * @param map Key-value paris to check for containment.
     * @param <K> Cache key type.
     * @param <V> Cache value type.
     * @return Predicate which returns {@code true} if cache contains all given key-value pairs.
     */
    public static <K, V> IgnitePredicate<Cache.Entry<K, V>> cacheContainsGet(@Nullable final Map<K, V> map) {
        return isEmpty(map) ? F.<Cache.Entry<K, V>>alwaysFalse() :
            new IgnitePredicate<Cache.Entry<K, V>>() {
                @Override public boolean apply(Cache.Entry<K, V> e) {
                    assert map != null;

                    return eq(e.getValue(), map.get(e.getKey()));
                }
            };
    }

    /**
     * Gets predicate which returns {@code true} if cache entry matches any given key-value pair.
     * Note that if provided map is empty this method returns predicate that evaluates to
     * {@code false} when applying.
     *
     * @param map Key-value paris to check for containment.
     * @param <K> Cache key type.
     * @param <V> Cache value type.
     * @return Predicate which returns {@code true} if cache entry matches any given key-value pair.
     */
    public static <K, V> IgnitePredicate<Cache.Entry<K, V>> cacheContainsPeek(
        @Nullable final Map<K, V> map) {
        return isEmpty(map) ? F.<Cache.Entry<K, V>>alwaysFalse() :
            new IgnitePredicate<Cache.Entry<K, V>>() {
                @Override public boolean apply(Cache.Entry<K, V> e) {
                    assert map != null;

                    return eq(e.getValue(), map.get(e.getKey()));
                }
            };
    }

    /**
     * Gets predicate which returns {@code true} if cache entry matches any given key-value pair.
     * Both, key and value will be checked for containment. Value will be retrieved using
     * {@link org.apache.ignite.cache.Entry#get()} method. Note that if collection of
     * provided entries is empty this method returns predicate that evaluates to {@code false} when
     * applying.
     *
     * @param entries Key-value paris to check for containment.
     * @param <K> Cache key type.
     * @param <V> Cache value type.
     * @return Predicate which returns {@code true} if cache entry matches any given key-value pair.
     */
    // cacheEntryPredicateForContainsEntriesGet
    // ptCacheContainsEntriesGet
    public static <K, V> IgnitePredicate<Cache.Entry<K, V>> cacheContainsEntriesGet(
        @Nullable final Collection<? extends Cache.Entry<K, V>> entries) {
        return isEmpty(entries) ? F.<Cache.Entry<K, V>>alwaysFalse() :
            new IgnitePredicate<Cache.Entry<K, V>>() {
                @Override public boolean apply(Cache.Entry<K, V> e) {
                    K k = e.getKey();
                    V v = e.getValue();

                    assert entries != null;

                    for (Cache.Entry<K, V> entry : entries) {
                        if (k.equals(entry.getKey()) && v!= null && v.equals(entry.getValue()))
                            return true;
                    }

                    return false;
                }
            };
    }

    /**
     * Gets predicate which returns {@code true} if cache entry matches any given key-value pair.
     * Both, key and value will be checked for containment. Value will be retrieved using
     * {@link org.apache.ignite.cache.Entry#peek()} method. Note that if collection
     * of provided entries is empty this method returns predicate that evaluates to {@code false}
     * when applying.
     *
     * @param entries Key-value paris to check for containment.
     * @param <K> Cache key type.
     * @param <V> Cache value type.
     * @return Predicate which returns {@code true} if cache entry matches any given key-value pair.
     */
    public static <K, V> IgnitePredicate<Cache.Entry<K, V>> cacheContainsEntriesPeek(
        @Nullable final Collection<? extends Cache.Entry<K, V>> entries) {
        return isEmpty(entries) ? F.<Cache.Entry<K, V>>alwaysFalse() :
            new IgnitePredicate<Cache.Entry<K, V>>() {
                @Override public boolean apply(Cache.Entry<K, V> e) {
                    K k = e.getKey();
                    V v = e.getValue();

                    assert entries != null;

                    for (Cache.Entry<K, V> entry : entries) {
                        if (eq(k, entry.getKey()) && eq(v, entry.getValue()))
                            return true;
                    }

                    return false;
                }
            };
    }

    /**
     * Gets predicate which returns {@code true} if cache entry matches any given key-value pair.
     * Both, key and value will be checked for containment. Value will be retrieved using
     * {@link org.apache.ignite.cache.Entry#get()} method. Note that if array of provided
     * entries is {@code null} or empty this method returns predicate that evaluates to {@code false}
     * when applying.
     *
     * @param entries Key-value pairs to check for containment.
     * @param <K> Cache key type.
     * @param <V> Cache value type.
     * @return Predicate which returns {@code true} if cache entry matches any given key-value pair.
     */
    public static <K, V> IgnitePredicate<Cache.Entry<K, V>> cacheContainsEntriesGet(
        @Nullable Cache.Entry<K, V>... entries) {
        if (isEmpty(entries))
            return alwaysFalse();

        return cacheContainsEntriesGet(asList(entries));
    }

    /**
     * Gets predicate which returns {@code true} if cache entry matches any given key-value pair.
     * Both, key and value will be checked for containment. Value will be retrieved using
     * {@link org.apache.ignite.cache.Entry#peek()} method. Note that if array of
     * provided entries is {@code null} or empty this method returns predicate that evaluates
     * to {@code false} when applying.
     *
     * @param entries Key-value paris to check for containment.
     * @param <K> Cache key type.
     * @param <V> Cache value type.
     * @return Predicate which returns {@code true} if cache entry matches any given key-value pair.
     */
    public static <K, V> IgnitePredicate<Cache.Entry<K, V>> cacheContainsEntriesPeek(
        @Nullable Cache.Entry<K, V>... entries) {
        if (isEmpty(entries))
            return alwaysFalse();

        return cacheContainsEntriesPeek(asList(entries));
    }

    /**
     * Converts key filter to entry filter using {@link org.apache.ignite.cache.Entry#getKey()}
     * to get value. Note that if array of provided filters is {@code null} or empty this
     * method returns predicate that evaluates to {@code true} when applying.
     *
     * @param ps Key filter(s) to convert.
     * @return Entry filter.
     */
    public static <K, V> IgnitePredicate<Cache.Entry<K, V>> cacheKeys(
        @Nullable final IgnitePredicate<? super K>... ps) {
        return isEmpty(ps) || isAlwaysTrue(ps) ? F.<Cache.Entry<K, V>>alwaysTrue() :
            isAlwaysFalse(ps) ? F.<Cache.Entry<K, V>>alwaysFalse() :
            new IgnitePredicate<Cache.Entry<K, V>>() {
                @Override public boolean apply(Cache.Entry<K, V> e) {
                    return F.isAll(e.getKey(), ps);
                }
            };
    }

    /**
     * Converts value filter to entry filter using {@link org.apache.ignite.cache.Entry#get()} to get value.
     * Note that if array of provided filters is {@code null} or empty this method returns
     * predicate that evaluates to {@code true} when applying.
     *
     * @param ps Value filter(s) to convert.
     * @return Entry filter.
     */
    public static <K, V> IgnitePredicate<Cache.Entry<K, V>> cacheValuesGet(
        @Nullable final IgnitePredicate<? super V>... ps) {
        return isEmpty(ps) || isAlwaysTrue(ps) ? F.<Cache.Entry<K, V>>alwaysTrue() :
            isAlwaysFalse(ps) ? F.<Cache.Entry<K, V>>alwaysFalse() :
            new IgnitePredicate<Cache.Entry<K, V>>() {
                @Override public boolean apply(Cache.Entry<K, V> e) {
                    V v = e.getValue();

                    return v != null && F.isAll(v, ps);
                }
            };
    }

    /**
     * Converts value filter to entry filter using {@link org.apache.ignite.cache.Entry#peek()}
     * to get value. Note that if array of provided filters is {@code null} or empty this method returns
     * predicate that evaluates to {@code true} when applying.
     *
     * @param ps Value filter(s) to convert.
     * @return Entry filter.
     */
    public static <K, V> IgnitePredicate<Cache.Entry<K, V>> cacheValuesPeek(
        @Nullable final IgnitePredicate<? super V>... ps) {
        return isEmpty(ps) || isAlwaysTrue(ps) ? F.<Cache.Entry<K, V>>alwaysTrue() :
            isAlwaysFalse(ps) ? F.<Cache.Entry<K, V>>alwaysFalse() :
            new IgnitePredicate<Cache.Entry<K, V>>() {
                @Override public boolean apply(Cache.Entry<K, V> e) {
                    V v = e.getValue();

                    return v != null && F.isAll(v, ps);
                }
            };
    }

    /**
     * Gets event predicate that returns {@code true} only if event type is one of the given.
     * Note that if array of provided types is {@code null} or empty this method returns
     * predicate that evaluates to {@code false} when applying.
     *
     * @param types Event types.
     * @return Event predicate.
     */
    public static IgnitePredicate<Event> eventType(@Nullable final int... types) {
        return isEmpty(types) ? F.<Event>alwaysFalse() : new IgnitePredicate<Event>() {
            @Override public boolean apply(Event e) {
                assert e != null;

                assert types != null;

                for (int t : types) {
                    if (e.type() == t)
                        return true;
                }

                return false;
            }
        };
    }

    /**
     * Gets event predicate that returns {@code true} only if event id is one of the given.
     * Note that if array of provided ids is empty this method returns predicate that
     * evaluates to {@code false} when applying.
     *
     * @param ids Event ids.
     * @return Event predicate.
     */
    public static IgnitePredicate<Event> eventId(@Nullable final IgniteUuid... ids) {
        return isEmpty(ids) ? F.<Event>alwaysFalse() :
            new IgnitePredicate<Event>() {
                // Don't set peer deploy aware as UUID is loaded by
                // system class loader.

                @Override public boolean apply(Event e) {
                    assert e != null;

                    return F.isAll(e.id(), in(ids));
                }
            };
    }

    /**
     * Gets event predicate that returns {@code true} only if event was produced
     * after given timestamp.
     *
     * @param tstamp Timestamp.
     * @return Event predicate.
     */
    public static IgnitePredicate<Event> eventAfter(final long tstamp) {
        A.ensure(tstamp > 0, "tstamp > 0");

        return new IgnitePredicate<Event>() {
            @Override public boolean apply(Event e) {
                assert e != null;

                return e.timestamp() > tstamp;
            }
        };
    }

    /**
     * Gets event predicate that returns {@code true} only if event was produced on one of
     * given nodes (specified by ids). Note that if array of provided node ids is {@code null}
     * or empty this method returns predicate that evaluates to {@code false} when applying.
     *
     * @param nodeIds Node ids.
     * @return Event predicate.
     */
    public static IgnitePredicate<Event> eventNodeId(@Nullable final UUID... nodeIds) {
        return isEmpty(nodeIds) ? F.<Event>alwaysFalse() : new IgnitePredicate<Event>() {
            // Don't set peer deploy aware as UUID is loaded by
            // system class loader.

            @Override public boolean apply(Event e) {
                assert e != null;

                return F.isAll(e.node().id(), in(nodeIds));
            }
        };
    }

    /**
=======
>>>>>>> fe649a4c
     * Gets event predicate that returns {@code true} only if node that produced the event
     * satisfies all given predicates. Note that if array of provided node predicates is
     * {@code null} or empty this method returns predicate that evaluates to {@code true}
     * assuming that any event produced by any node is ok.
     *
     * @param gridName Grid name.
     * @param p Node predicates.
     * @return Event predicate.
     */
    public static IgnitePredicate<Event> eventNode(@Nullable final String gridName,
        @Nullable final IgnitePredicate<ClusterNode>... p) {
        return isEmpty(p) || isAlwaysTrue(p) ? F.<Event>alwaysTrue() : isAlwaysFalse(p) ? F.<Event>alwaysFalse() :
            new IgnitePredicate<Event>() {
                @Override public boolean apply(Event e) {
                    assert e != null;

                    try {
                        ClusterNode node = G.ignite(gridName).cluster().node(e.node().id());

                        return isAll(node, p);
                    }
                    catch (IllegalStateException ex) {
                        throw new IgniteException("Invalid grid name: " + gridName, ex);
                    }
                }
            };
    }

    /**
     * Gets event predicate that returns {@code true} only if node that produced the event
     * is one of the given. Note that if array of provided nodes is {@code null} or empty
     * this method returns predicate that evaluates to {@code false} when applying.
     *
     * @param nodes Nodes.
     * @return Event predicate.
     */
    public static IgnitePredicate<Event> eventNode(@Nullable final Collection<? extends ClusterNode> nodes) {
        return isEmpty(nodes) ? F.<Event>alwaysFalse() : new IgnitePredicate<Event>() {
            @Override public boolean apply(Event e) {
                assert e != null;

                return !forAll(nodes, not(nodeForNodeId(e.node().id())));
            }
        };
    }

    /**
     * Shortcut method that creates an instance of {@link GridClosureException}.
     *
     * @param e Exception to wrap.
     * @return Newly created instance of {@link GridClosureException}.
     */
    public static GridClosureException wrap(Throwable e) {
        return new GridClosureException(e);
    }

    /**
     * Checks if two collections passed in intersect.
     *
     * @param <E> Element type.
     * @param s1 Set1.
     * @param s2 Set2.
     * @return {@code True} if there is an intersection, {@code false} otherwise.
     */
    public static <E> boolean intersects(Iterable<E> s1, Collection<E>... s2) {
        for (E e1 : s1) {
            for (Collection<E> s : s2) {
                if (s.contains(e1))
                    return true;
            }
        }

        return false;
    }

    /**
     * Waits until all passed futures will be executed.
     *
     * @param futs Futures. If none provided - this method is no-op.
     * @throws IgniteCheckedException If any of the futures failed.
     */
    public static <T> void awaitAll(@Nullable IgniteInternalFuture<T>... futs) throws IgniteCheckedException {
        if (!isEmpty(futs))
            awaitAll(asList(futs));
    }

    /**
     * Waits until all passed futures will be executed.
     *
     * @param futs Futures. If none provided - this method is no-op.
     * @throws IgniteCheckedException If any of the futures failed.
     */
    public static <T> void awaitAll(@Nullable Collection<IgniteInternalFuture<T>> futs) throws IgniteCheckedException {
        awaitAll(0, null, futs);
    }

    /**
     * Waits until all passed futures will be executed.
     *
     * @param timeout Timeout for waiting ({@code 0} for forever).
     * @param futs Futures. If none provided - this method is no-op.
     * @throws IgniteCheckedException If any of the futures failed.
     */
    public static <T> void awaitAll(long timeout, @Nullable Collection<IgniteInternalFuture<T>> futs) throws IgniteCheckedException {
        awaitAll(timeout, null, futs);
    }

    /**
     * Awaits for all futures to complete and optionally reduces all results into one.
     *
     * @param timeout Timeout for waiting ({@code 0} for forever).
     * @param rdc Optional reducer. If not {@code null}, then results will be reduced into one.
     * @param futs List of futures to wait for.
     * @param <T> Return type of the futures.
     * @param <R> Return type of the reducer.
     * @return Reduced result if reducer is provided, {@code null} otherwise.
     * @throws IgniteCheckedException If any of the futures failed.
     */
    @Nullable public static <T, R> R awaitAll(long timeout, @Nullable IgniteReducer<T, R> rdc,
        @Nullable Collection<IgniteInternalFuture<T>> futs) throws IgniteCheckedException {
        if (futs == null || futs.isEmpty())
            return null;

        long end = timeout == 0 ? Long.MAX_VALUE : U.currentTimeMillis() + timeout;

        // Overflow.
        if (end < 0)
            end = Long.MAX_VALUE;

        // Note that it is important to wait in the natural order of collection and
        // not via listen method, because caller may actually add to this collection
        // concurrently while this method is in progress.
        for (IgniteInternalFuture<T> fut : futs) {
            T t;

            if (timeout > 0) {
                long left = end - U.currentTimeMillis();

                if (left <= 0 && !fut.isDone())
                    throw new IgniteFutureTimeoutCheckedException("Timed out waiting for all futures: " + futs);

                if (fut.isDone() && left < 0)
                    left = 0;

                t = fut.get(left);
            }
            else
                t = fut.get();

            if (rdc != null)
                rdc.collect(t);
        }

        return rdc == null ? null : rdc.reduce();
    }

    /**
     * Waits for one completed future from passed and returns it.
     *
     * @param futs Futures. If none provided - this method return completed future
     *      with {@code null} value.
     * @param <T> Type of computation result.
     * @return Completed future.
     */
    public static <T> IgniteInternalFuture<T> awaitOne(IgniteInternalFuture<T>... futs) {
        return isEmpty(futs) ? new GridFinishedFuture<T>() : awaitOne(asList(futs));
    }

    /**
     * Waits for the first completed future from passed and returns it.
     *
     * @param futs Futures.
     * @param <T> Type of computation result.
     * @return Completed future.
     */
    public static <T> IgniteInternalFuture<T> awaitOne(Iterable<IgniteInternalFuture<T>> futs) {
        if (F.isEmpty(futs))
            return new GridFinishedFuture<>();

        final CountDownLatch latch = new CountDownLatch(1);

        final AtomicReference<IgniteInternalFuture<T>> t = new AtomicReference<>();

        IgniteInClosure<IgniteInternalFuture<T>> c = null;

        for (IgniteInternalFuture<T> fut : futs) {
            if (fut != null) {
                if (!fut.isDone()) {
                    if (c == null) {
                        c = new CI1<IgniteInternalFuture<T>>() {
                            @Override public void apply(IgniteInternalFuture<T> fut) {
                                if (t.compareAndSet(null, fut))
                                    latch.countDown();
                            }
                        };
                    }

                    fut.listen(c);
                }
                else
                    return fut;
            }
        }

        // Only NULLs have been passed in.
        if (c == null)
            return new GridFinishedFuture<>();

        boolean interrupted = false;

        while (latch.getCount() > 0) {
            try {
                latch.await();
            }
            catch (InterruptedException ignored) {
                interrupted = true;
            }
        }

        if (interrupted)
            Thread.currentThread().interrupt();

        IgniteInternalFuture<T> f = t.get();

        assert f != null;

        return f;
    }

    /**
     * Returns predicate for filtering unfinished futures.
     *
     * @return Predicate for filtering unfinished futures.
     */
    public static IgnitePredicate<IgniteInternalFuture<?>> unfinishedFutures() {
        return UNFINISHED_FUTURE;
    }
}<|MERGE_RESOLUTION|>--- conflicted
+++ resolved
@@ -7748,416 +7748,6 @@
     }
 
     /**
-<<<<<<< HEAD
-     * Gets predicate which returns {@code true} if
-     * {@link org.apache.ignite.cache.Entry#peek() Entry.peek()}
-     * method returns {@code null} value.
-     *
-     * @param <K> Cache key type.
-     * @param <V> Cache value type.
-     * @return Predicate which returns {@code true} if
-     *      {@link org.apache.ignite.cache.Entry#peek() Entry.peek()}
-     *      method returns {@code null} value.
-     */
-    @SuppressWarnings({"unchecked"})
-    public static <K, V> IgnitePredicate<Cache.Entry<K, V>> cacheNoPeekValue() {
-        return (IgnitePredicate<Cache.Entry<K, V>>)CACHE_ENTRY_NO_PEEK_VAL;
-    }
-
-    /**
-     * Gets predicate which returns true if {@link org.apache.ignite.cache.Entry#get()}
-     * method returns value that is contained in given collection. Note that if collection
-     * of provided values is empty this method returns predicate that evaluates to {@code false}
-     * when applying.
-     *
-     * @param vals Values to check in predicate.
-     * @param <K> Cache key type.
-     * @param <V> Cache value type.
-     * @return Predicate which returns true if {@link org.apache.ignite.cache.Entry#get()} methods returns
-     *      value that is contained in given collection.
-     */
-    public static <K, V> IgnitePredicate<Cache.Entry<K, V>> cacheContainsGet(
-        @Nullable final Collection<? extends V> vals) {
-        return isEmpty(vals) ? F.<Cache.Entry<K, V>>alwaysFalse() :
-            new IgnitePredicate<Cache.Entry<K, V>>() {
-                @Override public boolean apply(Cache.Entry<K, V> e) {
-                    V v = e.getValue();
-
-                    assert vals != null;
-
-                    return v != null && vals.contains(v);
-                }
-            };
-    }
-
-    /**
-     * Gets predicate which returns true if {@link org.apache.ignite.cache.Entry#get()} method returns
-     * value that is contained among given values. Note that if array of provided values
-     * is {@code null} or empty this method returns predicate that evaluates to
-     * {@code false} when applying.
-     *
-     * @param vals Values to check in predicate.
-     * @param <K> Cache key type.
-     * @param <V> Cache value type.
-     * @return Predicate which returns true if {@link org.apache.ignite.cache.Entry#get()} methods returns
-     *      value that is contained among given values.
-     */
-    public static <K, V> IgnitePredicate<Cache.Entry<K, V>> cacheContainsGet(@Nullable V... vals) {
-        if (isEmpty(vals))
-            return alwaysFalse();
-
-        return cacheContainsGet(asList(vals));
-    }
-
-    /**
-     * Gets predicate which returns true if {@link org.apache.ignite.cache.Entry#peek()} methods returns
-     * value that is contained in given collection. Note that if collection of provided values
-     * is empty this method returns predicate that evaluates to {@code false}
-     * when applying.
-     *
-     * @param vals Values to check in predicate.
-     * @param <K> Cache key type.
-     * @param <V> Cache value type.
-     * @return Predicate which returns true if {@link org.apache.ignite.cache.Entry#peek()} methods returns
-     *      value that is contained in given collection.
-     */
-    public static <K, V> IgnitePredicate<Cache.Entry<K, V>> cacheContainsPeek(
-        @Nullable final Collection<? extends V> vals) {
-        return isEmpty(vals) ? F.<Cache.Entry<K, V>>alwaysFalse() :
-            new IgnitePredicate<Cache.Entry<K, V>>() {
-                @Override public boolean apply(Cache.Entry<K, V> e) {
-                    V v = e.getValue();
-
-                    assert vals != null;
-
-                    return v != null && vals.contains(v);
-                }
-
-                @Override public String toString() {
-                    return "[Cache entry peek-values predicate [" + vals + "]]";
-                }
-            };
-    }
-
-    /**
-     * Gets predicate which returns true if {@link org.apache.ignite.cache.Entry#peek()} methods returns
-     * value that is contained among given values. Note that if array of provided values
-     * is {@code null} or empty this method returns predicate that evaluates to {@code false}
-     * when applying.
-     *
-     * @param vals Values to check in predicate.
-     * @param <K> Cache key type.
-     * @param <V> Cache value type.
-     * @return Predicate which returns true if {@link org.apache.ignite.cache.Entry#peek()} methods returns
-     *      value that is contained among given values.
-     */
-    public static <K, V> IgnitePredicate<Cache.Entry<K, V>> cacheContainsPeek(@Nullable V... vals) {
-        if (isEmpty(vals))
-            return alwaysFalse();
-
-        return cacheContainsPeek(asList(vals));
-    }
-
-    /**
-     * Gets predicate which returns {@code true} if cache entry matches any given key-value pair.
-     * Note that if provided map is empty this method returns predicate that evaluates to
-     * {@code false} when applying.
-     *
-     * @param map Key-value paris to check for containment.
-     * @param <K> Cache key type.
-     * @param <V> Cache value type.
-     * @return Predicate which returns {@code true} if cache contains all given key-value pairs.
-     */
-    public static <K, V> IgnitePredicate<Cache.Entry<K, V>> cacheContainsGet(@Nullable final Map<K, V> map) {
-        return isEmpty(map) ? F.<Cache.Entry<K, V>>alwaysFalse() :
-            new IgnitePredicate<Cache.Entry<K, V>>() {
-                @Override public boolean apply(Cache.Entry<K, V> e) {
-                    assert map != null;
-
-                    return eq(e.getValue(), map.get(e.getKey()));
-                }
-            };
-    }
-
-    /**
-     * Gets predicate which returns {@code true} if cache entry matches any given key-value pair.
-     * Note that if provided map is empty this method returns predicate that evaluates to
-     * {@code false} when applying.
-     *
-     * @param map Key-value paris to check for containment.
-     * @param <K> Cache key type.
-     * @param <V> Cache value type.
-     * @return Predicate which returns {@code true} if cache entry matches any given key-value pair.
-     */
-    public static <K, V> IgnitePredicate<Cache.Entry<K, V>> cacheContainsPeek(
-        @Nullable final Map<K, V> map) {
-        return isEmpty(map) ? F.<Cache.Entry<K, V>>alwaysFalse() :
-            new IgnitePredicate<Cache.Entry<K, V>>() {
-                @Override public boolean apply(Cache.Entry<K, V> e) {
-                    assert map != null;
-
-                    return eq(e.getValue(), map.get(e.getKey()));
-                }
-            };
-    }
-
-    /**
-     * Gets predicate which returns {@code true} if cache entry matches any given key-value pair.
-     * Both, key and value will be checked for containment. Value will be retrieved using
-     * {@link org.apache.ignite.cache.Entry#get()} method. Note that if collection of
-     * provided entries is empty this method returns predicate that evaluates to {@code false} when
-     * applying.
-     *
-     * @param entries Key-value paris to check for containment.
-     * @param <K> Cache key type.
-     * @param <V> Cache value type.
-     * @return Predicate which returns {@code true} if cache entry matches any given key-value pair.
-     */
-    // cacheEntryPredicateForContainsEntriesGet
-    // ptCacheContainsEntriesGet
-    public static <K, V> IgnitePredicate<Cache.Entry<K, V>> cacheContainsEntriesGet(
-        @Nullable final Collection<? extends Cache.Entry<K, V>> entries) {
-        return isEmpty(entries) ? F.<Cache.Entry<K, V>>alwaysFalse() :
-            new IgnitePredicate<Cache.Entry<K, V>>() {
-                @Override public boolean apply(Cache.Entry<K, V> e) {
-                    K k = e.getKey();
-                    V v = e.getValue();
-
-                    assert entries != null;
-
-                    for (Cache.Entry<K, V> entry : entries) {
-                        if (k.equals(entry.getKey()) && v!= null && v.equals(entry.getValue()))
-                            return true;
-                    }
-
-                    return false;
-                }
-            };
-    }
-
-    /**
-     * Gets predicate which returns {@code true} if cache entry matches any given key-value pair.
-     * Both, key and value will be checked for containment. Value will be retrieved using
-     * {@link org.apache.ignite.cache.Entry#peek()} method. Note that if collection
-     * of provided entries is empty this method returns predicate that evaluates to {@code false}
-     * when applying.
-     *
-     * @param entries Key-value paris to check for containment.
-     * @param <K> Cache key type.
-     * @param <V> Cache value type.
-     * @return Predicate which returns {@code true} if cache entry matches any given key-value pair.
-     */
-    public static <K, V> IgnitePredicate<Cache.Entry<K, V>> cacheContainsEntriesPeek(
-        @Nullable final Collection<? extends Cache.Entry<K, V>> entries) {
-        return isEmpty(entries) ? F.<Cache.Entry<K, V>>alwaysFalse() :
-            new IgnitePredicate<Cache.Entry<K, V>>() {
-                @Override public boolean apply(Cache.Entry<K, V> e) {
-                    K k = e.getKey();
-                    V v = e.getValue();
-
-                    assert entries != null;
-
-                    for (Cache.Entry<K, V> entry : entries) {
-                        if (eq(k, entry.getKey()) && eq(v, entry.getValue()))
-                            return true;
-                    }
-
-                    return false;
-                }
-            };
-    }
-
-    /**
-     * Gets predicate which returns {@code true} if cache entry matches any given key-value pair.
-     * Both, key and value will be checked for containment. Value will be retrieved using
-     * {@link org.apache.ignite.cache.Entry#get()} method. Note that if array of provided
-     * entries is {@code null} or empty this method returns predicate that evaluates to {@code false}
-     * when applying.
-     *
-     * @param entries Key-value pairs to check for containment.
-     * @param <K> Cache key type.
-     * @param <V> Cache value type.
-     * @return Predicate which returns {@code true} if cache entry matches any given key-value pair.
-     */
-    public static <K, V> IgnitePredicate<Cache.Entry<K, V>> cacheContainsEntriesGet(
-        @Nullable Cache.Entry<K, V>... entries) {
-        if (isEmpty(entries))
-            return alwaysFalse();
-
-        return cacheContainsEntriesGet(asList(entries));
-    }
-
-    /**
-     * Gets predicate which returns {@code true} if cache entry matches any given key-value pair.
-     * Both, key and value will be checked for containment. Value will be retrieved using
-     * {@link org.apache.ignite.cache.Entry#peek()} method. Note that if array of
-     * provided entries is {@code null} or empty this method returns predicate that evaluates
-     * to {@code false} when applying.
-     *
-     * @param entries Key-value paris to check for containment.
-     * @param <K> Cache key type.
-     * @param <V> Cache value type.
-     * @return Predicate which returns {@code true} if cache entry matches any given key-value pair.
-     */
-    public static <K, V> IgnitePredicate<Cache.Entry<K, V>> cacheContainsEntriesPeek(
-        @Nullable Cache.Entry<K, V>... entries) {
-        if (isEmpty(entries))
-            return alwaysFalse();
-
-        return cacheContainsEntriesPeek(asList(entries));
-    }
-
-    /**
-     * Converts key filter to entry filter using {@link org.apache.ignite.cache.Entry#getKey()}
-     * to get value. Note that if array of provided filters is {@code null} or empty this
-     * method returns predicate that evaluates to {@code true} when applying.
-     *
-     * @param ps Key filter(s) to convert.
-     * @return Entry filter.
-     */
-    public static <K, V> IgnitePredicate<Cache.Entry<K, V>> cacheKeys(
-        @Nullable final IgnitePredicate<? super K>... ps) {
-        return isEmpty(ps) || isAlwaysTrue(ps) ? F.<Cache.Entry<K, V>>alwaysTrue() :
-            isAlwaysFalse(ps) ? F.<Cache.Entry<K, V>>alwaysFalse() :
-            new IgnitePredicate<Cache.Entry<K, V>>() {
-                @Override public boolean apply(Cache.Entry<K, V> e) {
-                    return F.isAll(e.getKey(), ps);
-                }
-            };
-    }
-
-    /**
-     * Converts value filter to entry filter using {@link org.apache.ignite.cache.Entry#get()} to get value.
-     * Note that if array of provided filters is {@code null} or empty this method returns
-     * predicate that evaluates to {@code true} when applying.
-     *
-     * @param ps Value filter(s) to convert.
-     * @return Entry filter.
-     */
-    public static <K, V> IgnitePredicate<Cache.Entry<K, V>> cacheValuesGet(
-        @Nullable final IgnitePredicate<? super V>... ps) {
-        return isEmpty(ps) || isAlwaysTrue(ps) ? F.<Cache.Entry<K, V>>alwaysTrue() :
-            isAlwaysFalse(ps) ? F.<Cache.Entry<K, V>>alwaysFalse() :
-            new IgnitePredicate<Cache.Entry<K, V>>() {
-                @Override public boolean apply(Cache.Entry<K, V> e) {
-                    V v = e.getValue();
-
-                    return v != null && F.isAll(v, ps);
-                }
-            };
-    }
-
-    /**
-     * Converts value filter to entry filter using {@link org.apache.ignite.cache.Entry#peek()}
-     * to get value. Note that if array of provided filters is {@code null} or empty this method returns
-     * predicate that evaluates to {@code true} when applying.
-     *
-     * @param ps Value filter(s) to convert.
-     * @return Entry filter.
-     */
-    public static <K, V> IgnitePredicate<Cache.Entry<K, V>> cacheValuesPeek(
-        @Nullable final IgnitePredicate<? super V>... ps) {
-        return isEmpty(ps) || isAlwaysTrue(ps) ? F.<Cache.Entry<K, V>>alwaysTrue() :
-            isAlwaysFalse(ps) ? F.<Cache.Entry<K, V>>alwaysFalse() :
-            new IgnitePredicate<Cache.Entry<K, V>>() {
-                @Override public boolean apply(Cache.Entry<K, V> e) {
-                    V v = e.getValue();
-
-                    return v != null && F.isAll(v, ps);
-                }
-            };
-    }
-
-    /**
-     * Gets event predicate that returns {@code true} only if event type is one of the given.
-     * Note that if array of provided types is {@code null} or empty this method returns
-     * predicate that evaluates to {@code false} when applying.
-     *
-     * @param types Event types.
-     * @return Event predicate.
-     */
-    public static IgnitePredicate<Event> eventType(@Nullable final int... types) {
-        return isEmpty(types) ? F.<Event>alwaysFalse() : new IgnitePredicate<Event>() {
-            @Override public boolean apply(Event e) {
-                assert e != null;
-
-                assert types != null;
-
-                for (int t : types) {
-                    if (e.type() == t)
-                        return true;
-                }
-
-                return false;
-            }
-        };
-    }
-
-    /**
-     * Gets event predicate that returns {@code true} only if event id is one of the given.
-     * Note that if array of provided ids is empty this method returns predicate that
-     * evaluates to {@code false} when applying.
-     *
-     * @param ids Event ids.
-     * @return Event predicate.
-     */
-    public static IgnitePredicate<Event> eventId(@Nullable final IgniteUuid... ids) {
-        return isEmpty(ids) ? F.<Event>alwaysFalse() :
-            new IgnitePredicate<Event>() {
-                // Don't set peer deploy aware as UUID is loaded by
-                // system class loader.
-
-                @Override public boolean apply(Event e) {
-                    assert e != null;
-
-                    return F.isAll(e.id(), in(ids));
-                }
-            };
-    }
-
-    /**
-     * Gets event predicate that returns {@code true} only if event was produced
-     * after given timestamp.
-     *
-     * @param tstamp Timestamp.
-     * @return Event predicate.
-     */
-    public static IgnitePredicate<Event> eventAfter(final long tstamp) {
-        A.ensure(tstamp > 0, "tstamp > 0");
-
-        return new IgnitePredicate<Event>() {
-            @Override public boolean apply(Event e) {
-                assert e != null;
-
-                return e.timestamp() > tstamp;
-            }
-        };
-    }
-
-    /**
-     * Gets event predicate that returns {@code true} only if event was produced on one of
-     * given nodes (specified by ids). Note that if array of provided node ids is {@code null}
-     * or empty this method returns predicate that evaluates to {@code false} when applying.
-     *
-     * @param nodeIds Node ids.
-     * @return Event predicate.
-     */
-    public static IgnitePredicate<Event> eventNodeId(@Nullable final UUID... nodeIds) {
-        return isEmpty(nodeIds) ? F.<Event>alwaysFalse() : new IgnitePredicate<Event>() {
-            // Don't set peer deploy aware as UUID is loaded by
-            // system class loader.
-
-            @Override public boolean apply(Event e) {
-                assert e != null;
-
-                return F.isAll(e.node().id(), in(nodeIds));
-            }
-        };
-    }
-
-    /**
-=======
->>>>>>> fe649a4c
      * Gets event predicate that returns {@code true} only if node that produced the event
      * satisfies all given predicates. Note that if array of provided node predicates is
      * {@code null} or empty this method returns predicate that evaluates to {@code true}
