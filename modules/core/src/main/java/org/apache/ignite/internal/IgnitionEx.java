/*
 * Licensed to the Apache Software Foundation (ASF) under one or more
 * contributor license agreements.  See the NOTICE file distributed with
 * this work for additional information regarding copyright ownership.
 * The ASF licenses this file to You under the Apache License, Version 2.0
 * (the "License"); you may not use this file except in compliance with
 * the License.  You may obtain a copy of the License at
 *
 *      http://www.apache.org/licenses/LICENSE-2.0
 *
 * Unless required by applicable law or agreed to in writing, software
 * distributed under the License is distributed on an "AS IS" BASIS,
 * WITHOUT WARRANTIES OR CONDITIONS OF ANY KIND, either express or implied.
 * See the License for the specific language governing permissions and
 * limitations under the License.
 */

package org.apache.ignite.internal;

import org.apache.ignite.*;
import org.apache.ignite.cache.affinity.rendezvous.*;
import org.apache.ignite.compute.*;
import org.apache.ignite.configuration.*;
import org.apache.ignite.internal.processors.resource.*;
import org.apache.ignite.internal.util.*;
import org.apache.ignite.internal.util.spring.*;
import org.apache.ignite.internal.util.typedef.*;
import org.apache.ignite.internal.util.typedef.internal.*;
import org.apache.ignite.lang.*;
import org.apache.ignite.logger.*;
import org.apache.ignite.logger.java.*;
import org.apache.ignite.marshaller.*;
import org.apache.ignite.marshaller.jdk.*;
import org.apache.ignite.marshaller.optimized.*;
import org.apache.ignite.mxbean.*;
import org.apache.ignite.plugin.segmentation.*;
import org.apache.ignite.resources.*;
import org.apache.ignite.spi.*;
import org.apache.ignite.spi.checkpoint.noop.*;
import org.apache.ignite.spi.collision.noop.*;
import org.apache.ignite.spi.communication.tcp.*;
import org.apache.ignite.spi.deployment.local.*;
import org.apache.ignite.spi.discovery.tcp.*;
import org.apache.ignite.spi.discovery.tcp.ipfinder.multicast.*;
import org.apache.ignite.spi.eventstorage.memory.*;
import org.apache.ignite.spi.failover.always.*;
import org.apache.ignite.spi.indexing.noop.*;
import org.apache.ignite.spi.loadbalancing.roundrobin.*;
import org.apache.ignite.spi.swapspace.file.*;
import org.apache.ignite.spi.swapspace.noop.*;
import org.apache.ignite.thread.*;
import org.jetbrains.annotations.*;
import org.jsr166.*;

import javax.management.*;
import java.io.*;
import java.lang.management.*;
import java.lang.reflect.*;
import java.net.*;
import java.util.*;
import java.util.Map.*;
import java.util.concurrent.*;
import java.util.concurrent.atomic.*;
import java.util.logging.*;

import static org.apache.ignite.IgniteState.*;
import static org.apache.ignite.IgniteSystemProperties.*;
import static org.apache.ignite.cache.CacheAtomicityMode.*;
import static org.apache.ignite.cache.CacheMode.*;
import static org.apache.ignite.cache.CacheRebalanceMode.*;
import static org.apache.ignite.cache.CacheWriteSynchronizationMode.*;
import static org.apache.ignite.configuration.IgniteConfiguration.*;
import static org.apache.ignite.internal.IgniteComponentType.*;
import static org.apache.ignite.plugin.segmentation.SegmentationPolicy.*;

/**
 * This class defines a factory for the main Ignite API. It controls Grid life cycle
 * and allows listening for grid events.
 * <h1 class="header">Grid Loaders</h1>
 * Although user can apply grid factory directly to start and stop grid, grid is
 * often started and stopped by grid loaders. Grid loaders can be found in
 * {@link org.apache.ignite.startup} package, for example:
 * <ul>
 * <li>{@code CommandLineStartup}</li>
 * <li>{@code ServletStartup}</li>
 * </ul>
 * <h1 class="header">Examples</h1>
 * Use {@link #start()} method to start grid with default configuration. You can also use
 * {@link IgniteConfiguration} to override some default configuration. Below is an
 * example on how to start grid with <strong>URI deployment</strong>.
 * <pre name="code" class="java">
 * GridConfiguration cfg = new GridConfiguration();
 */
public class IgnitionEx {
    /** Default configuration path relative to Ignite home. */
    public static final String DFLT_CFG = "config/default-config.xml";

    /** Map of named grids. */
    private static final ConcurrentMap<Object, IgniteNamedInstance> grids = new ConcurrentHashMap8<>();

    /** Map of grid states ever started in this JVM. */
    private static final Map<Object, IgniteState> gridStates = new ConcurrentHashMap8<>();

    /** Mutex to synchronize updates of default grid reference. */
    private static final Object dfltGridMux = new Object();

    /** Default grid. */
    private static volatile IgniteNamedInstance dfltGrid;

    /** Default grid state. */
    private static volatile IgniteState dfltGridState;

    /** List of state listeners. */
    private static final Collection<IgnitionListener> lsnrs = new GridConcurrentHashSet<>(4);

    /** */
    private static ThreadLocal<Boolean> daemon = new ThreadLocal<Boolean>() {
        @Override protected Boolean initialValue() {
            return false;
        }
    };

    /** */
    private static ThreadLocal<Boolean> clientMode = new ThreadLocal<Boolean>() {
        @Override protected Boolean initialValue() {
            return null;
        }
    };

    /**
     * Checks runtime version to be 1.7.x or 1.8.x.
     * This will load pretty much first so we must do these checks here.
     */
    static {
        // Check 1.8 just in case for forward compatibility.
        if (!U.jdkVersion().contains("1.7") &&
            !U.jdkVersion().contains("1.8"))
            throw new IllegalStateException("Ignite requires Java 7 or above. Current Java version " +
                "is not supported: " + U.jdkVersion());

        // To avoid nasty race condition in UUID.randomUUID() in JDK prior to 6u34.
        // For details please see:
        // http://bugs.sun.com/bugdatabase/view_bug.do?bug_id=7071826
        // http://www.oracle.com/technetwork/java/javase/2col/6u34-bugfixes-1733379.html
        // http://hg.openjdk.java.net/jdk6/jdk6/jdk/rev/563d392b3e5c
        UUID.randomUUID();
    }

    /**
     * Enforces singleton.
     */
    private IgnitionEx() {
        // No-op.
    }

    /**
     * Sets daemon flag.
     * <p>
     * If daemon flag is set then all grid instances created by the factory will be
     * daemon, i.e. the local node for these instances will be a daemon node. Note that
     * if daemon flag is set - it will override the same settings in {@link IgniteConfiguration#isDaemon()}.
     * Note that you can set on and off daemon flag at will.
     *
     * @param daemon Daemon flag to set.
     */
    public static void setDaemon(boolean daemon) {
        IgnitionEx.daemon.set(daemon);
    }

    /**
     * Gets daemon flag.
     * <p>
     * If daemon flag it set then all grid instances created by the factory will be
     * daemon, i.e. the local node for these instances will be a daemon node. Note that
     * if daemon flag is set - it will override the same settings in {@link IgniteConfiguration#isDaemon()}.
     * Note that you can set on and off daemon flag at will.
     *
     * @return Daemon flag.
     */
    public static boolean isDaemon() {
        return daemon.get();
    }

    /**
     * Sets client mode flag.
     *
     * @param clientMode Client mode flag.
     */
    public static void setClientMode(boolean clientMode) {
        IgnitionEx.clientMode.set(clientMode);
    }

    /**
     * Gets client mode flag.
     *
     * @return Client mode flag.
     */
    public static boolean isClientMode() {
        return clientMode.get();
    }

    /**
     * Gets state of grid default grid.
     *
     * @return Default grid state.
     */
    public static IgniteState state() {
        return state(null);
    }

    /**
     * Gets states of named grid. If name is {@code null}, then state of
     * default no-name grid is returned.
     *
     * @param name Grid name. If name is {@code null}, then state of
     *      default no-name grid is returned.
     * @return Grid state.
     */
    public static IgniteState state(@Nullable String name) {
        IgniteNamedInstance grid = name != null ? grids.get(name) : dfltGrid;

        if (grid == null) {
            IgniteState state = name != null ? gridStates.get(name) : dfltGridState;

            return state != null ? state : STOPPED;
        }

        return grid.state();
    }

    /**
     * Stops default grid. This method is identical to {@code G.stop(null, cancel)} apply.
     * Note that method does not wait for all tasks to be completed.
     *
     * @param cancel If {@code true} then all jobs currently executing on
     *      default grid will be cancelled by calling {@link ComputeJob#cancel()}
     *      method. Note that just like with {@link Thread#interrupt()}, it is
     *      up to the actual job to exit from execution
     * @return {@code true} if default grid instance was indeed stopped,
     *      {@code false} otherwise (if it was not started).
     */
    public static boolean stop(boolean cancel) {
        return stop(null, cancel);
    }

    /**
     * Stops named grid. If {@code cancel} flag is set to {@code true} then
     * all jobs currently executing on local node will be interrupted. If
     * grid name is {@code null}, then default no-name grid will be stopped.
     * If wait parameter is set to {@code true} then grid will wait for all
     * tasks to be finished.
     *
     * @param name Grid name. If {@code null}, then default no-name grid will
     *      be stopped.
     * @param cancel If {@code true} then all jobs currently will be cancelled
     *      by calling {@link ComputeJob#cancel()} method. Note that just like with
     *      {@link Thread#interrupt()}, it is up to the actual job to exit from
     *      execution. If {@code false}, then jobs currently running will not be
     *      canceled. In either case, grid node will wait for completion of all
     *      jobs running on it before stopping.
     * @return {@code true} if named grid instance was indeed found and stopped,
     *      {@code false} otherwise (the instance with given {@code name} was
     *      not found).
     */
    public static boolean stop(@Nullable String name, boolean cancel) {
        IgniteNamedInstance grid = name != null ? grids.get(name) : dfltGrid;

        if (grid != null && grid.state() == STARTED) {
            grid.stop(cancel);

            boolean fireEvt;

            if (name != null)
                fireEvt = grids.remove(name, grid);
            else {
                synchronized (dfltGridMux) {
                    fireEvt = dfltGrid == grid;

                    if (fireEvt)
                        dfltGrid = null;
                }
            }

            if (fireEvt)
                notifyStateChange(grid.getName(), grid.state());

            return true;
        }

        // We don't have log at this point...
        U.warn(null, "Ignoring stopping grid instance that was already stopped or never started: " + name);

        return false;
    }

    /**
     * Stops <b>all</b> started grids. If {@code cancel} flag is set to {@code true} then
     * all jobs currently executing on local node will be interrupted.
     * If wait parameter is set to {@code true} then grid will wait for all
     * tasks to be finished.
     * <p>
     * <b>Note:</b> it is usually safer and more appropriate to stop grid instances individually
     * instead of blanket operation. In most cases, the party that started the grid instance
     * should be responsible for stopping it.
     *
     * @param cancel If {@code true} then all jobs currently executing on
     *      all grids will be cancelled by calling {@link ComputeJob#cancel()}
     *      method. Note that just like with {@link Thread#interrupt()}, it is
     *      up to the actual job to exit from execution
     */
    public static void stopAll(boolean cancel) {
        IgniteNamedInstance dfltGrid0 = dfltGrid;

        if (dfltGrid0 != null) {
            dfltGrid0.stop(cancel);

            boolean fireEvt;

            synchronized (dfltGridMux) {
                fireEvt = dfltGrid == dfltGrid0;

                if (fireEvt)
                    dfltGrid = null;
            }

            if (fireEvt)
                notifyStateChange(dfltGrid0.getName(), dfltGrid0.state());
        }

        // Stop the rest and clear grids map.
        for (IgniteNamedInstance grid : grids.values()) {
            grid.stop(cancel);

            boolean fireEvt = grids.remove(grid.getName(), grid);

            if (fireEvt)
                notifyStateChange(grid.getName(), grid.state());
        }
    }

    /**
     * Restarts <b>all</b> started grids. If {@code cancel} flag is set to {@code true} then
     * all jobs currently executing on the local node will be interrupted.
     * If {@code wait} parameter is set to {@code true} then grid will wait for all
     * tasks to be finished.
     * <p>
     * <b>Note:</b> it is usually safer and more appropriate to stop grid instances individually
     * instead of blanket operation. In most cases, the party that started the grid instance
     * should be responsible for stopping it.
     * <p>
     * Note also that restarting functionality only works with the tools that specifically
     * support Ignite's protocol for restarting. Currently only standard <tt>ignite.{sh|bat}</tt>
     * scripts support restarting of JVM Ignite's process.
     *
     * @param cancel If {@code true} then all jobs currently executing on
     *      all grids will be cancelled by calling {@link ComputeJob#cancel()}
     *      method. Note that just like with {@link Thread#interrupt()}, it is
     *      up to the actual job to exit from execution.
     * @see Ignition#RESTART_EXIT_CODE
     */
    public static void restart(boolean cancel) {
        String file = System.getProperty(IGNITE_SUCCESS_FILE);

        if (file == null)
            U.warn(null, "Cannot restart node when restart not enabled.");
        else {
            try {
                new File(file).createNewFile();
            }
            catch (IOException e) {
                U.error(null, "Failed to create restart marker file (restart aborted): " + e.getMessage());

                return;
            }

            U.log(null, "Restarting node. Will exit (" + Ignition.RESTART_EXIT_CODE + ").");

            // Set the exit code so that shell process can recognize it and loop
            // the start up sequence again.
            System.setProperty(IGNITE_RESTART_CODE, Integer.toString(Ignition.RESTART_EXIT_CODE));

            stopAll(cancel);

            // This basically leaves loaders hang - we accept it.
            System.exit(Ignition.RESTART_EXIT_CODE);
        }
    }

    /**
     * Stops <b>all</b> started grids. If {@code cancel} flag is set to {@code true} then
     * all jobs currently executing on the local node will be interrupted.
     * If {@code wait} parameter is set to {@code true} then grid will wait for all
     * tasks to be finished.
     * <p>
     * <b>Note:</b> it is usually safer and more appropriate to stop grid instances individually
     * instead of blanket operation. In most cases, the party that started the grid instance
     * should be responsible for stopping it.
     * <p>
     * Note that upon completion of this method, the JVM with forcefully exist with
     * exit code {@link Ignition#KILL_EXIT_CODE}.
     *
     * @param cancel If {@code true} then all jobs currently executing on
     *      all grids will be cancelled by calling {@link ComputeJob#cancel()}
     *      method. Note that just like with {@link Thread#interrupt()}, it is
     *      up to the actual job to exit from execution.
     * @see Ignition#KILL_EXIT_CODE
     */
    public static void kill(boolean cancel) {
        stopAll(cancel);

        // This basically leaves loaders hang - we accept it.
        System.exit(Ignition.KILL_EXIT_CODE);
    }

    /**
     * Starts grid with default configuration. By default this method will
     * use grid configuration defined in {@code IGNITE_HOME/config/default-config.xml}
     * configuration file. If such file is not found, then all system defaults will be used.
     *
     * @return Started grid.
     * @throws IgniteCheckedException If default grid could not be started. This exception will be thrown
     *      also if default grid has already been started.
     */
    public static Ignite start() throws IgniteCheckedException {
        return start((GridSpringResourceContext)null);
    }

    /**
     * Starts grid with default configuration. By default this method will
     * use grid configuration defined in {@code IGNITE_HOME/config/default-config.xml}
     * configuration file. If such file is not found, then all system defaults will be used.
     *
     * @param springCtx Optional Spring application context, possibly {@code null}.
     *      Spring bean definitions for bean injection are taken from this context.
     *      If provided, this context can be injected into grid tasks and grid jobs using
     *      {@link SpringApplicationContextResource @IgniteSpringApplicationContextResource} annotation.
     * @return Started grid.
     * @throws IgniteCheckedException If default grid could not be started. This exception will be thrown
     *      also if default grid has already been started.
     */
    public static Ignite start(@Nullable GridSpringResourceContext springCtx) throws IgniteCheckedException {
        URL url = U.resolveIgniteUrl(DFLT_CFG);

        if (url != null)
            return start(DFLT_CFG, null, springCtx);

        U.warn(null, "Default Spring XML file not found (is IGNITE_HOME set?): " + DFLT_CFG);

        return start0(new GridStartContext(new IgniteConfiguration(), null, springCtx)).grid();
    }

    /**
     * Starts grid with given configuration. Note that this method is no-op if grid with the name
     * provided in given configuration is already started.
     *
     * @param cfg Grid configuration. This cannot be {@code null}.
     * @return Started grid.
     * @throws IgniteCheckedException If grid could not be started. This exception will be thrown
     *      also if named grid has already been started.
     */
    public static Ignite start(IgniteConfiguration cfg) throws IgniteCheckedException {
        return start(cfg, null);
    }

    /**
     * Starts grid with given configuration. Note that this method is no-op if grid with the name
     * provided in given configuration is already started.
     *
     * @param cfg Grid configuration. This cannot be {@code null}.
     * @param springCtx Optional Spring application context, possibly {@code null}.
     *      Spring bean definitions for bean injection are taken from this context.
     *      If provided, this context can be injected into grid tasks and grid jobs using
     *      {@link SpringApplicationContextResource @IgniteSpringApplicationContextResource} annotation.
     * @return Started grid.
     * @throws IgniteCheckedException If grid could not be started. This exception will be thrown
     *      also if named grid has already been started.
     */
    public static Ignite start(IgniteConfiguration cfg, @Nullable GridSpringResourceContext springCtx) throws IgniteCheckedException {
        A.notNull(cfg, "cfg");

        return start0(new GridStartContext(cfg, null, springCtx)).grid();
    }

    /**
     * Starts all grids specified within given Spring XML configuration file. If grid with given name
     * is already started, then exception is thrown. In this case all instances that may
     * have been started so far will be stopped too.
     * <p>
     * Usually Spring XML configuration file will contain only one Grid definition. Note that
     * Grid configuration bean(s) is retrieved form configuration file by type, so the name of
     * the Grid configuration bean is ignored.
     *
     * @param springCfgPath Spring XML configuration file path or URL.
     * @return Started grid. If Spring configuration contains multiple grid instances,
     *      then the 1st found instance is returned.
     * @throws IgniteCheckedException If grid could not be started or configuration
     *      read. This exception will be thrown also if grid with given name has already
     *      been started or Spring XML configuration file is invalid.
     */
    public static Ignite start(@Nullable String springCfgPath) throws IgniteCheckedException {
        return springCfgPath == null ? start() : start(springCfgPath, null);
    }

    /**
     * Starts all grids specified within given Spring XML configuration file. If grid with given name
     * is already started, then exception is thrown. In this case all instances that may
     * have been started so far will be stopped too.
     * <p>
     * Usually Spring XML configuration file will contain only one Grid definition. Note that
     * Grid configuration bean(s) is retrieved form configuration file by type, so the name of
     * the Grid configuration bean is ignored.
     *
     * @param springCfgPath Spring XML configuration file path or URL.
     * @param gridName Grid name that will override default.
     * @return Started grid. If Spring configuration contains multiple grid instances,
     *      then the 1st found instance is returned.
     * @throws IgniteCheckedException If grid could not be started or configuration
     *      read. This exception will be thrown also if grid with given name has already
     *      been started or Spring XML configuration file is invalid.
     */
    public static Ignite start(@Nullable String springCfgPath, @Nullable String gridName) throws IgniteCheckedException {
        if (springCfgPath == null) {
            IgniteConfiguration cfg = new IgniteConfiguration();

            if (cfg.getGridName() == null && !F.isEmpty(gridName))
                cfg.setGridName(gridName);

            return start(cfg);
        }
        else
            return start(springCfgPath, gridName, null);
    }

    /**
     * Start Grid passing a closure which will modify configuration before it is passed to start routine.
     *
     * @param springCfgPath Spring config path.
     * @param gridName Grid name.
     * @param cfgClo Configuration closure.
     * @return Started Grid.
     * @throws IgniteCheckedException If failed.
     */
    public static Ignite startWithClosure(@Nullable String springCfgPath, @Nullable String gridName,
        IgniteClosure<IgniteConfiguration, IgniteConfiguration> cfgClo) throws IgniteCheckedException {
        URL url = U.resolveSpringUrl(springCfgPath);

        return start(url, gridName, null, cfgClo);
    }

    /**
     * Loads all grid configurations specified within given Spring XML configuration file.
     * <p>
     * Usually Spring XML configuration file will contain only one Grid definition. Note that
     * Grid configuration bean(s) is retrieved form configuration file by type, so the name of
     * the Grid configuration bean is ignored.
     *
     * @param springCfgUrl Spring XML configuration file path or URL. This cannot be {@code null}.
     * @return Tuple containing all loaded configurations and Spring context used to load them.
     * @throws IgniteCheckedException If grid could not be started or configuration
     *      read. This exception will be thrown also if grid with given name has already
     *      been started or Spring XML configuration file is invalid.
     */
    public static IgniteBiTuple<Collection<IgniteConfiguration>, ? extends GridSpringResourceContext>
    loadConfigurations(URL springCfgUrl) throws IgniteCheckedException {
        IgniteSpringHelper spring = SPRING.create(false);

        return spring.loadConfigurations(springCfgUrl);
    }

    /**
     * Loads all grid configurations specified within given input stream.
     * <p>
     * Usually Spring XML input stream will contain only one Grid definition. Note that
     * Grid configuration bean(s) is retrieved form configuration input stream by type, so the name of
     * the Grid configuration bean is ignored.
     *
     * @param springCfgStream Input stream contained Spring XML configuration. This cannot be {@code null}.
     * @return Tuple containing all loaded configurations and Spring context used to load them.
     * @throws IgniteCheckedException If grid could not be started or configuration
     *      read. This exception will be thrown also if grid with given name has already
     *      been started or Spring XML configuration file is invalid.
     */
    public static IgniteBiTuple<Collection<IgniteConfiguration>, ? extends GridSpringResourceContext>
    loadConfigurations(InputStream springCfgStream) throws IgniteCheckedException {
        IgniteSpringHelper spring = SPRING.create(false);

        return spring.loadConfigurations(springCfgStream);
    }

    /**
     * Loads all grid configurations specified within given Spring XML configuration file.
     * <p>
     * Usually Spring XML configuration file will contain only one Grid definition. Note that
     * Grid configuration bean(s) is retrieved form configuration file by type, so the name of
     * the Grid configuration bean is ignored.
     *
     * @param springCfgPath Spring XML configuration file path. This cannot be {@code null}.
     * @return Tuple containing all loaded configurations and Spring context used to load them.
     * @throws IgniteCheckedException If grid could not be started or configuration
     *      read. This exception will be thrown also if grid with given name has already
     *      been started or Spring XML configuration file is invalid.
     */
    public static IgniteBiTuple<Collection<IgniteConfiguration>, ? extends GridSpringResourceContext>
    loadConfigurations(String springCfgPath) throws IgniteCheckedException {
        A.notNull(springCfgPath, "springCfgPath");

        URL url;

        try {
            url = new URL(springCfgPath);
        }
        catch (MalformedURLException e) {
            url = U.resolveIgniteUrl(springCfgPath);

            if (url == null)
                throw new IgniteCheckedException("Spring XML configuration path is invalid: " + springCfgPath +
                    ". Note that this path should be either absolute or a relative local file system path, " +
                    "relative to META-INF in classpath or valid URL to IGNITE_HOME.", e);
        }

        return loadConfigurations(url);
    }

    /**
     * Loads first found grid configuration specified within given Spring XML configuration file.
     * <p>
     * Usually Spring XML configuration file will contain only one Grid definition. Note that
     * Grid configuration bean(s) is retrieved form configuration file by type, so the name of
     * the Grid configuration bean is ignored.
     *
     * @param springCfgUrl Spring XML configuration file path or URL. This cannot be {@code null}.
     * @return First found configuration and Spring context used to load it.
     * @throws IgniteCheckedException If grid could not be started or configuration
     *      read. This exception will be thrown also if grid with given name has already
     *      been started or Spring XML configuration file is invalid.
     */
    public static IgniteBiTuple<IgniteConfiguration, GridSpringResourceContext> loadConfiguration(URL springCfgUrl)
        throws IgniteCheckedException {
        IgniteBiTuple<Collection<IgniteConfiguration>, ? extends GridSpringResourceContext> t =
            loadConfigurations(springCfgUrl);

        return F.t(F.first(t.get1()), t.get2());
    }

    /**
     * Loads first found grid configuration specified within given Spring XML configuration file.
     * <p>
     * Usually Spring XML configuration file will contain only one Grid definition. Note that
     * Grid configuration bean(s) is retrieved form configuration file by type, so the name of
     * the Grid configuration bean is ignored.
     *
     * @param springCfgPath Spring XML configuration file path. This cannot be {@code null}.
     * @return First found configuration and Spring context used to load it.
     * @throws IgniteCheckedException If grid could not be started or configuration
     *      read. This exception will be thrown also if grid with given name has already
     *      been started or Spring XML configuration file is invalid.
     */
    public static IgniteBiTuple<IgniteConfiguration, GridSpringResourceContext> loadConfiguration(String springCfgPath)
        throws IgniteCheckedException {
        IgniteBiTuple<Collection<IgniteConfiguration>, ? extends GridSpringResourceContext> t =
            loadConfigurations(springCfgPath);

        return F.t(F.first(t.get1()), t.get2());
    }

    /**
     * Starts all grids specified within given Spring XML configuration file. If grid with given name
     * is already started, then exception is thrown. In this case all instances that may
     * have been started so far will be stopped too.
     * <p>
     * Usually Spring XML configuration file will contain only one Grid definition. Note that
     * Grid configuration bean(s) is retrieved form configuration file by type, so the name of
     * the Grid configuration bean is ignored.
     *
     * @param springCfgPath Spring XML configuration file path or URL. This cannot be {@code null}.
     * @param gridName Grid name that will override default.
     * @param springCtx Optional Spring application context, possibly {@code null}.
     *      Spring bean definitions for bean injection are taken from this context.
     *      If provided, this context can be injected into grid tasks and grid jobs using
     *      {@link SpringApplicationContextResource @IgniteSpringApplicationContextResource} annotation.
     * @return Started grid. If Spring configuration contains multiple grid instances,
     *      then the 1st found instance is returned.
     * @throws IgniteCheckedException If grid could not be started or configuration
     *      read. This exception will be thrown also if grid with given name has already
     *      been started or Spring XML configuration file is invalid.
     */
    public static Ignite start(String springCfgPath, @Nullable String gridName,
        @Nullable GridSpringResourceContext springCtx) throws IgniteCheckedException {
        URL url = U.resolveSpringUrl(springCfgPath);

        return start(url, gridName, springCtx);
    }

    /**
     * Starts all grids specified within given Spring XML configuration file URL. If grid with given name
     * is already started, then exception is thrown. In this case all instances that may
     * have been started so far will be stopped too.
     * <p>
     * Usually Spring XML configuration file will contain only one Grid definition. Note that
     * Grid configuration bean(s) is retrieved form configuration file by type, so the name of
     * the Grid configuration bean is ignored.
     *
     * @param springCfgUrl Spring XML configuration file URL. This cannot be {@code null}.
     * @return Started grid. If Spring configuration contains multiple grid instances,
     *      then the 1st found instance is returned.
     * @throws IgniteCheckedException If grid could not be started or configuration
     *      read. This exception will be thrown also if grid with given name has already
     *      been started or Spring XML configuration file is invalid.
     */
    public static Ignite start(URL springCfgUrl) throws IgniteCheckedException {
        return start(springCfgUrl, null, null);
    }

    /**
     * Starts all grids specified within given Spring XML configuration file URL. If grid with given name
     * is already started, then exception is thrown. In this case all instances that may
     * have been started so far will be stopped too.
     * <p>
     * Usually Spring XML configuration file will contain only one Grid definition. Note that
     * Grid configuration bean(s) is retrieved form configuration file by type, so the name of
     * the Grid configuration bean is ignored.
     *
     * @param springCfgUrl Spring XML configuration file URL. This cannot be {@code null}.
     * @param gridName Grid name that will override default.
     * @param springCtx Optional Spring application context, possibly {@code null}.
     *      Spring bean definitions for bean injection are taken from this context.
     *      If provided, this context can be injected into grid tasks and grid jobs using
     *      {@link SpringApplicationContextResource @IgniteSpringApplicationContextResource} annotation.
     * @return Started grid. If Spring configuration contains multiple grid instances,
     *      then the 1st found instance is returned.
     * @throws IgniteCheckedException If grid could not be started or configuration
     *      read. This exception will be thrown also if grid with given name has already
     *      been started or Spring XML configuration file is invalid.
     */
    public static Ignite start(URL springCfgUrl, @Nullable String gridName,
        @Nullable GridSpringResourceContext springCtx) throws IgniteCheckedException {
        return start(springCfgUrl, gridName, springCtx, null);
    }

    /**
     * Starts all grids specified within given Spring XML configuration input stream. If grid with given name
     * is already started, then exception is thrown. In this case all instances that may
     * have been started so far will be stopped too.
     * <p>
     * Usually Spring XML configuration input stream will contain only one Grid definition. Note that
     * Grid configuration bean(s) is retrieved form configuration input stream by type, so the name of
     * the Grid configuration bean is ignored.
     *
     * @param springCfgStream Input stream containing Spring XML configuration. This cannot be {@code null}.
     * @return Started grid. If Spring configuration contains multiple grid instances,
     *      then the 1st found instance is returned.
     * @throws IgniteCheckedException If grid could not be started or configuration
     *      read. This exception will be thrown also if grid with given name has already
     *      been started or Spring XML configuration file is invalid.
     */
    public static Ignite start(InputStream springCfgStream) throws IgniteCheckedException {
        return start(springCfgStream, null, null);
    }

    /**
     * Starts all grids specified within given Spring XML configuration input stream. If grid with given name
     * is already started, then exception is thrown. In this case all instances that may
     * have been started so far will be stopped too.
     * <p>
     * Usually Spring XML configuration input stream will contain only one Grid definition. Note that
     * Grid configuration bean(s) is retrieved form configuration input stream by type, so the name of
     * the Grid configuration bean is ignored.
     *
     * @param springCfgStream Input stream containing Spring XML configuration. This cannot be {@code null}.
     * @param gridName Grid name that will override default.
     * @param springCtx Optional Spring application context, possibly {@code null}.
     *      Spring bean definitions for bean injection are taken from this context.
     *      If provided, this context can be injected into grid tasks and grid jobs using
     *      {@link SpringApplicationContextResource @IgniteSpringApplicationContextResource} annotation.
     * @return Started grid. If Spring configuration contains multiple grid instances,
     *      then the 1st found instance is returned.
     * @throws IgniteCheckedException If grid could not be started or configuration
     *      read. This exception will be thrown also if grid with given name has already
     *      been started or Spring XML configuration file is invalid.
     */
    public static Ignite start(InputStream springCfgStream, @Nullable String gridName,
        @Nullable GridSpringResourceContext springCtx) throws IgniteCheckedException {
        return start(springCfgStream, gridName, springCtx, null);
    }

    /**
     * Internal Spring-based start routine.
     *
     * @param springCfgUrl Spring XML configuration file URL. This cannot be {@code null}.
     * @param gridName Grid name that will override default.
     * @param springCtx Optional Spring application context.
     * @param cfgClo Optional closure to change configuration before it is used to start the grid.
     * @return Started grid.
     * @throws IgniteCheckedException If failed.
     */
    private static Ignite start(final URL springCfgUrl, @Nullable String gridName,
        @Nullable GridSpringResourceContext springCtx,
        @Nullable IgniteClosure<IgniteConfiguration, IgniteConfiguration> cfgClo)
        throws IgniteCheckedException {
        A.notNull(springCfgUrl, "springCfgUrl");

        boolean isLog4jUsed = U.gridClassLoader().getResource("org/apache/log4j/Appender.class") != null;

        IgniteBiTuple<Object, Object> t = null;

        if (isLog4jUsed) {
            try {
                t = U.addLog4jNoOpLogger();
            }
            catch (IgniteCheckedException ignore) {
                isLog4jUsed = false;
            }
        }

        Collection<Handler> savedHnds = null;

        if (!isLog4jUsed)
            savedHnds = U.addJavaNoOpLogger();

        IgniteBiTuple<Collection<IgniteConfiguration>, ? extends GridSpringResourceContext> cfgMap;

        try {
            cfgMap = loadConfigurations(springCfgUrl);
        }
        finally {
            if (isLog4jUsed && t != null)
                U.removeLog4jNoOpLogger(t);

            if (!isLog4jUsed)
                U.removeJavaNoOpLogger(savedHnds);
        }

        return startConfigurations(cfgMap, springCfgUrl, gridName, springCtx, cfgClo);
    }

    /**
     * Internal Spring-based start routine.
     *
     * @param springCfgStream Input stream containing Spring XML configuration. This cannot be {@code null}.
     * @param gridName Grid name that will override default.
     * @param springCtx Optional Spring application context.
     * @param cfgClo Optional closure to change configuration before it is used to start the grid.
     * @return Started grid.
     * @throws IgniteCheckedException If failed.
     */
    private static Ignite start(final InputStream springCfgStream, @Nullable String gridName,
        @Nullable GridSpringResourceContext springCtx,
        @Nullable IgniteClosure<IgniteConfiguration, IgniteConfiguration> cfgClo)
        throws IgniteCheckedException {
        A.notNull(springCfgStream, "springCfgUrl");

        boolean isLog4jUsed = U.gridClassLoader().getResource("org/apache/log4j/Appender.class") != null;

        IgniteBiTuple<Object, Object> t = null;

        if (isLog4jUsed) {
            try {
                t = U.addLog4jNoOpLogger();
            }
            catch (IgniteCheckedException ignore) {
                isLog4jUsed = false;
            }
        }

        Collection<Handler> savedHnds = null;

        if (!isLog4jUsed)
            savedHnds = U.addJavaNoOpLogger();

        IgniteBiTuple<Collection<IgniteConfiguration>, ? extends GridSpringResourceContext> cfgMap;

        try {
            cfgMap = loadConfigurations(springCfgStream);
        }
        finally {
            if (isLog4jUsed && t != null)
                U.removeLog4jNoOpLogger(t);

            if (!isLog4jUsed)
                U.removeJavaNoOpLogger(savedHnds);
        }

        return startConfigurations(cfgMap, null, gridName, springCtx, cfgClo);
    }

    /**
     * Internal Spring-based start routine. Starts loaded configurations.
     *
     * @param cfgMap Configuration map.
     * @param springCfgUrl Spring XML configuration file URL.
     * @param gridName Grid name that will override default.
     * @param springCtx Optional Spring application context.
     * @param cfgClo Optional closure to change configuration before it is used to start the grid.
     * @return Started grid.
     * @throws IgniteCheckedException If failed.
     */
    private static Ignite startConfigurations(
        IgniteBiTuple<Collection<IgniteConfiguration>, ? extends GridSpringResourceContext> cfgMap,
        URL springCfgUrl,
        @Nullable String gridName,
        @Nullable GridSpringResourceContext springCtx,
        @Nullable IgniteClosure<IgniteConfiguration, IgniteConfiguration> cfgClo)
        throws IgniteCheckedException {
        List<IgniteNamedInstance> grids = new ArrayList<>(cfgMap.size());

        try {
            for (IgniteConfiguration cfg : cfgMap.get1()) {
                assert cfg != null;

                if (cfg.getGridName() == null && !F.isEmpty(gridName))
                    cfg.setGridName(gridName);

                if (cfgClo != null) {
                    cfg = cfgClo.apply(cfg);

                    assert cfg != null;
                }

                // Use either user defined context or our one.
                IgniteNamedInstance grid = start0(
                    new GridStartContext(cfg, springCfgUrl, springCtx == null ? cfgMap.get2() : springCtx));

                // Add it if it was not stopped during startup.
                if (grid != null)
                    grids.add(grid);
            }
        }
        catch (IgniteCheckedException e) {
            // Stop all instances started so far.
            for (IgniteNamedInstance grid : grids) {
                try {
                    grid.stop(true);
                }
                catch (Exception e1) {
                    U.error(grid.log, "Error when stopping grid: " + grid, e1);
                }
            }

            throw e;
        }

        // Return the first grid started.
        IgniteNamedInstance res = !grids.isEmpty() ? grids.get(0) : null;

        return res != null ? res.grid() : null;
    }

    /**
     * Starts grid with given configuration.
     *
     * @param startCtx Start context.
     * @return Started grid.
     * @throws IgniteCheckedException If grid could not be started.
     */
    private static IgniteNamedInstance start0(GridStartContext startCtx) throws IgniteCheckedException {
        assert startCtx != null;

        String name = startCtx.config().getGridName();

        if (name != null && name.isEmpty())
            throw new IgniteCheckedException("Non default grid instances cannot have empty string name.");

        IgniteNamedInstance grid = new IgniteNamedInstance(name);

        IgniteNamedInstance old;

        if (name != null)
            old = grids.putIfAbsent(name, grid);
        else {
            synchronized (dfltGridMux) {
                old = dfltGrid;

                if (old == null)
                    dfltGrid = grid;
            }
        }

        if (old != null) {
            if (name == null)
                throw new IgniteCheckedException("Default grid instance has already been started.");
            else
                throw new IgniteCheckedException("Ignite instance with this name has already been started: " + name);
        }

        if (startCtx.config().getWarmupClosure() != null)
            startCtx.config().getWarmupClosure().apply(startCtx.config());

        startCtx.single(grids.size() == 1);

        boolean success = false;

        try {
            grid.start(startCtx);

            notifyStateChange(name, STARTED);

            success = true;
        }
        finally {
            if (!success) {
                if (name != null)
                    grids.remove(name, grid);
                else {
                    synchronized (dfltGridMux) {
                        if (dfltGrid == grid)
                            dfltGrid = null;
                    }
                }

                grid = null;
            }
        }

        if (grid == null)
            throw new IgniteCheckedException("Failed to start grid with provided configuration.");

        return grid;
    }

    /**
     * Loads spring bean by name.
     *
     * @param springXmlPath Spring XML file path.
     * @param beanName Bean name.
     * @return Bean instance.
     * @throws IgniteCheckedException In case of error.
     */
    public static <T> T loadSpringBean(String springXmlPath, String beanName) throws IgniteCheckedException {
        A.notNull(springXmlPath, "springXmlPath");
        A.notNull(beanName, "beanName");

        URL url = U.resolveSpringUrl(springXmlPath);

        assert url != null;

        return loadSpringBean(url, beanName);
    }

    /**
     * Loads spring bean by name.
     *
     * @param springXmlUrl Spring XML file URL.
     * @param beanName Bean name.
     * @return Bean instance.
     * @throws IgniteCheckedException In case of error.
     */
    public static <T> T loadSpringBean(URL springXmlUrl, String beanName) throws IgniteCheckedException {
        A.notNull(springXmlUrl, "springXmlUrl");
        A.notNull(beanName, "beanName");

        IgniteSpringHelper spring = SPRING.create(false);

        return spring.loadBean(springXmlUrl, beanName);
    }

    /**
     * Loads spring bean by name.
     *
<<<<<<< HEAD
     * @param inputStream Spring XML input stream.
=======
     * @param springXmlStream Input stream containing Spring XML configuration.
>>>>>>> ade27b41
     * @param beanName Bean name.
     * @return Bean instance.
     * @throws IgniteCheckedException In case of error.
     */
<<<<<<< HEAD
    public static <T> T loadSpringBean(InputStream inputStream, String beanName) throws IgniteCheckedException {
        A.notNull(inputStream, "inputStream");
=======
    public static <T> T loadSpringBean(InputStream springXmlStream, String beanName) throws IgniteCheckedException {
        A.notNull(springXmlStream, "springXmlPath");
>>>>>>> ade27b41
        A.notNull(beanName, "beanName");

        IgniteSpringHelper spring = SPRING.create(false);

<<<<<<< HEAD
        return spring.loadBean(inputStream, beanName);
=======
        return spring.loadBean(springXmlStream, beanName);
>>>>>>> ade27b41
    }

    /**
     * Gets an instance of default no-name grid. Note that
     * caller of this method should not assume that it will return the same
     * instance every time.
     * <p>
     * This method is identical to {@code G.grid(null)} apply.
     *
     * @return An instance of default no-name grid. This method never returns
     *      {@code null}.
     * @throws IgniteIllegalStateException Thrown if default grid was not properly
     *      initialized or grid instance was stopped or was not started.
     */
    public static Ignite grid() throws IgniteIllegalStateException {
        return grid((String)null);
    }

    /**
     * Gets a list of all grids started so far.
     *
     * @return List of all grids started so far.
     */
    public static List<Ignite> allGrids() {
        List<Ignite> allIgnites = new ArrayList<>(grids.size() + 1);

        for (IgniteNamedInstance grid : grids.values()) {
            Ignite g = grid.grid();

            if (g != null)
                allIgnites.add(g);
        }

        IgniteNamedInstance dfltGrid0 = dfltGrid;

        if (dfltGrid0 != null) {
            IgniteKernal g = dfltGrid0.grid();

            if (g != null)
                allIgnites.add(g);
        }

        return allIgnites;
    }

    /**
     * Gets a grid instance for given local node ID. Note that grid instance and local node have
     * one-to-one relationship where node has ID and instance has name of the grid to which
     * both grid instance and its node belong. Note also that caller of this method
     * should not assume that it will return the same instance every time.
     *
     * @param locNodeId ID of local node the requested grid instance is managing.
     * @return An instance of named grid. This method never returns
     *      {@code null}.
     * @throws IgniteIllegalStateException Thrown if grid was not properly
     *      initialized or grid instance was stopped or was not started.
     */
    public static Ignite grid(UUID locNodeId) throws IgniteIllegalStateException {
        A.notNull(locNodeId, "locNodeId");

        IgniteNamedInstance dfltGrid0 = dfltGrid;

        if (dfltGrid0 != null) {
            IgniteKernal g = dfltGrid0.grid();

            if (g != null && g.getLocalNodeId().equals(locNodeId))
                return g;
        }

        for (IgniteNamedInstance grid : grids.values()) {
            IgniteKernal g = grid.grid();

            if (g != null && g.getLocalNodeId().equals(locNodeId))
                return g;
        }

        throw new IgniteIllegalStateException("Grid instance with given local node ID was not properly " +
            "started or was stopped: " + locNodeId);
    }

    /**
     * Gets an named grid instance. If grid name is {@code null} or empty string,
     * then default no-name grid will be returned. Note that caller of this method
     * should not assume that it will return the same instance every time.
     * <p>
     * Note that Java VM can run multiple grid instances and every grid instance (and its
     * node) can belong to a different grid. Grid name defines what grid a particular grid
     * instance (and correspondingly its node) belongs to.
     *
     * @param name Grid name to which requested grid instance belongs to. If {@code null},
     *      then grid instance belonging to a default no-name grid will be returned.
     * @return An instance of named grid. This method never returns
     *      {@code null}.
     * @throws IgniteIllegalStateException Thrown if default grid was not properly
     *      initialized or grid instance was stopped or was not started.
     */
    public static Ignite grid(@Nullable String name) throws IgniteIllegalStateException {
        IgniteNamedInstance grid = name != null ? grids.get(name) : dfltGrid;

        Ignite res;

        if (grid == null || (res = grid.grid()) == null)
            throw new IgniteIllegalStateException("Grid instance was not properly started " +
                "or was already stopped: " + name);

        return res;
    }

    /**
     * Gets grid instance without waiting its initialization.
     *
     * @param name Grid name.
     * @return Grid instance.
     */
    public static IgniteKernal gridx(@Nullable String name) {
        IgniteNamedInstance grid = name != null ? grids.get(name) : dfltGrid;

        IgniteKernal res;

        if (grid == null || (res = grid.gridx()) == null)
            throw new IllegalStateException("Grid instance was not properly started or was already stopped: " + name);

        return res;
    }

    /**
     * Adds a lsnr for grid life cycle events.
     * <p>
     * Note that unlike other listeners in Ignite this listener will be
     * notified from the same thread that triggers the state change. Because of
     * that it is the responsibility of the user to make sure that listener logic
     * is light-weight and properly handles (catches) any runtime exceptions, if any
     * are expected.
     *
     * @param lsnr Listener for grid life cycle events. If this listener was already added
     *      this method is no-op.
     */
    public static void addListener(IgnitionListener lsnr) {
        A.notNull(lsnr, "lsnr");

        lsnrs.add(lsnr);
    }

    /**
     * Removes lsnr added by {@link #addListener(IgnitionListener)} method.
     *
     * @param lsnr Listener to remove.
     * @return {@code true} if lsnr was added before, {@code false} otherwise.
     */
    public static boolean removeListener(IgnitionListener lsnr) {
        A.notNull(lsnr, "lsnr");

        return lsnrs.remove(lsnr);
    }

    /**
     * @param gridName Grid instance name.
     * @param state Factory state.
     */
    private static void notifyStateChange(@Nullable String gridName, IgniteState state) {
        if (gridName != null)
            gridStates.put(gridName, state);
        else
            dfltGridState = state;

        for (IgnitionListener lsnr : lsnrs)
            lsnr.onStateChange(gridName, state);
    }

    /**
     * Start context encapsulates all starting parameters.
     */
    private static final class GridStartContext {
        /** User-defined configuration. */
        private IgniteConfiguration cfg;

        /** Optional configuration path. */
        private URL cfgUrl;

        /** Optional Spring application context. */
        private GridSpringResourceContext springCtx;

        /** Whether or not this is a single grid instance in current VM. */
        private boolean single;

        /**
         *
         * @param cfg User-defined configuration.
         * @param cfgUrl Optional configuration path.
         * @param springCtx Optional Spring application context.
         */
        GridStartContext(IgniteConfiguration cfg, @Nullable URL cfgUrl, @Nullable GridSpringResourceContext springCtx) {
            assert(cfg != null);

            this.cfg = cfg;
            this.cfgUrl = cfgUrl;
            this.springCtx = springCtx;
        }

        /**
         * @return Whether or not this is a single grid instance in current VM.
         */
        public boolean single() {
            return single;
        }

        /**
         * @param single Whether or not this is a single grid instance in current VM.
         */
        public void single(boolean single) {
            this.single = single;
        }

        /**
         * @return User-defined configuration.
         */
        IgniteConfiguration config() {
            return cfg;
        }

        /**
         * @param cfg User-defined configuration.
         */
        void config(IgniteConfiguration cfg) {
            this.cfg = cfg;
        }

        /**
         * @return Optional configuration path.
         */
        URL configUrl() {
            return cfgUrl;
        }

        /**
         * @param cfgUrl Optional configuration path.
         */
        void configUrl(URL cfgUrl) {
            this.cfgUrl = cfgUrl;
        }

        /**
         * @return Optional Spring application context.
         */
        public GridSpringResourceContext springContext() {
            return springCtx;
        }
    }

    /**
     * Grid data container.
     */
    private static final class IgniteNamedInstance {
        /** Map of registered MBeans. */
        private static final Map<MBeanServer, GridMBeanServerData> mbeans =
            new HashMap<>();

        /** */
        private static final String[] EMPTY_STR_ARR = new String[0];

        /** Grid name. */
        private final String name;

        /** Grid instance. */
        private volatile IgniteKernal grid;

        /** Executor service. */
        private ExecutorService execSvc;

        /** System executor service. */
        private ExecutorService sysExecSvc;

        /** Management executor service. */
        private ExecutorService mgmtExecSvc;

        /** P2P executor service. */
        private ExecutorService p2pExecSvc;

        /** IGFS executor service. */
        private ExecutorService igfsExecSvc;

        /** REST requests executor service. */
        private ExecutorService restExecSvc;

        /** Utility cache executor service. */
        private ExecutorService utilityCacheExecSvc;

        /** Marshaller cache executor service. */
        private ExecutorService marshCacheExecSvc;

        /** Grid state. */
        private volatile IgniteState state = STOPPED;

        /** Shutdown hook. */
        private Thread shutdownHook;

        /** Grid log. */
        private IgniteLogger log;

        /** Start guard. */
        private final AtomicBoolean startGuard = new AtomicBoolean();

        /** Start latch. */
        private final CountDownLatch startLatch = new CountDownLatch(1);

        /**
         * Thread that starts this named instance. This field can be non-volatile since
         * it makes sense only for thread where it was originally initialized.
         */
        @SuppressWarnings("FieldAccessedSynchronizedAndUnsynchronized")
        private Thread starterThread;

        /**
         * Creates un-started named instance.
         *
         * @param name Grid name (possibly {@code null} for default grid).
         */
        IgniteNamedInstance(@Nullable String name) {
            this.name = name;
        }

        /**
         * Gets grid name.
         *
         * @return Grid name.
         */
        String getName() {
            return name;
        }

        /**
         * Gets grid instance.
         *
         * @return Grid instance.
         */
        IgniteKernal grid() {
            if (starterThread != Thread.currentThread())
                U.awaitQuiet(startLatch);

            return grid;
        }

        /**
         * Gets grid instance without waiting for its initialization.
         *
         * @return Grid instance.
         */
        public IgniteKernal gridx() {
            return grid;
        }

        /**
         * Gets grid state.
         *
         * @return Grid state.
         */
        IgniteState state() {
            if (starterThread != Thread.currentThread())
                U.awaitQuiet(startLatch);

            return state;
        }

        /**
         * @param spi SPI implementation.
         * @throws IgniteCheckedException Thrown in case if multi-instance is not supported.
         */
        private void ensureMultiInstanceSupport(IgniteSpi spi) throws IgniteCheckedException {
            IgniteSpiMultipleInstancesSupport ann = U.getAnnotation(spi.getClass(),
                IgniteSpiMultipleInstancesSupport.class);

            if (ann == null || !ann.value())
                throw new IgniteCheckedException("SPI implementation doesn't support multiple grid instances in " +
                    "the same VM: " + spi);
        }

        /**
         * @param spis SPI implementations.
         * @throws IgniteCheckedException Thrown in case if multi-instance is not supported.
         */
        private void ensureMultiInstanceSupport(IgniteSpi[] spis) throws IgniteCheckedException {
            for (IgniteSpi spi : spis)
                ensureMultiInstanceSupport(spi);
        }

        /**
         * Starts grid with given configuration.
         *
         * @param startCtx Starting context.
         * @throws IgniteCheckedException If start failed.
         */
        synchronized void start(GridStartContext startCtx) throws IgniteCheckedException {
            if (startGuard.compareAndSet(false, true)) {
                try {
                    starterThread = Thread.currentThread();

                    start0(startCtx);
                }
                catch (Exception e) {
                    if (log != null)
                        stopExecutors(log);

                    throw e;
                }
                finally {
                    startLatch.countDown();
                }
            }
            else
                U.awaitQuiet(startLatch);
        }

        /**
         * @param startCtx Starting context.
         * @throws IgniteCheckedException If start failed.
         */
        @SuppressWarnings({"unchecked", "TooBroadScope"})
        private void start0(GridStartContext startCtx) throws IgniteCheckedException {
            assert grid == null : "Grid is already started: " + name;

            IgniteConfiguration cfg = startCtx.config() != null ? startCtx.config() : new IgniteConfiguration();

            IgniteConfiguration myCfg = initializeConfiguration(cfg);

            // Set configuration URL, if any, into system property.
            if (startCtx.configUrl() != null)
                System.setProperty(IGNITE_CONFIG_URL, startCtx.configUrl().toString());

            // Ensure that SPIs support multiple grid instances, if required.
            if (!startCtx.single()) {
                ensureMultiInstanceSupport(myCfg.getDeploymentSpi());
                ensureMultiInstanceSupport(myCfg.getCommunicationSpi());
                ensureMultiInstanceSupport(myCfg.getDiscoverySpi());
                ensureMultiInstanceSupport(myCfg.getCheckpointSpi());
                ensureMultiInstanceSupport(myCfg.getEventStorageSpi());
                ensureMultiInstanceSupport(myCfg.getCollisionSpi());
                ensureMultiInstanceSupport(myCfg.getFailoverSpi());
                ensureMultiInstanceSupport(myCfg.getLoadBalancingSpi());
                ensureMultiInstanceSupport(myCfg.getSwapSpaceSpi());
            }

            execSvc = new IgniteThreadPoolExecutor(
                "pub-" + cfg.getGridName(),
                cfg.getPublicThreadPoolSize(),
                cfg.getPublicThreadPoolSize(),
                DFLT_PUBLIC_KEEP_ALIVE_TIME,
                new LinkedBlockingQueue<Runnable>(DFLT_PUBLIC_THREADPOOL_QUEUE_CAP));

            // Pre-start all threads as they are guaranteed to be needed.
            ((ThreadPoolExecutor) execSvc).prestartAllCoreThreads();

            // Note that since we use 'LinkedBlockingQueue', number of
            // maximum threads has no effect.
            sysExecSvc = new IgniteThreadPoolExecutor(
                "sys-" + cfg.getGridName(),
                cfg.getSystemThreadPoolSize(),
                cfg.getSystemThreadPoolSize(),
                DFLT_SYSTEM_KEEP_ALIVE_TIME,
                new LinkedBlockingQueue<Runnable>(DFLT_SYSTEM_THREADPOOL_QUEUE_CAP));

            // Pre-start all threads as they are guaranteed to be needed.
            ((ThreadPoolExecutor) sysExecSvc).prestartAllCoreThreads();

            // Note that since we use 'LinkedBlockingQueue', number of
            // maximum threads has no effect.
            // Note, that we do not pre-start threads here as management pool may
            // not be needed.
            mgmtExecSvc = new IgniteThreadPoolExecutor(
                "mgmt-" + cfg.getGridName(),
                cfg.getManagementThreadPoolSize(),
                cfg.getManagementThreadPoolSize(),
                0,
                new LinkedBlockingQueue<Runnable>());

            // Note that since we use 'LinkedBlockingQueue', number of
            // maximum threads has no effect.
            // Note, that we do not pre-start threads here as class loading pool may
            // not be needed.
            p2pExecSvc = new IgniteThreadPoolExecutor(
                "p2p-" + cfg.getGridName(),
                cfg.getPeerClassLoadingThreadPoolSize(),
                cfg.getPeerClassLoadingThreadPoolSize(),
                0,
                new LinkedBlockingQueue<Runnable>());

            // Note that we do not pre-start threads here as igfs pool may not be needed.
            igfsExecSvc = new IgniteThreadPoolExecutor(
                "igfs-" + cfg.getGridName(),
                cfg.getIgfsThreadPoolSize(),
                cfg.getIgfsThreadPoolSize(),
                0,
                new LinkedBlockingQueue<Runnable>());

            if (myCfg.getConnectorConfiguration() != null) {
                restExecSvc = new IgniteThreadPoolExecutor(
                    "rest-" + myCfg.getGridName(),
                    myCfg.getConnectorConfiguration().getThreadPoolSize(),
                    myCfg.getConnectorConfiguration().getThreadPoolSize(),
                    ConnectorConfiguration.DFLT_KEEP_ALIVE_TIME,
                    new LinkedBlockingQueue<Runnable>(ConnectorConfiguration.DFLT_THREADPOOL_QUEUE_CAP)
                );
            }

            utilityCacheExecSvc = new IgniteThreadPoolExecutor(
                "utility-" + cfg.getGridName(),
                myCfg.getUtilityCacheThreadPoolSize(),
                DFLT_SYSTEM_MAX_THREAD_CNT,
                myCfg.getUtilityCacheKeepAliveTime(),
                new LinkedBlockingQueue<Runnable>(DFLT_SYSTEM_THREADPOOL_QUEUE_CAP));

            marshCacheExecSvc = new IgniteThreadPoolExecutor(
                "marshaller-cache-" + cfg.getGridName(),
                myCfg.getMarshallerCacheThreadPoolSize(),
                DFLT_SYSTEM_MAX_THREAD_CNT,
                myCfg.getMarshallerCacheKeepAliveTime(),
                new LinkedBlockingQueue<Runnable>(DFLT_SYSTEM_THREADPOOL_QUEUE_CAP));

            // Register Ignite MBean for current grid instance.
            registerFactoryMbean(myCfg.getMBeanServer());

            boolean started = false;

            try {
                IgniteKernal grid0 = new IgniteKernal(startCtx.springContext());

                // Init here to make grid available to lifecycle listeners.
                grid = grid0;

                grid0.start(myCfg, utilityCacheExecSvc, marshCacheExecSvc, execSvc, sysExecSvc, p2pExecSvc, mgmtExecSvc,
                    igfsExecSvc, restExecSvc,
                    new CA() {
                        @Override public void apply() {
                        startLatch.countDown();
                    }
                });

                state = STARTED;

                if (log.isDebugEnabled())
                    log.debug("Grid factory started ok: " + name);

                started = true;
            }
            catch (IgniteCheckedException e) {
                unregisterFactoryMBean();

                throw e;
            }
            // Catch Throwable to protect against any possible failure.
            catch (Throwable e) {
                unregisterFactoryMBean();

                if (e instanceof Error)
                    throw e;

                throw new IgniteCheckedException("Unexpected exception when starting grid.", e);
            }
            finally {
                if (!started)
                    // Grid was not started.
                    grid = null;
            }

            // Do NOT set it up only if IGNITE_NO_SHUTDOWN_HOOK=TRUE is provided.
            if (!IgniteSystemProperties.getBoolean(IGNITE_NO_SHUTDOWN_HOOK, false)) {
                try {
                    Runtime.getRuntime().addShutdownHook(shutdownHook = new Thread() {
                        @Override public void run() {
                            if (log.isInfoEnabled())
                                log.info("Invoking shutdown hook...");

                            IgniteNamedInstance.this.stop(true);
                        }
                    });

                    if (log.isDebugEnabled())
                        log.debug("Shutdown hook is installed.");
                }
                catch (IllegalStateException e) {
                    stop(true);

                    throw new IgniteCheckedException("Failed to install shutdown hook.", e);
                }
            }
            else {
                if (log.isDebugEnabled())
                    log.debug("Shutdown hook has not been installed because environment " +
                        "or system property " + IGNITE_NO_SHUTDOWN_HOOK + " is set.");
            }
        }

        /**
         * @param cfg Ignite configuration copy to.
         * @return New ignite configuration.
         * @throws IgniteCheckedException If failed.
         */
        private IgniteConfiguration initializeConfiguration(IgniteConfiguration cfg)
            throws IgniteCheckedException {
            IgniteConfiguration myCfg = new IgniteConfiguration(cfg);

            String ggHome = cfg.getIgniteHome();

            // Set Ignite home.
            if (ggHome == null)
                ggHome = U.getIgniteHome();
            else
                // If user provided IGNITE_HOME - set it as a system property.
                U.setIgniteHome(ggHome);

            U.setWorkDirectory(cfg.getWorkDirectory(), ggHome);

            // Ensure invariant.
            // It's a bit dirty - but this is a result of late refactoring
            // and I don't want to reshuffle a lot of code.
            assert F.eq(name, cfg.getGridName());

            UUID nodeId = cfg.getNodeId() != null ? cfg.getNodeId() : UUID.randomUUID();

            myCfg.setNodeId(nodeId);

            IgniteLogger cfgLog = initLogger(cfg.getGridLogger(), nodeId);

            assert cfgLog != null;

            cfgLog = new GridLoggerProxy(cfgLog, null, name, U.id8(nodeId));

            // Initialize factory's log.
            log = cfgLog.getLogger(G.class);

            myCfg.setGridLogger(cfgLog);

            // Check Ignite home folder (after log is available).
            if (ggHome != null) {
                File ggHomeFile = new File(ggHome);

                if (!ggHomeFile.exists() || !ggHomeFile.isDirectory())
                    throw new IgniteCheckedException("Invalid Ignite installation home folder: " + ggHome);
            }

            myCfg.setIgniteHome(ggHome);

            // Validate segmentation configuration.
            SegmentationPolicy segPlc = cfg.getSegmentationPolicy();

            // 1. Warn on potential configuration problem: grid is not configured to wait
            // for correct segment after segmentation happens.
            if (!F.isEmpty(cfg.getSegmentationResolvers()) && segPlc == RESTART_JVM && !cfg.isWaitForSegmentOnStart()) {
                U.warn(log, "Found potential configuration problem (forgot to enable waiting for segment" +
                    "on start?) [segPlc=" + segPlc + ", wait=false]");
            }

            myCfg.setTransactionConfiguration(myCfg.getTransactionConfiguration() != null ?
                new TransactionConfiguration(myCfg.getTransactionConfiguration()) : null);

            myCfg.setConnectorConfiguration(myCfg.getConnectorConfiguration() != null ?
                new ConnectorConfiguration(myCfg.getConnectorConfiguration()) : null);

            // Local host.
            String locHost = IgniteSystemProperties.getString(IGNITE_LOCAL_HOST);

            myCfg.setLocalHost(F.isEmpty(locHost) ? myCfg.getLocalHost() : locHost);

            // Override daemon flag if it was set on the factory.
            if (daemon.get())
                myCfg.setDaemon(true);

            if (myCfg.isClientMode() == null) {
                Boolean threadClient = clientMode.get();

                if (threadClient == null)
                    myCfg.setClientMode(IgniteSystemProperties.getBoolean(IGNITE_CACHE_CLIENT, false));
                else
                    myCfg.setClientMode(threadClient);
            }

            // Check for deployment mode override.
            String depModeName = IgniteSystemProperties.getString(IGNITE_DEP_MODE_OVERRIDE);

            if (!F.isEmpty(depModeName)) {
                if (!F.isEmpty(myCfg.getCacheConfiguration())) {
                    U.quietAndInfo(log, "Skipping deployment mode override for caches (custom closure " +
                        "execution may not work for console Visor)");
                }
                else {
                    try {
                        DeploymentMode depMode = DeploymentMode.valueOf(depModeName);

                        if (myCfg.getDeploymentMode() != depMode)
                            myCfg.setDeploymentMode(depMode);
                    }
                    catch (IllegalArgumentException e) {
                        throw new IgniteCheckedException("Failed to override deployment mode using system property " +
                            "(are there any misspellings?)" +
                            "[name=" + IGNITE_DEP_MODE_OVERRIDE + ", value=" + depModeName + ']', e);
                    }
                }
            }

            if (myCfg.getUserAttributes() == null)
                myCfg.setUserAttributes(Collections.<String, Object>emptyMap());

            if (myCfg.getMBeanServer() == null)
                myCfg.setMBeanServer(ManagementFactory.getPlatformMBeanServer());

            Marshaller marsh = myCfg.getMarshaller();

            if (marsh == null) {
                if (!U.isHotSpot()) {
                    U.warn(log, "OptimizedMarshaller is not supported on this JVM " +
                        "(only Java HotSpot VMs are supported). Switching to standard JDK marshalling - " +
                        "object serialization performance will be significantly slower.",
                        "To enable fast marshalling upgrade to recent 1.6 or 1.7 HotSpot VM release.");

                    marsh = new JdkMarshaller();
                }
                else if (!OptimizedMarshaller.available()) {
                    U.warn(log, "OptimizedMarshaller is not supported on this JVM " +
                        "(only recent 1.6 and 1.7 versions HotSpot VMs are supported). " +
                        "To enable fast marshalling upgrade to recent 1.6 or 1.7 HotSpot VM release. " +
                        "Switching to standard JDK marshalling - " +
                        "object serialization performance will be significantly slower.",
                        "To enable fast marshalling upgrade to recent 1.6 or 1.7 HotSpot VM release.");

                    marsh = new JdkMarshaller();
                }
                else
                    marsh = new OptimizedMarshaller();
            }
            else if (marsh instanceof OptimizedMarshaller && !U.isHotSpot()) {
                U.warn(log, "Using OptimizedMarshaller on untested JVM (only Java HotSpot VMs were tested) - " +
                    "object serialization behavior could yield unexpected results.",
                    "Using GridOptimizedMarshaller on untested JVM.");
            }

            myCfg.setMarshaller(marsh);

            if (myCfg.getPeerClassLoadingLocalClassPathExclude() == null)
                myCfg.setPeerClassLoadingLocalClassPathExclude(EMPTY_STR_ARR);

            FileSystemConfiguration[] igfsCfgs = myCfg.getFileSystemConfiguration();

            if (igfsCfgs != null) {
                FileSystemConfiguration[] clone = igfsCfgs.clone();

                for (int i = 0; i < igfsCfgs.length; i++)
                    clone[i] = new FileSystemConfiguration(igfsCfgs[i]);

                myCfg.setFileSystemConfiguration(clone);
            }

            initializeDefaultSpi(myCfg);

            initializeDefaultCacheConfiguration(myCfg);

            return myCfg;
        }

        /**
         * Initialize default cache configuration.
         *
         * @param cfg Ignite configuration.
         * @throws IgniteCheckedException If failed.
         */
        @SuppressWarnings("unchecked")
        public void initializeDefaultCacheConfiguration(IgniteConfiguration cfg) throws IgniteCheckedException {
            List<CacheConfiguration> cacheCfgs = new ArrayList<>();

            boolean clientDisco = cfg.getDiscoverySpi() instanceof TcpClientDiscoverySpi;

            // Add marshaller and utility caches.
            if (!clientDisco) {
                cacheCfgs.add(marshallerSystemCache());

                cacheCfgs.add(utilitySystemCache());
            }

            if (IgniteComponentType.HADOOP.inClassPath())
                cacheCfgs.add(CU.hadoopSystemCache());

            if (cfg.getAtomicConfiguration() != null && !clientDisco)
                cacheCfgs.add(atomicsSystemCache(cfg.getAtomicConfiguration()));

            CacheConfiguration[] userCaches = cfg.getCacheConfiguration();

            if (userCaches != null && userCaches.length > 0) {
                if (!U.discoOrdered(cfg.getDiscoverySpi()) && !U.relaxDiscoveryOrdered())
                    throw new IgniteCheckedException("Discovery SPI implementation does not support node ordering and " +
                        "cannot be used with cache (use SPI with @GridDiscoverySpiOrderSupport annotation, " +
                        "like GridTcpDiscoverySpi)");

                for (CacheConfiguration ccfg : userCaches) {
                    if (CU.isHadoopSystemCache(ccfg.getName()))
                        throw new IgniteCheckedException("Cache name cannot be \"" + CU.SYS_CACHE_HADOOP_MR +
                            "\" because it is reserved for internal purposes.");

                    if (CU.isAtomicsCache(ccfg.getName()))
                        throw new IgniteCheckedException("Cache name cannot be \"" + CU.ATOMICS_CACHE_NAME +
                            "\" because it is reserved for internal purposes.");

                    if (CU.isUtilityCache(ccfg.getName()))
                        throw new IgniteCheckedException("Cache name cannot be \"" + CU.UTILITY_CACHE_NAME +
                            "\" because it is reserved for internal purposes.");

                    if (CU.isMarshallerCache(ccfg.getName()))
                        throw new IgniteCheckedException("Cache name cannot be \"" + CU.MARSH_CACHE_NAME +
                            "\" because it is reserved for internal purposes.");

                    cacheCfgs.add(ccfg);
                }
            }

            cfg.setCacheConfiguration(cacheCfgs.toArray(new CacheConfiguration[cacheCfgs.size()]));
        }

        /**
         * Initialize default SPI implementations.
         *
         * @param cfg Ignite configuration.
         */
        private void initializeDefaultSpi(IgniteConfiguration cfg) {
            if (cfg.getDiscoverySpi() == null)
                cfg.setDiscoverySpi(new TcpDiscoverySpi());

            if (cfg.getDiscoverySpi() instanceof TcpDiscoverySpi) {
                TcpDiscoverySpi tcpDisco = (TcpDiscoverySpi)cfg.getDiscoverySpi();

                if (tcpDisco.getIpFinder() == null)
                    tcpDisco.setIpFinder(new TcpDiscoveryMulticastIpFinder());
            }

            if (cfg.getCommunicationSpi() == null)
                cfg.setCommunicationSpi(new TcpCommunicationSpi());

            if (cfg.getDeploymentSpi() == null)
                cfg.setDeploymentSpi(new LocalDeploymentSpi());

            if (cfg.getEventStorageSpi() == null)
                cfg.setEventStorageSpi(new MemoryEventStorageSpi());

            if (cfg.getCheckpointSpi() == null)
                cfg.setCheckpointSpi(new NoopCheckpointSpi());

            if (cfg.getCollisionSpi() == null)
                cfg.setCollisionSpi(new NoopCollisionSpi());

            if (cfg.getFailoverSpi() == null)
                cfg.setFailoverSpi(new AlwaysFailoverSpi());

            if (cfg.getLoadBalancingSpi() == null)
                cfg.setLoadBalancingSpi(new RoundRobinLoadBalancingSpi());

            if (cfg.getIndexingSpi() == null)
                cfg.setIndexingSpi(new NoopIndexingSpi());

            if (cfg.getSwapSpaceSpi() == null) {
                boolean needSwap = false;

                if (cfg.getCacheConfiguration() != null) {
                    for (CacheConfiguration c : cfg.getCacheConfiguration()) {
                        if (c.isSwapEnabled()) {
                            needSwap = true;

                            break;
                        }
                    }
                }

                cfg.setSwapSpaceSpi(needSwap ? new FileSwapSpaceSpi() : new NoopSwapSpaceSpi());
            }
        }

        /**
         * @param cfgLog Configured logger.
         * @param nodeId Local node ID.
         * @return Initialized logger.
         * @throws IgniteCheckedException If failed.
         */
        @SuppressWarnings("ErrorNotRethrown")
        private IgniteLogger initLogger(@Nullable IgniteLogger cfgLog, UUID nodeId) throws IgniteCheckedException {
            try {
                Exception log4jInitErr = null;

                if (cfgLog == null) {
                    Class<?> log4jCls;

                    try {
                        log4jCls = Class.forName("org.apache.ignite.logger.log4j.Log4JLogger");
                    }
                    catch (ClassNotFoundException | NoClassDefFoundError ignored) {
                        log4jCls = null;
                    }

                    if (log4jCls != null) {
                        try {
                            URL url = U.resolveIgniteUrl("config/ignite-log4j.xml");

                            if (url == null) {
                                File cfgFile = new File("config/ignite-log4j.xml");

                                if (!cfgFile.exists())
                                    cfgFile = new File("../config/ignite-log4j.xml");

                                if (cfgFile.exists()) {
                                    try {
                                        url = cfgFile.toURI().toURL();
                                    }
                                    catch (MalformedURLException ignore) {
                                        // No-op.
                                    }
                                }
                            }

                            if (url != null) {
                                boolean configured = (Boolean)log4jCls.getMethod("isConfigured").invoke(null);

                                if (configured)
                                    url = null;
                            }

                            if (url != null) {
                                Constructor<?> ctor = log4jCls.getConstructor(URL.class);

                                cfgLog = (IgniteLogger)ctor.newInstance(url);
                            }
                            else
                                cfgLog = (IgniteLogger)log4jCls.newInstance();
                        }
                        catch (Exception e) {
                            log4jInitErr = e;
                        }
                    }

                    if (log4jCls == null || log4jInitErr != null)
                        cfgLog = new JavaLogger();
                }

                // Set node IDs for all file appenders.
                if (cfgLog instanceof LoggerNodeIdAware)
                    ((LoggerNodeIdAware)cfgLog).setNodeId(nodeId);

                if (log4jInitErr != null)
                    U.warn(cfgLog, "Failed to initialize Log4JLogger (falling back to standard java logging): "
                        + log4jInitErr.getCause());

                return cfgLog;
            }
            catch (Exception e) {
                throw new IgniteCheckedException("Failed to create logger.", e);
            }
        }

        /**
         * Creates marshaller system cache configuration.
         *
         * @return Marshaller system cache configuration.
         */
        private static CacheConfiguration marshallerSystemCache() {
            CacheConfiguration cache = new CacheConfiguration();

            cache.setName(CU.MARSH_CACHE_NAME);
            cache.setCacheMode(REPLICATED);
            cache.setAtomicityMode(ATOMIC);
            cache.setSwapEnabled(false);
            cache.setRebalanceMode(SYNC);
            cache.setWriteSynchronizationMode(FULL_SYNC);
            cache.setAffinity(new RendezvousAffinityFunction(false, 20));
            cache.setNodeFilter(CacheConfiguration.ALL_NODES);
            cache.setStartSize(300);

            return cache;
        }

        /**
         * Creates utility system cache configuration.
         *
         * @return Utility system cache configuration.
         */
        private static CacheConfiguration utilitySystemCache() {
            CacheConfiguration cache = new CacheConfiguration();

            cache.setName(CU.UTILITY_CACHE_NAME);
            cache.setCacheMode(REPLICATED);
            cache.setAtomicityMode(TRANSACTIONAL);
            cache.setSwapEnabled(false);
            cache.setRebalanceMode(SYNC);
            cache.setWriteSynchronizationMode(FULL_SYNC);
            cache.setAffinity(new RendezvousAffinityFunction(false, 100));
            cache.setNodeFilter(CacheConfiguration.ALL_NODES);

            return cache;
        }

        /**
         * Creates cache configuration for atomic data structures.
         *
         * @param cfg Atomic configuration.
         * @return Cache configuration for atomic data structures.
         */
        private static CacheConfiguration atomicsSystemCache(AtomicConfiguration cfg) {
            CacheConfiguration ccfg = new CacheConfiguration();

            ccfg.setName(CU.ATOMICS_CACHE_NAME);
            ccfg.setAtomicityMode(TRANSACTIONAL);
            ccfg.setSwapEnabled(false);
            ccfg.setRebalanceMode(SYNC);
            ccfg.setWriteSynchronizationMode(FULL_SYNC);
            ccfg.setCacheMode(cfg.getCacheMode());
            ccfg.setNodeFilter(CacheConfiguration.ALL_NODES);
            ccfg.setNearConfiguration(new NearCacheConfiguration());

            if (cfg.getCacheMode() == PARTITIONED)
                ccfg.setBackups(cfg.getBackups());

            return ccfg;
        }

        /**
         * Stops grid.
         *
         * @param cancel Flag indicating whether all currently running jobs
         *      should be cancelled.
         */
        void stop(boolean cancel) {
            // Stop cannot be called prior to start from public API,
            // since it checks for STARTED state. So, we can assert here.
            assert startGuard.get();

            stop0(cancel);
        }

        /**
         * @param cancel Flag indicating whether all currently running jobs
         *      should be cancelled.
         */
        private synchronized void stop0(boolean cancel) {
            IgniteKernal grid0 = grid;

            // Double check.
            if (grid0 == null) {
                if (log != null)
                    U.warn(log, "Attempting to stop an already stopped grid instance (ignore): " + name);

                return;
            }

            if (shutdownHook != null)
                try {
                    Runtime.getRuntime().removeShutdownHook(shutdownHook);

                    shutdownHook = null;

                    if (log.isDebugEnabled())
                        log.debug("Shutdown hook is removed.");
                }
                catch (IllegalStateException e) {
                    // Shutdown is in progress...
                    if (log.isDebugEnabled())
                        log.debug("Shutdown is in progress (ignoring): " + e.getMessage());
                }

            // Unregister Ignite MBean.
            unregisterFactoryMBean();

            try {
                grid0.stop(cancel);

                if (log.isDebugEnabled())
                    log.debug("Grid instance stopped ok: " + name);
            }
            catch (Throwable e) {
                U.error(log, "Failed to properly stop grid instance due to undeclared exception.", e);

                if (e instanceof Error)
                    throw e;
            }
            finally {
                state = grid0.context().segmented() ? STOPPED_ON_SEGMENTATION : STOPPED;

                grid = null;

                stopExecutors(log);

                log = null;
            }
        }

        /**
         * Stops executor services if they has been started.
         *
         * @param log Grid logger.
         */
        private void stopExecutors(IgniteLogger log) {
            boolean interrupted = Thread.interrupted();

            try {
                stopExecutors0(log);
            }
            finally {
                if (interrupted)
                    Thread.currentThread().interrupt();
            }
        }

        /**
         * Stops executor services if they has been started.
         *
         * @param log Grid logger.
         */
        private void stopExecutors0(IgniteLogger log) {
            assert log != null;

            U.shutdownNow(getClass(), execSvc, log);

            execSvc = null;

            U.shutdownNow(getClass(), sysExecSvc, log);

            sysExecSvc = null;

            U.shutdownNow(getClass(), mgmtExecSvc, log);

            mgmtExecSvc = null;

            U.shutdownNow(getClass(), p2pExecSvc, log);

            p2pExecSvc = null;

            U.shutdownNow(getClass(), igfsExecSvc, log);

            igfsExecSvc = null;

            if (restExecSvc != null)
                U.shutdownNow(getClass(), restExecSvc, log);

            restExecSvc = null;

            U.shutdownNow(getClass(), utilityCacheExecSvc, log);

            utilityCacheExecSvc = null;

            U.shutdownNow(getClass(), marshCacheExecSvc, log);

            marshCacheExecSvc = null;
        }

        /**
         * Registers delegate Mbean instance for {@link Ignition}.
         *
         * @param srv MBeanServer where mbean should be registered.
         * @throws IgniteCheckedException If registration failed.
         */
        private void registerFactoryMbean(MBeanServer srv) throws IgniteCheckedException {
            synchronized (mbeans) {
                GridMBeanServerData data = mbeans.get(srv);

                if (data == null) {
                    try {
                        IgnitionMXBean mbean = new IgnitionMXBeanAdapter();

                        ObjectName objName = U.makeMBeanName(
                            null,
                            "Kernal",
                            Ignition.class.getSimpleName()
                        );

                        // Make check if MBean was already registered.
                        if (!srv.queryMBeans(objName, null).isEmpty())
                            throw new IgniteCheckedException("MBean was already registered: " + objName);
                        else {
                            objName = U.registerMBean(
                                srv,
                                null,
                                "Kernal",
                                Ignition.class.getSimpleName(),
                                mbean,
                                IgnitionMXBean.class
                            );

                            data = new GridMBeanServerData(objName);

                            mbeans.put(srv, data);

                            if (log.isDebugEnabled())
                                log.debug("Registered MBean: " + objName);
                        }
                    }
                    catch (JMException e) {
                        throw new IgniteCheckedException("Failed to register MBean.", e);
                    }
                }

                assert data != null;

                data.addGrid(name);
                data.setCounter(data.getCounter() + 1);
            }
        }

        /**
         * Unregister delegate Mbean instance for {@link Ignition}.
         */
        private void unregisterFactoryMBean() {
            synchronized (mbeans) {
                Iterator<Entry<MBeanServer, GridMBeanServerData>> iter = mbeans.entrySet().iterator();

                while (iter.hasNext()) {
                    Entry<MBeanServer, GridMBeanServerData> entry = iter.next();

                    if (entry.getValue().containsGrid(name)) {
                        GridMBeanServerData data = entry.getValue();

                        assert data != null;

                        // Unregister MBean if no grid instances started for current MBeanServer.
                        if (data.getCounter() == 1) {
                            try {
                                entry.getKey().unregisterMBean(data.getMbean());

                                if (log.isDebugEnabled())
                                    log.debug("Unregistered MBean: " + data.getMbean());
                            }
                            catch (JMException e) {
                                U.error(log, "Failed to unregister MBean.", e);
                            }

                            iter.remove();
                        }
                        else {
                            // Decrement counter.
                            data.setCounter(data.getCounter() - 1);
                            data.removeGrid(name);
                        }
                    }
                }
            }
        }

        /**
         * Grid factory MBean data container.
         * Contains necessary data for selected MBeanServer.
         */
        private static class GridMBeanServerData {
            /** Set of grid names for selected MBeanServer. */
            private Collection<String> gridNames = new HashSet<>();

            /** */
            private ObjectName mbean;

            /** Count of grid instances. */
            private int cnt;

            /**
             * Create data container.
             *
             * @param mbean Object name of MBean.
             */
            GridMBeanServerData(ObjectName mbean) {
                assert mbean != null;

                this.mbean = mbean;
            }

            /**
             * Add grid name.
             *
             * @param gridName Grid name.
             */
            public void addGrid(String gridName) {
                gridNames.add(gridName);
            }

            /**
             * Remove grid name.
             *
             * @param gridName Grid name.
             */
            public void removeGrid(String gridName) {
                gridNames.remove(gridName);
            }

            /**
             * Returns {@code true} if data contains the specified
             * grid name.
             *
             * @param gridName Grid name.
             * @return {@code true} if data contains the specified grid name.
             */
            public boolean containsGrid(String gridName) {
                return gridNames.contains(gridName);
            }

            /**
             * Gets name used in MBean server.
             *
             * @return Object name of MBean.
             */
            public ObjectName getMbean() {
                return mbean;
            }

            /**
             * Gets number of grid instances working with MBeanServer.
             *
             * @return Number of grid instances.
             */
            public int getCounter() {
                return cnt;
            }

            /**
             * Sets number of grid instances working with MBeanServer.
             *
             * @param cnt Number of grid instances.
             */
            public void setCounter(int cnt) {
                this.cnt = cnt;
            }
        }
    }
}<|MERGE_RESOLUTION|>--- conflicted
+++ resolved
@@ -1056,31 +1056,18 @@
     /**
      * Loads spring bean by name.
      *
-<<<<<<< HEAD
-     * @param inputStream Spring XML input stream.
-=======
      * @param springXmlStream Input stream containing Spring XML configuration.
->>>>>>> ade27b41
      * @param beanName Bean name.
      * @return Bean instance.
      * @throws IgniteCheckedException In case of error.
      */
-<<<<<<< HEAD
-    public static <T> T loadSpringBean(InputStream inputStream, String beanName) throws IgniteCheckedException {
-        A.notNull(inputStream, "inputStream");
-=======
     public static <T> T loadSpringBean(InputStream springXmlStream, String beanName) throws IgniteCheckedException {
         A.notNull(springXmlStream, "springXmlPath");
->>>>>>> ade27b41
         A.notNull(beanName, "beanName");
 
         IgniteSpringHelper spring = SPRING.create(false);
 
-<<<<<<< HEAD
-        return spring.loadBean(inputStream, beanName);
-=======
         return spring.loadBean(springXmlStream, beanName);
->>>>>>> ade27b41
     }
 
     /**
