--- conflicted
+++ resolved
@@ -133,11 +133,7 @@
 
         //String cacheName = cctx.name(); TODO GG-9141 how to determine policy?
 
-<<<<<<< HEAD
-        plc = CU.isUtilityCache(cacheName) ? UTILITY_CACHE_POOL : SYSTEM_POOL;
-=======
         plc = SYSTEM_POOL; // TODO GG-9141 CU.isDrSystemCache(cacheName) ? DR_POOL : SYSTEM_POOL;
->>>>>>> 3a3ed00f
 
         depEnabled = cctx.gridDeploy().enabled();
 
