/* @java.file.header */

/*  _________        _____ __________________        _____
 *  __  ____/___________(_)______  /__  ____/______ ____(_)_______
 *  _  / __  __  ___/__  / _  __  / _  / __  _  __ `/__  / __  __ \
 *  / /_/ /  _  /    _  /  / /_/ /  / /_/ /  / /_/ / _  /  _  / / /
 *  \____/   /_/     /_/   \_,__/   \____/   \__,_/  /_/   /_/ /_/
 */

package org.gridgain.grid.kernal.processors.cache.distributed.dht.atomic;

import org.gridgain.grid.*;
import org.gridgain.grid.cache.*;
import org.gridgain.grid.kernal.processors.cache.*;
import org.gridgain.grid.kernal.processors.cache.distributed.dht.*;
import org.gridgain.grid.lang.*;
import org.gridgain.grid.logger.*;
import org.gridgain.grid.util.future.*;
import org.gridgain.grid.util.tostring.*;
import org.gridgain.grid.util.typedef.*;
import org.gridgain.grid.util.typedef.internal.*;
import org.jdk8.backport.*;
import org.jetbrains.annotations.*;

import java.io.*;
import java.util.*;
import java.util.concurrent.*;
import java.util.concurrent.atomic.*;

import static org.gridgain.grid.cache.GridCacheWriteSynchronizationMode.*;

/**
 * DHT atomic cache backup update future.
 */
public class GridDhtAtomicUpdateFuture<K, V> extends GridFutureAdapter<Void>
    implements GridCacheAtomicFuture<K, Void> {
    /** */
    private static final long serialVersionUID = 0L;

    /** Logger reference. */
    private static final AtomicReference<GridLogger> logRef = new AtomicReference<>();

    /** Logger. */
    protected static GridLogger log;

    /** Cache context. */
    private GridCacheContext<K, V> cctx;

    /** Future version. */
    private GridCacheVersion futVer;

    /** Write version. */
    private GridCacheVersion writeVer;

    /** Force transform backup flag. */
    private boolean forceTransformBackups;

    /** Completion callback. */
    @GridToStringExclude
    private CI2<GridNearAtomicUpdateRequest<K, V>, GridNearAtomicUpdateResponse<K, V>> completionCb;

    /** Mappings. */
    @GridToStringInclude
    private ConcurrentMap<UUID, GridDhtAtomicUpdateRequest<K, V>> mappings = new ConcurrentHashMap8<>();

    /** Entries with readers. */
    private Map<K, GridDhtCacheEntry<K, V>> nearReadersEntries;

    /** Update request. */
    private GridNearAtomicUpdateRequest<K, V> updateReq;

    /** Update response. */
    private GridNearAtomicUpdateResponse<K, V> updateRes;

    /** Future keys. */
    private Collection<K> keys;

    /** Future map time. */
    private volatile long mapTime;

    /**
     * Empty constructor required by {@link Externalizable}.
     */
    public GridDhtAtomicUpdateFuture() {
        // No-op.
    }

    /**
     * @param cctx Cache context.
     * @param completionCb Callback to invoke when future is completed.
     * @param writeVer Write version.
     * @param updateReq Update request.
     * @param updateRes Update response.
     */
    public GridDhtAtomicUpdateFuture(
        GridCacheContext<K, V> cctx,
        CI2<GridNearAtomicUpdateRequest<K, V>, GridNearAtomicUpdateResponse<K, V>> completionCb,
        GridCacheVersion writeVer,
        GridNearAtomicUpdateRequest<K, V> updateReq,
        GridNearAtomicUpdateResponse<K, V> updateRes
    ) {
        super(cctx.kernalContext());

        this.cctx = cctx;
        this.writeVer = writeVer;

        futVer = cctx.versions().next(updateReq.topologyVersion());
        this.updateReq = updateReq;
        this.completionCb = completionCb;
        this.updateRes = updateRes;

        forceTransformBackups = updateReq.forceTransformBackups();

        log = U.logger(ctx, logRef, GridDhtAtomicUpdateFuture.class);

        keys = new ArrayList<>(updateReq.keys().size());
    }

    /** {@inheritDoc} */
    @Override public GridUuid futureId() {
        return futVer.asGridUuid();
    }

    /** {@inheritDoc} */
    @Override public GridCacheVersion version() {
        return futVer;
    }

    /** {@inheritDoc} */
    @Override public Collection<? extends GridNode> nodes() {
        return F.view(F.viewReadOnly(mappings.keySet(), U.id2Node(cctx.kernalContext())), F.notNull());
    }

    /** {@inheritDoc} */
    @Override public boolean onNodeLeft(UUID nodeId) {
        if (log.isDebugEnabled())
            log.debug("Processing node leave event [fut=" + this + ", nodeId=" + nodeId + ']');

        GridDhtAtomicUpdateRequest<K, V> req = mappings.get(nodeId);

        if (req != null) {
            updateRes.addFailedKeys(req.keys(), new GridTopologyException("Failed to write keys on backup (node left" +
                " grid before response is received): " + nodeId));

            // Remove only after added keys to failed set.
            mappings.remove(nodeId);

            checkComplete();

            return true;
        }

        return false;
    }

    /** {@inheritDoc} */
    @Override public void checkTimeout(long timeout) {
        long mapTime0 = mapTime;

        if (mapTime0 > 0 && U.currentTimeMillis() > mapTime0 + timeout) {
            GridException ex = new GridCacheAtomicUpdateTimeoutException("Cache update timeout out " +
                "(consider increasing networkTimeout configuration property).");

            updateRes.addFailedKeys(keys, ex);

            onDone(ex);
        }
    }

    /** {@inheritDoc} */
    @Override public boolean trackable() {
        return true;
    }

    /** {@inheritDoc} */
    @Override public void markNotTrackable() {
        // No-op.
    }

    /** {@inheritDoc} */
    @Override public boolean waitForPartitionExchange() {
        // Wait dht update futures in PRIMARY mode.
        return cctx.config().getAtomicWriteOrderMode() == GridCacheAtomicWriteOrderMode.PRIMARY;
    }

    /** {@inheritDoc} */
    @Override public long topologyVersion() {
        return updateReq.topologyVersion();
    }

    /** {@inheritDoc} */
    @Override public Collection<? extends K> keys() {
        return keys;
    }

    /**
     * @param entry Entry to map.
     * @param val Value to write.
     * @param valBytes Value bytes.
     * @param drTtl DR TTL (optional).
     * @param drExpireTime DR expire time (optional).
     * @param drVer DR version (optional).
     * @param ttl Time to live.
     */
    public void addWriteEntry(GridDhtCacheEntry<K, V> entry, @Nullable V val, @Nullable byte[] valBytes,
        GridClosure<V, V> transformC, long drTtl, long drExpireTime, @Nullable GridCacheVersion drVer, long ttl) {
        long topVer = updateReq.topologyVersion();

        Collection<GridNode> dhtNodes = cctx.dht().topology().nodes(entry.partition(), topVer);

        if (log.isDebugEnabled())
            log.debug("Mapping entry to DHT nodes [nodes=" + U.nodeIds(dhtNodes) + ", entry=" + entry + ']');

        GridCacheWriteSynchronizationMode syncMode = updateReq.writeSynchronizationMode();

        keys.add(entry.key());

        for (GridNode node : dhtNodes) {
            UUID nodeId = node.id();

            if (!nodeId.equals(ctx.localNodeId())) {
                GridDhtAtomicUpdateRequest<K, V> updateReq = mappings.get(nodeId);

                if (updateReq == null) {
<<<<<<< HEAD
                    updateReq = new GridDhtAtomicUpdateRequest<>(nodeId, futVer, writeVer, syncMode, topVer, ttl,
                        forceTransformBackups, this.updateReq.subjectId(),
=======
                    updateReq = new GridDhtAtomicUpdateRequest<>(
                        cctx.cacheId(),
                        nodeId,
                        futVer,
                        writeVer,
                        syncMode,
                        topVer,
                        ttl,
                        forceTransformBackups,
                        this.updateReq.subjectId(),
>>>>>>> 3a3ed00f
                        this.updateReq.taskNameHash());

                    mappings.put(nodeId, updateReq);
                }

                updateReq.addWriteValue(entry.key(), entry.keyBytes(), val, valBytes, transformC, drTtl,
                    drExpireTime, drVer);
            }
        }
    }

    /**
     * @param readers Entry readers.
     * @param entry Entry.
     * @param val Value.
     * @param valBytes Value bytes.
     * @param ttl Time to live.
     */
    public void addNearWriteEntries(Iterable<UUID> readers, GridDhtCacheEntry<K, V> entry, @Nullable V val,
        @Nullable byte[] valBytes, GridClosure<V, V> transformC, long ttl) {
        GridCacheWriteSynchronizationMode syncMode = updateReq.writeSynchronizationMode();

        keys.add(entry.key());

        long topVer = updateReq.topologyVersion();

        for (UUID nodeId : readers) {
            GridDhtAtomicUpdateRequest<K, V> updateReq = mappings.get(nodeId);

            if (updateReq == null) {
                GridNode node = ctx.discovery().node(nodeId);

                // Node left the grid.
                if (node == null)
                    continue;

<<<<<<< HEAD
                updateReq = new GridDhtAtomicUpdateRequest<>(nodeId, futVer, writeVer, syncMode, topVer, ttl,
                    forceTransformBackups, this.updateReq.subjectId(),
=======
                updateReq = new GridDhtAtomicUpdateRequest<>(
                    cctx.cacheId(),
                    nodeId,
                    futVer,
                    writeVer,
                    syncMode,
                    topVer,
                    ttl,
                    forceTransformBackups,
                    this.updateReq.subjectId(),
>>>>>>> 3a3ed00f
                    this.updateReq.taskNameHash());

                mappings.put(nodeId, updateReq);
            }

            if (nearReadersEntries == null)
                nearReadersEntries = new HashMap<>();

            nearReadersEntries.put(entry.key(), entry);

            updateReq.addNearWriteValue(entry.key(), entry.keyBytes(), val, valBytes, transformC);
        }
    }

    /** {@inheritDoc} */
    @Override public boolean onDone(@Nullable Void res, @Nullable Throwable err) {
        if (super.onDone(res, err)) {
            cctx.mvcc().removeAtomicFuture(version());

            if (updateReq.writeSynchronizationMode() == FULL_SYNC)
                completionCb.apply(updateReq, updateRes);

            return true;
        }

        return false;
    }

    /**
     * Sends requests to remote nodes.
     */
    public void map() {
        mapTime = U.currentTimeMillis();

        if (!mappings.isEmpty()) {
            for (GridDhtAtomicUpdateRequest<K, V> req : mappings.values()) {
                try {
                    if (log.isDebugEnabled())
                        log.debug("Sending DHT atomic update request [nodeId=" + req.nodeId() + ", req=" + req + ']');

                    cctx.io().send(req.nodeId(), req);
                }
                catch (GridTopologyException ignored) {
                    U.warn(log, "Failed to send update request to backup node because it left grid: " +
                        req.nodeId());

                    mappings.remove(req.nodeId());
                }
                catch (GridException e) {
                    U.error(log, "Failed to send update request to backup node (did node leave the grid?): "
                        + req.nodeId(), e);

                    mappings.remove(req.nodeId());
                }
            }
        }

        checkComplete();

        // Send response right away if no ACKs from backup is required.
        // Backups will send ACKs anyway, future will be completed after all backups have replied.
        if (updateReq.writeSynchronizationMode() != FULL_SYNC)
            completionCb.apply(updateReq, updateRes);
    }

    /**
     * Callback for backup update response.
     *
     * @param nodeId Backup node ID.
     * @param updateRes Update response.
     */
    public void onResult(UUID nodeId, GridDhtAtomicUpdateResponse<K, V> updateRes) {
        if (log.isDebugEnabled())
            log.debug("Received DHT atomic update future result [nodeId=" + nodeId + ", updateRes=" + updateRes + ']');

        if (updateRes.error() != null)
            this.updateRes.addFailedKeys(updateRes.failedKeys(), updateRes.error());

        if (!F.isEmpty(updateRes.nearEvicted())) {
            for (K key : updateRes.nearEvicted()) {
                GridDhtCacheEntry<K, V> entry = nearReadersEntries.get(key);

                try {
                    entry.removeReader(nodeId, updateRes.messageId());
                }
                catch (GridCacheEntryRemovedException e) {
                    if (log.isDebugEnabled())
                        log.debug("Entry with evicted reader was removed [entry=" + entry + ", err=" + e + ']');
                }
            }
        }

        mappings.remove(nodeId);

        checkComplete();
    }

    /**
     * Deferred update response.
     *
     * @param nodeId Backup node ID.
     */
    public void onResult(UUID nodeId) {
        if (log.isDebugEnabled())
            log.debug("Received deferred DHT atomic update future result [nodeId=" + nodeId + ']');

        mappings.remove(nodeId);

        checkComplete();
    }

    /**
     * Checks if all required responses are received.
     */
    private void checkComplete() {
        // Always wait for replies from all backups.
        if (mappings.isEmpty()) {
            if (log.isDebugEnabled())
                log.debug("Completing DHT atomic update future: " + this);

            onDone();
        }
    }

    /** {@inheritDoc} */
    @Override public String toString() {
        return S.toString(GridDhtAtomicUpdateFuture.class, this);
    }
}<|MERGE_RESOLUTION|>--- conflicted
+++ resolved
@@ -222,10 +222,6 @@
                 GridDhtAtomicUpdateRequest<K, V> updateReq = mappings.get(nodeId);
 
                 if (updateReq == null) {
-<<<<<<< HEAD
-                    updateReq = new GridDhtAtomicUpdateRequest<>(nodeId, futVer, writeVer, syncMode, topVer, ttl,
-                        forceTransformBackups, this.updateReq.subjectId(),
-=======
                     updateReq = new GridDhtAtomicUpdateRequest<>(
                         cctx.cacheId(),
                         nodeId,
@@ -236,7 +232,6 @@
                         ttl,
                         forceTransformBackups,
                         this.updateReq.subjectId(),
->>>>>>> 3a3ed00f
                         this.updateReq.taskNameHash());
 
                     mappings.put(nodeId, updateReq);
@@ -273,10 +268,6 @@
                 if (node == null)
                     continue;
 
-<<<<<<< HEAD
-                updateReq = new GridDhtAtomicUpdateRequest<>(nodeId, futVer, writeVer, syncMode, topVer, ttl,
-                    forceTransformBackups, this.updateReq.subjectId(),
-=======
                 updateReq = new GridDhtAtomicUpdateRequest<>(
                     cctx.cacheId(),
                     nodeId,
@@ -287,7 +278,6 @@
                     ttl,
                     forceTransformBackups,
                     this.updateReq.subjectId(),
->>>>>>> 3a3ed00f
                     this.updateReq.taskNameHash());
 
                 mappings.put(nodeId, updateReq);
