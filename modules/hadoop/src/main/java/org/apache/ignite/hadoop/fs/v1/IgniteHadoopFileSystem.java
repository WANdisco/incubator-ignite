/*
 * Licensed to the Apache Software Foundation (ASF) under one or more
 * contributor license agreements.  See the NOTICE file distributed with
 * this work for additional information regarding copyright ownership.
 * The ASF licenses this file to You under the Apache License, Version 2.0
 * (the "License"); you may not use this file except in compliance with
 * the License.  You may obtain a copy of the License at
 *
 *      http://www.apache.org/licenses/LICENSE-2.0
 *
 * Unless required by applicable law or agreed to in writing, software
 * distributed under the License is distributed on an "AS IS" BASIS,
 * WITHOUT WARRANTIES OR CONDITIONS OF ANY KIND, either express or implied.
 * See the License for the specific language governing permissions and
 * limitations under the License.
 */

package org.apache.ignite.hadoop.fs.v1;

import org.apache.hadoop.conf.*;
import org.apache.hadoop.fs.*;
import org.apache.hadoop.fs.FileSystem;
import org.apache.hadoop.fs.permission.*;
import org.apache.hadoop.hdfs.*;
import org.apache.hadoop.mapreduce.*;
import org.apache.hadoop.security.*;
import org.apache.hadoop.util.*;
import org.apache.ignite.*;
import org.apache.ignite.igfs.*;
import org.apache.ignite.internal.igfs.common.*;
import org.apache.ignite.internal.processors.hadoop.*;
import org.apache.ignite.internal.processors.hadoop.igfs.*;
import org.apache.ignite.internal.processors.igfs.*;
import org.apache.ignite.internal.util.typedef.*;
import org.apache.ignite.internal.util.typedef.internal.*;
import org.jetbrains.annotations.*;

import java.io.*;
import java.net.*;
import java.util.*;
import java.util.concurrent.atomic.*;

import static org.apache.ignite.configuration.FileSystemConfiguration.*;
import static org.apache.ignite.igfs.IgfsMode.*;
import static org.apache.ignite.internal.processors.hadoop.fs.HadoopParameters.*;
import static org.apache.ignite.internal.processors.hadoop.igfs.HadoopIgfsUtils.*;
import static org.apache.ignite.internal.processors.igfs.IgfsEx.*;

/**
 * {@code IGFS} Hadoop 1.x file system driver over file system API. To use
 * {@code IGFS} as Hadoop file system, you should configure this class
 * in Hadoop's {@code core-site.xml} as follows:
 * <pre name="code" class="xml">
 *  &lt;property&gt;
 *      &lt;name&gt;fs.default.name&lt;/name&gt;
 *      &lt;value&gt;igfs:///&lt;/value&gt;
 *  &lt;/property&gt;
 *
 *  &lt;property&gt;
 *      &lt;name&gt;fs.igfs.impl&lt;/name&gt;
 *      &lt;value&gt;org.apache.ignite.hadoop.fs.v1.IgniteHadoopFileSystem&lt;/value&gt;
 *  &lt;/property&gt;
 * </pre>
 * You should also add Ignite JAR and all libraries to Hadoop classpath. To
 * do this, add following lines to {@code conf/hadoop-env.sh} script in Hadoop
 * distribution:
 * <pre name="code" class="bash">
 * export IGNITE_HOME=/path/to/Ignite/distribution
 * export HADOOP_CLASSPATH=$IGNITE_HOME/ignite*.jar
 *
 * for f in $IGNITE_HOME/libs/*.jar; do
 *  export HADOOP_CLASSPATH=$HADOOP_CLASSPATH:$f;
 * done
 * </pre>
 * <h1 class="header">Data vs Clients Nodes</h1>
 * Hadoop needs to use its FileSystem remotely from client nodes as well as directly on
 * data nodes. Client nodes are responsible for basic file system operations as well as
 * accessing data nodes remotely. Usually, client nodes are started together
 * with {@code job-submitter} or {@code job-scheduler} processes, while data nodes are usually
 * started together with Hadoop {@code task-tracker} processes.
 * <p>
 * For sample client and data node configuration refer to {@code config/hadoop/default-config-client.xml}
 * and {@code config/hadoop/default-config.xml} configuration files in Ignite installation.
 */
public class IgniteHadoopFileSystem extends FileSystem {
    /** Internal property to indicate management connection. */
    public static final String IGFS_MANAGEMENT = "fs.igfs.management.connection";

    /** Empty array of file block locations. */
    private static final BlockLocation[] EMPTY_BLOCK_LOCATIONS = new BlockLocation[0];

    /** Empty array of file statuses. */
    public static final FileStatus[] EMPTY_FILE_STATUS = new FileStatus[0];

    /** Ensures that close routine is invoked at most once. */
    private final AtomicBoolean closeGuard = new AtomicBoolean();

    /** Grid remote client. */
    private HadoopIgfsWrapper rmtClient;

//    /** User name for each thread. */
//    private final ThreadLocal<String> userName = new ThreadLocal<String>(){
//        /** {@inheritDoc} */
//        @Override protected String initialValue() {
//            return DFLT_USER_NAME;
//        }
//    };

//    /** Working directory for each thread. */
//    private final ThreadLocal<Path> workingDir = new ThreadLocal<Path>(){
//        /** {@inheritDoc} */
//        @Override protected Path initialValue() {
//            return getHomeDirectory();
//        }
//    };
    private Path workingDir;

    /** Default replication factor. */
    private short dfltReplication;

    /** Base file system uri. */
    @SuppressWarnings("FieldAccessedSynchronizedAndUnsynchronized")
    private URI uri;

    /** Authority. */
    private String uriAuthority;

    /** Client logger. */
    private IgfsLogger clientLog;

    /** Secondary URI string. */
    private URI secondaryUri;

    /** The user name this file system was created on behalf of. */
    private String user;

    /** IGFS mode resolver. */
    private IgfsModeResolver modeRslvr;

    /** Secondary file system instance. */
    private FileSystem secondaryFs;

    /** Management connection flag. */
    private boolean mgmt;

    /** Whether custom sequential reads before prefetch value is provided. */
    private boolean seqReadsBeforePrefetchOverride;

    /** IGFS group block size. */
    private long igfsGrpBlockSize;

    /** Flag that controls whether file writes should be colocated. */
    private boolean colocateFileWrites;

    /** Prefer local writes. */
    private boolean preferLocFileWrites;

    /** Custom-provided sequential reads before prefetch. */
    private int seqReadsBeforePrefetch;

    /** The cache was disabled when the instance was creating. */
    private boolean cacheEnabled;

    /** {@inheritDoc} */
    @Override public URI getUri() {
        if (uri == null)
            throw new IllegalStateException("URI is null (was IgniteHadoopFileSystem properly initialized?).");

        return uri;
    }

    /**
     * Enter busy state.
     *
     * @throws IOException If file system is stopped.
     */
    private void enterBusy() throws IOException {
        if (closeGuard.get())
            throw new IOException("File system is stopped.");
    }

    /**
     * Leave busy state.
     */
    private void leaveBusy() {
        // No-op.
    }

    /**
     * Gets non-null and interned user name as per the Hadoop viewpoint.
     * @param cfg the Hadoop job configuration, may be null.
     * @return the user name, never null.
     */
    public static String getHadoopUser(@Nullable Configuration cfg) throws IOException {
        String user = null;

<<<<<<< HEAD
        UserGroupInformation currentUgi = UserGroupInformation.getCurrentUser();
        if (currentUgi != null)
             user = currentUgi.getShortUserName();

        user = IgfsUserContext.fixUserName(user);

        assert user != null;

=======
        // TODO: Create ticket to remove these lines.
        // First, try to get the user from MR Job configuration:
        if (cfg != null)
            user = cfg.get(MRJobConfig.USER_NAME);

        // 2nd, try to get it from UserGroupInformation (may return any result if we're
        // inside UserGroupInformation.doAs(...) closure):
        if (user == null) {
            UserGroupInformation currentUgi = UserGroupInformation.getCurrentUser();
            if (currentUgi != null)
                user = currentUgi.getShortUserName();
        }

        // 3rd, get the default system (process owner) user name (defaults to "anonymous" in case of null):
        if (user == null)
            user = DFLT_USER_NAME;

        assert user != null;

        user = U.fixUserName(user);

>>>>>>> 2278c297
        return user;
    }

    /**
     * Public setter that can be used by direct users of FS or Visor.
     *
     * @param colocateFileWrites Whether all ongoing file writes should be colocated.
     */
    @SuppressWarnings("UnusedDeclaration")
    public void colocateFileWrites(boolean colocateFileWrites) {
        this.colocateFileWrites = colocateFileWrites;
    }

    /** {@inheritDoc} */
    @SuppressWarnings("ConstantConditions")
    @Override public void initialize(URI name, Configuration cfg) throws IOException {
        enterBusy();

        try {
            if (rmtClient != null)
                throw new IOException("File system is already initialized: " + rmtClient);

            A.notNull(name, "name");
            A.notNull(cfg, "cfg");

            super.initialize(name, cfg);

            setConf(cfg);

            String disableCacheName = String.format("fs.%s.impl.disable.cache", name.getScheme());

            cacheEnabled = !cfg.getBoolean(disableCacheName, false);

            mgmt = cfg.getBoolean(IGFS_MANAGEMENT, false);

            if (!IGFS_SCHEME.equals(name.getScheme()))
                throw new IOException("Illegal file system URI [expected=" + IGFS_SCHEME +
                    "://[name]/[optional_path], actual=" + name + ']');

            uri = name;

            uriAuthority = uri.getAuthority();

            user = getHadoopUser(cfg);
<<<<<<< HEAD
=======

            //setUser(user);
>>>>>>> 2278c297

            // Override sequential reads before prefetch if needed.
            seqReadsBeforePrefetch = parameter(cfg, PARAM_IGFS_SEQ_READS_BEFORE_PREFETCH, uriAuthority, 0);

            if (seqReadsBeforePrefetch > 0)
                seqReadsBeforePrefetchOverride = true;

            // In Ignite replication factor is controlled by data cache affinity.
            // We use replication factor to force the whole file to be stored on local node.
            dfltReplication = (short)cfg.getInt("dfs.replication", 3);

            // Get file colocation control flag.
            colocateFileWrites = parameter(cfg, PARAM_IGFS_COLOCATED_WRITES, uriAuthority, false);
            preferLocFileWrites = cfg.getBoolean(PARAM_IGFS_PREFER_LOCAL_WRITES, false);

            // Get log directory.
            String logDirCfg = parameter(cfg, PARAM_IGFS_LOG_DIR, uriAuthority, DFLT_IGFS_LOG_DIR);

            File logDirFile = U.resolveIgnitePath(logDirCfg);

            String logDir = logDirFile != null ? logDirFile.getAbsolutePath() : null;

            rmtClient = new HadoopIgfsWrapper(uriAuthority, logDir, cfg, LOG, user);

            // Handshake.
            IgfsHandshakeResponse handshake = rmtClient.handshake(logDir);

            igfsGrpBlockSize = handshake.blockSize();

            IgfsPaths paths = handshake.secondaryPaths();

            // Initialize client logger.
            Boolean logEnabled = parameter(cfg, PARAM_IGFS_LOG_ENABLED, uriAuthority, false);

            if (handshake.sampling() != null ? handshake.sampling() : logEnabled) {
                // Initiate client logger.
                if (logDir == null)
                    throw new IOException("Failed to resolve log directory: " + logDirCfg);

                Integer batchSize = parameter(cfg, PARAM_IGFS_LOG_BATCH_SIZE, uriAuthority, DFLT_IGFS_LOG_BATCH_SIZE);

                clientLog = IgfsLogger.logger(uriAuthority, handshake.igfsName(), logDir, batchSize);
            }
            else
                clientLog = IgfsLogger.disabledLogger();

            modeRslvr = new IgfsModeResolver(paths.defaultMode(), paths.pathModes());

            boolean initSecondary = paths.defaultMode() == PROXY;

            if (!initSecondary && paths.pathModes() != null && !paths.pathModes().isEmpty()) {
                for (T2<IgfsPath, IgfsMode> pathMode : paths.pathModes()) {
                    IgfsMode mode = pathMode.getValue();

                    if (mode == PROXY) {
                        initSecondary = true;

                        break;
                    }
                }
            }

            if (initSecondary) {
                Map<String, String> props = paths.properties();

                String secUri = props.get(SECONDARY_FS_URI);
                String secConfPath = props.get(SECONDARY_FS_CONFIG_PATH);

                try {
<<<<<<< HEAD
                    SecondaryFileSystemProvider secProvider = new SecondaryFileSystemProvider(secUri, secConfPath);

                    secondaryFs = secProvider.createFileSystem(user);
=======
                    SecondaryFileSystemProvider secProvider = new SecondaryFileSystemProvider(secUri, secConfPath,
                        user);
>>>>>>> 2278c297

                    secondaryUri = secProvider.uri();
                }
                catch (IOException e) {
                    if (!mgmt)
                        throw new IOException("Failed to connect to the secondary file system: " + secUri, e);
                    else
                        LOG.warn("Visor failed to create secondary file system (operations on paths with PROXY mode " +
                            "will have no effect): " + e.getMessage());
                }
            }

            // set working directory to the hone directory of the current Fs user:
            setWorkingDirectory(null);
        }
        finally {
            leaveBusy();
        }
    }

    /** {@inheritDoc} */
    @Override protected void checkPath(Path path) {
        URI uri = path.toUri();

        if (uri.isAbsolute()) {
            if (!F.eq(uri.getScheme(), IGFS_SCHEME))
                throw new InvalidPathException("Wrong path scheme [expected=" + IGFS_SCHEME + ", actual=" +
                    uri.getAuthority() + ']');

            if (!F.eq(uri.getAuthority(), uriAuthority))
                throw new InvalidPathException("Wrong path authority [expected=" + uriAuthority + ", actual=" +
                    uri.getAuthority() + ']');
        }
    }

    /** {@inheritDoc} */
    @SuppressWarnings("deprecation")
    @Override public short getDefaultReplication() {
        return dfltReplication;
    }

    /** {@inheritDoc} */
    @Override protected void finalize() throws Throwable {
        super.finalize();

        close0();
    }

    /** {@inheritDoc} */
    @Override public void close() throws IOException {
        if (cacheEnabled && get(getUri(), getConf()) == this)
            return;

        close0();
    }

    /**
     * Closes file system.
     *
     * @throws IOException If failed.
     */
    private void close0() throws IOException {
        if (closeGuard.compareAndSet(false, true)) {
            if (LOG.isDebugEnabled())
                LOG.debug("File system closed [uri=" + uri + ", endpoint=" + uriAuthority + ']');

            if (rmtClient == null)
                return;

            super.close();

            rmtClient.close(false);

            if (clientLog.isLogEnabled())
                clientLog.close();

            if (secondaryFs != null)
                U.closeQuiet(secondaryFs);

            // Reset initialized resources.
            uri = null;
            rmtClient = null;
        }
    }

    /** {@inheritDoc} */
    @Override public void setTimes(Path p, long mtime, long atime) throws IOException {
        enterBusy();

        try {
            A.notNull(p, "p");

            if (mode(p) == PROXY) {
                if (secondaryFs == null) {
                    assert mgmt;

                    // No-op for management connection.
                    return;
                }

                secondaryFs.setTimes(toSecondary(p), mtime, atime);
            }
            else {
                IgfsPath path = convert(p);

                rmtClient.setTimes(path, atime, mtime);
            }
        }
        finally {
            leaveBusy();
        }
    }

    /** {@inheritDoc} */
    @Override public void setPermission(Path p, FsPermission perm) throws IOException {
        enterBusy();

        try {
            A.notNull(p, "p");

            if (mode(p) == PROXY) {
                if (secondaryFs == null) {
                    assert mgmt;

                    // No-op for management connection.
                    return;
                }

                secondaryFs.setPermission(toSecondary(p), perm);
            }
            else if (rmtClient.update(convert(p), permission(perm)) == null) {
                throw new IOException("Failed to set file permission (file not found?)" +
                    " [path=" + p + ", perm=" + perm + ']');
            }
        }
        finally {
            leaveBusy();
        }
    }

    /** {@inheritDoc} */
    @Override public void setOwner(Path p, String username, String grpName) throws IOException {
        A.notNull(p, "p");
        A.notNull(username, "username");
        A.notNull(grpName, "grpName");

        enterBusy();

        try {
            if (mode(p) == PROXY) {
                if (secondaryFs == null) {
                    assert mgmt;

                    // No-op for management connection.
                    return;
                }

                secondaryFs.setOwner(toSecondary(p), username, grpName);
            }
            else if (rmtClient.update(convert(p), F.asMap(PROP_USER_NAME, username, PROP_GROUP_NAME, grpName)) == null)
                throw new IOException("Failed to set file permission (file not found?)" +
                    " [path=" + p + ", userName=" + username + ", groupName=" + grpName + ']');
        }
        finally {
            leaveBusy();
        }
    }

    /** {@inheritDoc} */
    @Override public FSDataInputStream open(Path f, int bufSize) throws IOException {
        A.notNull(f, "f");

        enterBusy();

        try {
            IgfsPath path = convert(f);
            IgfsMode mode = mode(path);

            if (mode == PROXY) {
                if (secondaryFs == null) {
                    assert mgmt;

                    throw new IOException("Failed to open file (secondary file system is not initialized): " + f);
                }

                FSDataInputStream is = secondaryFs.open(toSecondary(f), bufSize);

                if (clientLog.isLogEnabled()) {
                    // At this point we do not know file size, so we perform additional request to remote FS to get it.
                    FileStatus status = secondaryFs.getFileStatus(toSecondary(f));

                    long size = status != null ? status.getLen() : -1;

                    long logId = IgfsLogger.nextId();

                    clientLog.logOpen(logId, path, PROXY, bufSize, size);

                    return new FSDataInputStream(new HadoopIgfsProxyInputStream(is, clientLog, logId));
                }
                else
                    return is;
            }
            else {
                HadoopIgfsStreamDelegate stream = seqReadsBeforePrefetchOverride ?
                    rmtClient.open(path, seqReadsBeforePrefetch) : rmtClient.open(path);

                long logId = -1;

                if (clientLog.isLogEnabled()) {
                    logId = IgfsLogger.nextId();

                    clientLog.logOpen(logId, path, mode, bufSize, stream.length());
                }

                if (LOG.isDebugEnabled())
                    LOG.debug("Opening input stream [thread=" + Thread.currentThread().getName() + ", path=" + path +
                        ", bufSize=" + bufSize + ']');

                HadoopIgfsInputStream igfsIn = new HadoopIgfsInputStream(stream, stream.length(),
                    bufSize, LOG, clientLog, logId);

                if (LOG.isDebugEnabled())
                    LOG.debug("Opened input stream [path=" + path + ", delegate=" + stream + ']');

                return new FSDataInputStream(igfsIn);
            }
        }
        finally {
            leaveBusy();
        }
    }

    /** {@inheritDoc} */
    @SuppressWarnings("deprecation")
    @Override public FSDataOutputStream create(Path f, final FsPermission perm, boolean overwrite, int bufSize,
        short replication, long blockSize, Progressable progress) throws IOException {
        A.notNull(f, "f");

        enterBusy();

        OutputStream out = null;

        try {
            IgfsPath path = convert(f);
            IgfsMode mode = mode(path);

            if (LOG.isDebugEnabled())
                LOG.debug("Opening output stream in create [thread=" + Thread.currentThread().getName() + "path=" +
                    path + ", overwrite=" + overwrite + ", bufSize=" + bufSize + ']');

            if (mode == PROXY) {
                if (secondaryFs == null) {
                    assert mgmt;

                    throw new IOException("Failed to create file (secondary file system is not initialized): " + f);
                }

                FSDataOutputStream os =
                    secondaryFs.create(toSecondary(f), perm, overwrite, bufSize, replication, blockSize, progress);

                if (clientLog.isLogEnabled()) {
                    long logId = IgfsLogger.nextId();

                    clientLog.logCreate(logId, path, PROXY, overwrite, bufSize, replication, blockSize);

                    return new FSDataOutputStream(new HadoopIgfsProxyOutputStream(os, clientLog, logId));
                }
                else
                    return os;
            }
            else {
                Map<String,String> propMap = permission(perm);

                propMap.put(PROP_PREFER_LOCAL_WRITES, Boolean.toString(preferLocFileWrites));

                // Create stream and close it in the 'finally' section if any sequential operation failed.
                HadoopIgfsStreamDelegate stream = rmtClient.create(path, overwrite, colocateFileWrites,
                    replication, blockSize, propMap);

                assert stream != null;

                long logId = -1;

                if (clientLog.isLogEnabled()) {
                    logId = IgfsLogger.nextId();

                    clientLog.logCreate(logId, path, mode, overwrite, bufSize, replication, blockSize);
                }

                if (LOG.isDebugEnabled())
                    LOG.debug("Opened output stream in create [path=" + path + ", delegate=" + stream + ']');

                HadoopIgfsOutputStream igfsOut = new HadoopIgfsOutputStream(stream, LOG, clientLog,
                    logId);

                bufSize = Math.max(64 * 1024, bufSize);

                out = new BufferedOutputStream(igfsOut, bufSize);

                FSDataOutputStream res = new FSDataOutputStream(out, null, 0);

                // Mark stream created successfully.
                out = null;

                return res;
            }
        }
        finally {
            // Close if failed during stream creation.
            if (out != null)
                U.closeQuiet(out);

            leaveBusy();
        }
    }

    /** {@inheritDoc} */
    @SuppressWarnings("deprecation")
    @Override public FSDataOutputStream append(Path f, int bufSize, Progressable progress) throws IOException {
        A.notNull(f, "f");

        enterBusy();

        try {
            IgfsPath path = convert(f);
            IgfsMode mode = mode(path);

            if (LOG.isDebugEnabled())
                LOG.debug("Opening output stream in append [thread=" + Thread.currentThread().getName() +
                    ", path=" + path + ", bufSize=" + bufSize + ']');

            if (mode == PROXY) {
                if (secondaryFs == null) {
                    assert mgmt;

                    throw new IOException("Failed to append file (secondary file system is not initialized): " + f);
                }

                FSDataOutputStream os = secondaryFs.append(toSecondary(f), bufSize, progress);

                if (clientLog.isLogEnabled()) {
                    long logId = IgfsLogger.nextId();

                    clientLog.logAppend(logId, path, PROXY, bufSize); // Don't have stream ID.

                    return new FSDataOutputStream(new HadoopIgfsProxyOutputStream(os, clientLog, logId));
                }
                else
                    return os;
            }
            else {
                HadoopIgfsStreamDelegate stream = rmtClient.append(path, false, null);

                assert stream != null;

                long logId = -1;

                if (clientLog.isLogEnabled()) {
                    logId = IgfsLogger.nextId();

                    clientLog.logAppend(logId, path, mode, bufSize);
                }

                if (LOG.isDebugEnabled())
                    LOG.debug("Opened output stream in append [path=" + path + ", delegate=" + stream + ']');

                HadoopIgfsOutputStream igfsOut = new HadoopIgfsOutputStream(stream, LOG, clientLog,
                    logId);

                bufSize = Math.max(64 * 1024, bufSize);

                BufferedOutputStream out = new BufferedOutputStream(igfsOut, bufSize);

                return new FSDataOutputStream(out, null, 0);
            }
        }
        finally {
            leaveBusy();
        }
    }

    /** {@inheritDoc} */
    @SuppressWarnings("unchecked")
    @Override public boolean rename(Path src, Path dst) throws IOException {
        A.notNull(src, "src");
        A.notNull(dst, "dst");

        enterBusy();

        try {
            IgfsPath srcPath = convert(src);
            IgfsPath dstPath = convert(dst);
            IgfsMode mode = mode(srcPath);

            if (mode == PROXY) {
                if (secondaryFs == null) {
                    assert mgmt;

                    return false;
                }

                if (clientLog.isLogEnabled())
                    clientLog.logRename(srcPath, PROXY, dstPath);

                return secondaryFs.rename(toSecondary(src), toSecondary(dst));
            }
            else {
                if (clientLog.isLogEnabled())
                    clientLog.logRename(srcPath, mode, dstPath);

                try {
                    rmtClient.rename(srcPath, dstPath);
                }
                catch (IOException ioe) {
                    // Log the exception before rethrowing since it may be ignored:
                    LOG.warn("Failed to rename [srcPath=" + srcPath + ", dstPath=" + dstPath + ", mode=" + mode + ']',
                        ioe);

                    throw ioe;
                }

                return true;
            }
        }
        catch (IOException e) {
            // Intentionally ignore IGFS exceptions here to follow Hadoop contract.
            if (F.eq(IOException.class, e.getClass()) && (e.getCause() == null ||
                !X.hasCause(e.getCause(), IgfsException.class)))
                throw e;
            else
                return false;
        }
        finally {
            leaveBusy();
        }
    }

    /** {@inheritDoc} */
    @SuppressWarnings("deprecation")
    @Override public boolean delete(Path f) throws IOException {
        return delete(f, false);
    }

    /** {@inheritDoc} */
    @SuppressWarnings("unchecked")
    @Override public boolean delete(Path f, boolean recursive) throws IOException {
        A.notNull(f, "f");

        enterBusy();

        try {
            IgfsPath path = convert(f);
            IgfsMode mode = mode(path);

            if (mode == PROXY) {
                if (secondaryFs == null) {
                    assert mgmt;

                    return false;
                }

                if (clientLog.isLogEnabled())
                    clientLog.logDelete(path, PROXY, recursive);

                return secondaryFs.delete(toSecondary(f), recursive);
            }
            else {
                // Will throw exception if delete failed.
                boolean res = rmtClient.delete(path, recursive);

                if (clientLog.isLogEnabled())
                    clientLog.logDelete(path, mode, recursive);

                return res;
            }
        }
        catch (IOException e) {
            // Intentionally ignore IGFS exceptions here to follow Hadoop contract.
            if (F.eq(IOException.class, e.getClass()) && (e.getCause() == null ||
                !X.hasCause(e.getCause(), IgfsException.class)))
                throw e;
            else
                return false;
        }
        finally {
            leaveBusy();
        }
    }

    /** {@inheritDoc} */
    @Override public FileStatus[] listStatus(Path f) throws IOException {
        A.notNull(f, "f");

        enterBusy();

        try {
            IgfsPath path = convert(f);
            IgfsMode mode = mode(path);

            if (mode == PROXY) {
                if (secondaryFs == null) {
                    assert mgmt;

                    return EMPTY_FILE_STATUS;
                }

                FileStatus[] arr = secondaryFs.listStatus(toSecondary(f));

                if (arr == null)
                    throw new FileNotFoundException("File " + f + " does not exist.");

                for (int i = 0; i < arr.length; i++)
                    arr[i] = toPrimary(arr[i]);

                if (clientLog.isLogEnabled()) {
                    String[] fileArr = new String[arr.length];

                    for (int i = 0; i < arr.length; i++)
                        fileArr[i] = arr[i].getPath().toString();

                    clientLog.logListDirectory(path, PROXY, fileArr);
                }

                return arr;
            }
            else {
                Collection<IgfsFile> list = rmtClient.listFiles(path);

                if (list == null)
                    throw new FileNotFoundException("File " + f + " does not exist.");

                List<IgfsFile> files = new ArrayList<>(list);

                FileStatus[] arr = new FileStatus[files.size()];

                for (int i = 0; i < arr.length; i++)
                    arr[i] = convert(files.get(i));

                if (clientLog.isLogEnabled()) {
                    String[] fileArr = new String[arr.length];

                    for (int i = 0; i < arr.length; i++)
                        fileArr[i] = arr[i].getPath().toString();

                    clientLog.logListDirectory(path, mode, fileArr);
                }

                return arr;
            }
        }
        finally {
            leaveBusy();
        }
    }

    /** {@inheritDoc} */
    @Override public Path getHomeDirectory() {
        Path path = new Path("/user/" + user/*userName.get()*/);

        return path.makeQualified(getUri(), null);
    }

<<<<<<< HEAD
//    /**
//     * Set user name and default working directory for current thread.
//     *
//     * @param userName User name.
//     */
//    @Deprecated // TODO: remove this method.
//    public void setUser(String userName) {
//        //System.out.println(this + ": ##### setting user = " + userName + ", thread = " + Thread.currentThread());
//        assert F.eq(user, userName);
//        //this.userName.set(userName);
//
//        //setWorkingDirectory(null);
//    }
=======
    /**
     * Set user name and default working directory for current thread.
     *
     * @param userName User name.
     */
    @Deprecated // TODO: remove this method.
    public void setUser(String userName) {
        //System.out.println(this + ": ##### setting user = " + userName + ", thread = " + Thread.currentThread());
        assert F.eq(user, userName);
        //this.userName.set(userName);

        //setWorkingDirectory(null);
    }
>>>>>>> 2278c297

    /** {@inheritDoc} */
    @Override public void setWorkingDirectory(Path newPath) {
        if (newPath == null) {
            Path homeDir = getHomeDirectory();

            if (secondaryFs != null)
                secondaryFs.setWorkingDirectory(toSecondary(homeDir));

            workingDir = homeDir; //.set(homeDir);
        }
        else {
            Path fixedNewPath = fixRelativePart(newPath);

            String res = fixedNewPath.toUri().getPath();

            if (!DFSUtil.isValidName(res))
                throw new IllegalArgumentException("Invalid DFS directory name " + res);

            if (secondaryFs != null)
                secondaryFs.setWorkingDirectory(toSecondary(fixedNewPath));

            workingDir = fixedNewPath; //.set(fixedNewPath);
        }
    }

    /** {@inheritDoc} */
    @Override public Path getWorkingDirectory() {
        return workingDir; //.get();
    }

    /** {@inheritDoc} */
    @SuppressWarnings("unchecked")
    @Override public boolean mkdirs(Path f, FsPermission perm) throws IOException {
        A.notNull(f, "f");

        enterBusy();

        try {
            IgfsPath path = convert(f);
            IgfsMode mode = mode(path);

            if (mode == PROXY) {
                if (secondaryFs == null) {
                    assert mgmt;

                    return false;
                }

                if (clientLog.isLogEnabled())
                    clientLog.logMakeDirectory(path, PROXY);

                return secondaryFs.mkdirs(toSecondary(f), perm);
            }
            else {
                boolean mkdirRes = rmtClient.mkdirs(path, permission(perm));

                if (clientLog.isLogEnabled())
                    clientLog.logMakeDirectory(path, mode);

                return mkdirRes;
            }
        }
        catch (IOException e) {
            // Intentionally ignore IGFS exceptions here to follow Hadoop contract.
            if (F.eq(IOException.class, e.getClass()) && (e.getCause() == null ||
                !X.hasCause(e.getCause(), IgfsException.class)))
                throw e;
            else
                return false;
        }
        finally {
            leaveBusy();
        }
    }

    /** {@inheritDoc} */
    @Override public FileStatus getFileStatus(Path f) throws IOException {
        A.notNull(f, "f");

        enterBusy();

        try {
            if (mode(f) == PROXY) {
                if (secondaryFs == null) {
                    assert mgmt;

                    throw new IOException("Failed to get file status (secondary file system is not initialized): " + f);
                }

                return toPrimary(secondaryFs.getFileStatus(toSecondary(f)));
            }
            else {
                IgfsFile info = rmtClient.info(convert(f));

                if (info == null)
                    throw new FileNotFoundException("File not found: " + f);

                return convert(info);
            }
        }
        finally {
            leaveBusy();
        }
    }

    /** {@inheritDoc} */
    @Override public ContentSummary getContentSummary(Path f) throws IOException {
        A.notNull(f, "f");

        enterBusy();

        try {
            if (mode(f) == PROXY) {
                if (secondaryFs == null) {
                    assert mgmt;

                    throw new IOException("Failed to get content summary (secondary file system is not initialized): " +
                        f);
                }

                return secondaryFs.getContentSummary(toSecondary(f));
            }
            else {
                IgfsPathSummary sum = rmtClient.contentSummary(convert(f));

                return new ContentSummary(sum.totalLength(), sum.filesCount(), sum.directoriesCount(),
                    -1, sum.totalLength(), rmtClient.fsStatus().spaceTotal());
            }
        }
        finally {
            leaveBusy();
        }
    }

    /** {@inheritDoc} */
    @Override public BlockLocation[] getFileBlockLocations(FileStatus status, long start, long len) throws IOException {
        A.notNull(status, "status");

        enterBusy();

        try {
            IgfsPath path = convert(status.getPath());

            if (mode(status.getPath()) == PROXY) {
                if (secondaryFs == null) {
                    assert mgmt;

                    return EMPTY_BLOCK_LOCATIONS;
                }

                Path secPath = toSecondary(status.getPath());

                return secondaryFs.getFileBlockLocations(secondaryFs.getFileStatus(secPath), start, len);
            }
            else {
                long now = System.currentTimeMillis();

                List<IgfsBlockLocation> affinity = new ArrayList<>(rmtClient.affinity(path, start, len));

                BlockLocation[] arr = new BlockLocation[affinity.size()];

                for (int i = 0; i < arr.length; i++)
                    arr[i] = convert(affinity.get(i));

                if (LOG.isDebugEnabled())
                    LOG.debug("Fetched file locations [path=" + path + ", fetchTime=" +
                        (System.currentTimeMillis() - now) + ", locations=" + Arrays.asList(arr) + ']');

                return arr;
            }
        }
        catch (FileNotFoundException ignored) {
            return EMPTY_BLOCK_LOCATIONS;
        }
        finally {
            leaveBusy();
        }
    }

    /** {@inheritDoc} */
    @SuppressWarnings("deprecation")
    @Override public long getDefaultBlockSize() {
        return igfsGrpBlockSize;
    }

    /**
     * Resolve path mode.
     *
     * @param path HDFS path.
     * @return Path mode.
     */
    public IgfsMode mode(Path path) {
        return mode(convert(path));
    }

    /**
     * Resolve path mode.
     *
     * @param path IGFS path.
     * @return Path mode.
     */
    public IgfsMode mode(IgfsPath path) {
        return modeRslvr.resolveMode(path);
    }

    /**
     * Convert the given path to path acceptable by the primary file system.
     *
     * @param path Path.
     * @return Primary file system path.
     */
    private Path toPrimary(Path path) {
        return convertPath(path, uri);
    }

    /**
     * Convert the given path to path acceptable by the secondary file system.
     *
     * @param path Path.
     * @return Secondary file system path.
     */
    private Path toSecondary(Path path) {
        assert secondaryFs != null;
        assert secondaryUri != null;

        return convertPath(path, secondaryUri);
    }

    /**
     * Convert path using the given new URI.
     *
     * @param path Old path.
     * @param newUri New URI.
     * @return New path.
     */
    private Path convertPath(Path path, URI newUri) {
        assert newUri != null;

        if (path != null) {
            URI pathUri = path.toUri();

            try {
                return new Path(new URI(pathUri.getScheme() != null ? newUri.getScheme() : null,
                    pathUri.getAuthority() != null ? newUri.getAuthority() : null, pathUri.getPath(), null, null));
            }
            catch (URISyntaxException e) {
                throw new IgniteException("Failed to construct secondary file system path from the primary file " +
                    "system path: " + path, e);
            }
        }
        else
            return null;
    }

    /**
     * Convert a file status obtained from the secondary file system to a status of the primary file system.
     *
     * @param status Secondary file system status.
     * @return Primary file system status.
     */
    @SuppressWarnings("deprecation")
    private FileStatus toPrimary(FileStatus status) {
        return status != null ? new FileStatus(status.getLen(), status.isDir(), status.getReplication(),
            status.getBlockSize(), status.getModificationTime(), status.getAccessTime(), status.getPermission(),
            status.getOwner(), status.getGroup(), toPrimary(status.getPath())) : null;
    }

    /**
     * Convert IGFS path into Hadoop path.
     *
     * @param path IGFS path.
     * @return Hadoop path.
     */
    private Path convert(IgfsPath path) {
        return new Path(IGFS_SCHEME, uriAuthority, path.toString());
    }

    /**
     * Convert Hadoop path into IGFS path.
     *
     * @param path Hadoop path.
     * @return IGFS path.
     */
    @Nullable private IgfsPath convert(@Nullable Path path) {
        if (path == null)
            return null;

        return path.isAbsolute() ? new IgfsPath(path.toUri().getPath()) :
            new IgfsPath(convert(workingDir), path.toUri().getPath());
    }

    /**
     * Convert IGFS affinity block location into Hadoop affinity block location.
     *
     * @param block IGFS affinity block location.
     * @return Hadoop affinity block location.
     */
    private BlockLocation convert(IgfsBlockLocation block) {
        Collection<String> names = block.names();
        Collection<String> hosts = block.hosts();

        return new BlockLocation(
            names.toArray(new String[names.size()]) /* hostname:portNumber of data nodes */,
            hosts.toArray(new String[hosts.size()]) /* hostnames of data nodes */,
            block.start(), block.length()
        ) {
            @Override public String toString() {
                try {
                    return "BlockLocation [offset=" + getOffset() + ", length=" + getLength() +
                        ", hosts=" + Arrays.asList(getHosts()) + ", names=" + Arrays.asList(getNames()) + ']';
                }
                catch (IOException e) {
                    throw new RuntimeException(e);
                }
            }
        };
    }

    /**
     * Convert IGFS file information into Hadoop file status.
     *
     * @param file IGFS file information.
     * @return Hadoop file status.
     */
    @SuppressWarnings("deprecation")
    private FileStatus convert(IgfsFile file) {
        return new FileStatus(
            file.length(),
            file.isDirectory(),
            getDefaultReplication(),
            file.groupBlockSize(),
            file.modificationTime(),
            file.accessTime(),
            permission(file),
            file.property(PROP_USER_NAME, user),
            file.property(PROP_GROUP_NAME, "users"),
            convert(file.path())) {
            @Override public String toString() {
                return "FileStatus [path=" + getPath() + ", isDir=" + isDir() + ", len=" + getLen() +
                    ", mtime=" + getModificationTime() + ", atime=" + getAccessTime() + ']';
            }
        };
    }

    /**
     * Convert Hadoop permission into IGFS file attribute.
     *
     * @param perm Hadoop permission.
     * @return IGFS attributes.
     */
    private Map<String, String> permission(FsPermission perm) {
        if (perm == null)
            perm = FsPermission.getDefault();

        return F.asMap(PROP_PERMISSION, toString(perm));
    }

    /**
     * @param perm Permission.
     * @return String.
     */
    private static String toString(FsPermission perm) {
        return String.format("%04o", perm.toShort());
    }

    /**
     * Convert IGFS file attributes into Hadoop permission.
     *
     * @param file File info.
     * @return Hadoop permission.
     */
    private FsPermission permission(IgfsFile file) {
        String perm = file.property(PROP_PERMISSION, null);

        if (perm == null)
            return FsPermission.getDefault();

        try {
            return new FsPermission((short)Integer.parseInt(perm, 8));
        }
        catch (NumberFormatException ignore) {
            return FsPermission.getDefault();
        }
    }

    /** {@inheritDoc} */
    @Override public String toString() {
        return S.toString(IgniteHadoopFileSystem.class, this);
    }

    /**
     * Returns the user name this File System is created on behalf of.
     * @return the user name
     */
    public String user() {
        return user;
    }

    /**
     * Getter for secondaryFs field.
     * @return the secondary file system, if any.
     */
    public FileSystem secondaryFs() {
        return secondaryFs;
    }
}<|MERGE_RESOLUTION|>--- conflicted
+++ resolved
@@ -98,21 +98,7 @@
     /** Grid remote client. */
     private HadoopIgfsWrapper rmtClient;
 
-//    /** User name for each thread. */
-//    private final ThreadLocal<String> userName = new ThreadLocal<String>(){
-//        /** {@inheritDoc} */
-//        @Override protected String initialValue() {
-//            return DFLT_USER_NAME;
-//        }
-//    };
-
-//    /** Working directory for each thread. */
-//    private final ThreadLocal<Path> workingDir = new ThreadLocal<Path>(){
-//        /** {@inheritDoc} */
-//        @Override protected Path initialValue() {
-//            return getHomeDirectory();
-//        }
-//    };
+    /** working directory. */
     private Path workingDir;
 
     /** Default replication factor. */
@@ -194,7 +180,11 @@
     public static String getHadoopUser(@Nullable Configuration cfg) throws IOException {
         String user = null;
 
-<<<<<<< HEAD
+        // TODO: Create ticket to remove these lines.
+//        // First, try to get the user from MR Job configuration:
+//        if (cfg != null)
+//            user = cfg.get(MRJobConfig.USER_NAME);
+
         UserGroupInformation currentUgi = UserGroupInformation.getCurrentUser();
         if (currentUgi != null)
              user = currentUgi.getShortUserName();
@@ -203,29 +193,6 @@
 
         assert user != null;
 
-=======
-        // TODO: Create ticket to remove these lines.
-        // First, try to get the user from MR Job configuration:
-        if (cfg != null)
-            user = cfg.get(MRJobConfig.USER_NAME);
-
-        // 2nd, try to get it from UserGroupInformation (may return any result if we're
-        // inside UserGroupInformation.doAs(...) closure):
-        if (user == null) {
-            UserGroupInformation currentUgi = UserGroupInformation.getCurrentUser();
-            if (currentUgi != null)
-                user = currentUgi.getShortUserName();
-        }
-
-        // 3rd, get the default system (process owner) user name (defaults to "anonymous" in case of null):
-        if (user == null)
-            user = DFLT_USER_NAME;
-
-        assert user != null;
-
-        user = U.fixUserName(user);
-
->>>>>>> 2278c297
         return user;
     }
 
@@ -270,11 +237,6 @@
             uriAuthority = uri.getAuthority();
 
             user = getHadoopUser(cfg);
-<<<<<<< HEAD
-=======
-
-            //setUser(user);
->>>>>>> 2278c297
 
             // Override sequential reads before prefetch if needed.
             seqReadsBeforePrefetch = parameter(cfg, PARAM_IGFS_SEQ_READS_BEFORE_PREFETCH, uriAuthority, 0);
@@ -344,14 +306,9 @@
                 String secConfPath = props.get(SECONDARY_FS_CONFIG_PATH);
 
                 try {
-<<<<<<< HEAD
                     SecondaryFileSystemProvider secProvider = new SecondaryFileSystemProvider(secUri, secConfPath);
 
                     secondaryFs = secProvider.createFileSystem(user);
-=======
-                    SecondaryFileSystemProvider secProvider = new SecondaryFileSystemProvider(secUri, secConfPath,
-                        user);
->>>>>>> 2278c297
 
                     secondaryUri = secProvider.uri();
                 }
@@ -914,7 +871,6 @@
         return path.makeQualified(getUri(), null);
     }
 
-<<<<<<< HEAD
 //    /**
 //     * Set user name and default working directory for current thread.
 //     *
@@ -928,21 +884,6 @@
 //
 //        //setWorkingDirectory(null);
 //    }
-=======
-    /**
-     * Set user name and default working directory for current thread.
-     *
-     * @param userName User name.
-     */
-    @Deprecated // TODO: remove this method.
-    public void setUser(String userName) {
-        //System.out.println(this + ": ##### setting user = " + userName + ", thread = " + Thread.currentThread());
-        assert F.eq(user, userName);
-        //this.userName.set(userName);
-
-        //setWorkingDirectory(null);
-    }
->>>>>>> 2278c297
 
     /** {@inheritDoc} */
     @Override public void setWorkingDirectory(Path newPath) {
