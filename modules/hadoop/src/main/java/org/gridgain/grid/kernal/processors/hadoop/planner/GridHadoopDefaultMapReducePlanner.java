--- conflicted
+++ resolved
@@ -50,17 +50,8 @@
 
         int rdcCnt = job.info().reducers();
 
-<<<<<<< HEAD
-        if (job.info().hasReducer()) {
-            rdcCnt = job.info().reducers();
-
-            if (rdcCnt < 1)
-                throw new GridException("Number of reducers must be positive, actual: " + rdcCnt);
-        }
-=======
         if (rdcCnt < 1)
             throw new GridException("Number of reducers must be positive, actual: " + rdcCnt);
->>>>>>> e717a517
 
         Map<UUID, int[]> reducers = reducers(top, mappers, rdcCnt);
 
