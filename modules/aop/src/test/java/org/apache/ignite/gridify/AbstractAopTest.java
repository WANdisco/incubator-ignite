--- conflicted
+++ resolved
@@ -419,13 +419,8 @@
 
             assert res == 1 : "Method gridifyDefault returned wrong value [result=" + res + ", expected=1]";
 
-<<<<<<< HEAD
-            assert locDepCnt.get() == 5 : "Invalid local deployment count [expected=5, got=" + locDepCnt.get() + ']';
-            assert rmtDepCnt.get() == 5 : "Invalid remote deployment count [expected=5, got=" + rmtDepCnt.get() + ']';
-=======
             assert locDepCnt.get() == 1 : "Invalid local deployment count [expected=1, got=" + locDepCnt.get() + ']';
             assert rmtDepCnt.get() == 1 : "Invalid remote deployment count [expected=1, got=" + rmtDepCnt.get() + ']';
->>>>>>> e168c633
         }
         finally {
             stopAllGrids();
