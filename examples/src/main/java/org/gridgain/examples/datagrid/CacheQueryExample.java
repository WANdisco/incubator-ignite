/* @java.file.header */

/*  _________        _____ __________________        _____
 *  __  ____/___________(_)______  /__  ____/______ ____(_)_______
 *  _  / __  __  ___/__  / _  __  / _  / __  _  __ `/__  / __  __ \
 *  / /_/ /  _  /    _  /  / /_/ /  / /_/ /  / /_/ / _  /  _  / / /
 *  \____/   /_/     /_/   \_,__/   \____/   \__,_/  /_/   /_/ /_/
 */

package org.gridgain.examples.datagrid;

import org.gridgain.grid.*;
import org.gridgain.grid.cache.*;
import org.gridgain.grid.cache.affinity.*;
import org.gridgain.grid.cache.query.*;
import org.gridgain.grid.lang.*;

import java.io.*;
import java.util.*;

/**
 * Grid cache queries example. This example demonstrates SQL, TEXT, and FULL SCAN
 * queries over cache.
 * <p>
 * Example also demonstrates usage of fields queries that return only required
 * fields instead of whole key-value pairs. When fields queries are distributed
 * across several nodes, they may not work as expected. Keep in mind following
 * limitations (not applied if data is queried from one node only):
 * <ul>
 *     <li>
 *         {@code Group by} and {@code sort by} statements are applied separately
 *         on each node, so result set will likely be incorrectly grouped or sorted
 *         after results from multiple remote nodes are grouped together.
 *     </li>
 *     <li>
 *         Aggregation functions like {@code sum}, {@code max}, {@code avg}, etc.
 *         are also applied on each node. Therefore you will get several results
 *         containing aggregated values, one for each node.
 *     </li>
 *     <li>
 *         Joins will work correctly only if joined objects are stored in
 *         collocated mode. Refer to {@link GridCacheAffinityKey} javadoc for more details.
 *     </li>
 *     <li>
 *         Note that if you created query on to replicated cache, all data will
 *         be queried only on one node, not depending on what caches participate in
 *         the query (some data from partitioned cache can be lost). And visa versa,
 *         if you created it on partitioned cache, data from replicated caches
 *         will be duplicated.
 *     </li>
 * </ul>
 * <p>
 * Remote nodes should always be started with special configuration file which
 * enables P2P class loading: {@code 'ggstart.{sh|bat} examples/config/example-cache.xml'}.
 * <p>
 * Alternatively you can run {@link CacheNodeStartup} in another JVM which will
 * start GridGain node with {@code examples/config/example-cache.xml} configuration.
 */
public class CacheQueryExample {
    /** Cache name. */
    private static final String CACHE_NAME = "partitioned";

    /**
     * Executes example.
     *
     * @param args Command line arguments, none required.
     * @throws GridException If example execution failed.
     */
    public static void main(String[] args) throws Exception {
        try (Grid g = GridGain.start("examples/config/example-cache.xml")) {
            System.out.println();
            System.out.println(">>> Cache query example started.");

            // Populate cache.
            initialize();

            // Example for SQL-based querying employees based on salary ranges.
            sqlQuery();

            // Example for SQL-based querying employees for a given organization (includes SQL join).
            sqlQueryWithJoin();

            // Example for TEXT-based querying for a given string in peoples resumes.
            textQuery();

            // Example for SQL-based querying with custom remote and local reducers
            // to calculate average salary among all employees within a company.
            sqlQueryWithReducers();

            // Example for SQL-based querying with custom remote transformer to make sure
            // that only required data without any overhead is returned to caller.
            sqlQueryWithTransformer();

            // Example for SQL-based fields queries that return only required
            // fields instead of whole key-value pairs.
            sqlFieldsQuery();

            print("Cache query example finished.");
        }
    }

    /**
     * Example for SQL queries based on salary ranges.
     *
     * @throws GridException In case of error.
     */
    private static void sqlQuery() throws GridException {
        GridCache<GridCacheAffinityKey<UUID>, Person> cache = GridGain.grid().cache(CACHE_NAME);

        // Create query which selects salaries based on range.
        GridCacheQuery<Map.Entry<GridCacheAffinityKey<UUID>, Person>> qry =
            cache.queries().createSqlQuery(Person.class, "salary > ? and salary <= ?");

        // Execute queries for salary ranges.
        print("People with salaries between 0 and 1000: ", qry.execute(0, 1000).get());

        print("People with salaries between 1000 and 2000: ", qry.execute(1000, 2000).get());

        print("People with salaries greater than 2000: ", qry.execute(2000, Integer.MAX_VALUE).get());
    }

    /**
     * Example for SQL queries based on all employees working for a specific organization.
     *
     * @throws GridException In case of error.
     */
    private static void sqlQueryWithJoin() throws GridException {
        GridCache<GridCacheAffinityKey<UUID>, Person> cache = GridGain.grid().cache(CACHE_NAME);

        // Create query which joins on 2 types to select people for a specific organization.
        GridCacheQuery<Map.Entry<GridCacheAffinityKey<UUID>, Person>> qry =
            cache.queries().createSqlQuery(Person.class, "from Person, Organization " + "where Person.orgId = " +
                "Organization.id and lower(Organization.name) = lower(?)");

        // Execute queries for find employees for different organizations.
        print("Following people are 'GridGain' employees: ", qry.execute("GridGain").get());
        print("Following people are 'Other' employees: ", qry.execute("Other").get());
    }

    /**
     * Example for TEXT queries using LUCENE-based indexing of people's resumes.
     *
     * @throws GridException In case of error.
     */
    private static void textQuery() throws GridException {
        GridCache<GridCacheAffinityKey<UUID>, Person> cache = GridGain.grid().cache(CACHE_NAME);

        //  Query for all people with "Master Degree" in their resumes.
        GridCacheQuery<Map.Entry<GridCacheAffinityKey<UUID>, Person>> masters =
            cache.queries().createFullTextQuery(Person.class, "Master");

        // Query for all people with "Bachelor Degree"in their resumes.
        GridCacheQuery<Map.Entry<GridCacheAffinityKey<UUID>, Person>> bachelors =
            cache.queries().createFullTextQuery(Person.class, "Bachelor");

        print("Following people have 'Master Degree' in their resumes: ", masters.execute().get());
        print("Following people have 'Bachelor Degree' in their resumes: ", bachelors.execute().get());
    }

    /**
     * Example for SQL queries with custom remote and local reducers to calculate
     * average salary for a specific organization.
     *
     * @throws GridException In case of error.
     */
    private static void sqlQueryWithReducers() throws GridException {
        GridCacheProjection<GridCacheAffinityKey<UUID>, Person> cache = GridGain.grid().cache(CACHE_NAME);

        // Calculate average of salary of all persons in GridGain.
        GridCacheQuery<Map.Entry<GridCacheAffinityKey<UUID>, Person>> qry = cache.queries().createSqlQuery(Person
            .class, "from Person, Organization " + "where Person.orgId = Organization.id and lower(Organization.name)" +
            " = lower(?)");

        Collection<GridBiTuple<Double, Integer>> res = qry.execute(
            new GridReducer<Map.Entry<GridCacheAffinityKey<UUID>, Person>, GridBiTuple<Double, Integer>>() {
                private double sum;

                private int cnt;

                @Override public boolean collect(Map.Entry<GridCacheAffinityKey<UUID>, Person> e) {
                    sum += e.getValue().salary;

                    cnt++;

                    // Continue collecting.
                    return true;
                }

                @Override public GridBiTuple<Double, Integer> reduce() {
                    return new GridBiTuple<>(sum, cnt);
                }
            }, "GridGain").get();

        double sum = 0.0d;
        int cnt = 0;

        for (GridBiTuple<Double, Integer> t : res) {
            sum += t.get1();
            cnt += t.get2();
        }

        double avg = sum / cnt;

        // Calculate average salary for a specific organization.
        print("Average salary for 'GridGain' employees: " + avg);
    }

    /**
     * Example for SQL queries with custom transformer to allow passing
     * only the required set of fields back to caller.
     *
     * @throws GridException In case of error.
     */
    private static void sqlQueryWithTransformer() throws GridException {
        GridCache<GridCacheAffinityKey<UUID>, Person> cache = GridGain.grid().cache(CACHE_NAME);

        // Create query to get names of all employees working for some company.
        GridCacheQuery<Map.Entry<GridCacheAffinityKey<UUID>, Person>> qry =
            cache.queries().createSqlQuery(Person.class,
                "from Person, Organization " +
                    "where Person.orgId = Organization.id and lower(Organization.name) = lower(?)");

        // Transformer to convert Person objects to String.
        // Since caller only needs employee names, we only
        // send names back.
        GridClosure<Map.Entry<GridCacheAffinityKey<UUID>, Person>, String> trans =
            new GridClosure<Map.Entry<GridCacheAffinityKey<UUID>, Person>, String>() {
                @Override public String apply(Map.Entry<GridCacheAffinityKey<UUID>, Person> e) {
                    return e.getValue().lastName;
                }
            };

        // Query all nodes for names of all GridGain employees.
        print("Names of all 'GridGain' employees: " + qry.execute(trans, "GridGain").get());
    }

    /**
     * Example for SQL-based fields queries that return only required
     * fields instead of whole key-value pairs.
     *
     * @throws GridException In case of error.
     */
    private static void sqlFieldsQuery() throws GridException {
        GridCache<?, ?> cache = GridGain.grid().cache(CACHE_NAME);

        // Create query to get names of all employees.
        GridCacheQuery<List<?>> qry1 = cache.queries().createSqlFieldsQuery(
            "select concat(firstName, ' ', lastName) from Person");

        // Execute query to get collection of rows. In this particular
        // case each row will have one element with full name of an employees.
        Collection<List<?>> res = qry1.execute().get();

        // Print names.
        print("Names of all employees:", res);
    }

    /**
     * Populate cache with test data.
     *
     * @throws GridException In case of error.
     * @throws InterruptedException In case of error.
     */
    private static void initialize() throws GridException, InterruptedException {
        GridCache<?, ?> cache = GridGain.grid().cache(CACHE_NAME);

        // Organization projection.
        GridCacheProjection<UUID, Organization> orgCache = cache.projection(UUID.class, Organization.class);

        // Person projection.
        GridCacheProjection<GridCacheAffinityKey<UUID>, Person> personCache =
            cache.projection(GridCacheAffinityKey.class, Person.class);

        // Organizations.
        Organization org1 = new Organization("GridGain");
        Organization org2 = new Organization("Other");

        // People.
        Person p1 = new Person(org1, "John", "Doe", 2000, "John Doe has Master Degree.");
        Person p2 = new Person(org1, "Jane", "Doe", 1000, "Jane Doe has Bachelor Degree.");
        Person p3 = new Person(org2, "John", "Smith", 1000, "John Smith has Bachelor Degree.");
        Person p4 = new Person(org2, "Jane", "Smith", 2000, "Jane Smith has Master Degree.");

        orgCache.put(org1.id, org1);
        orgCache.put(org2.id, org2);

        // Note that in this example we use custom affinity key for Person objects
        // to ensure that all persons are collocated with their organizations.
        personCache.put(p1.key(), p1);
        personCache.put(p2.key(), p2);
        personCache.put(p3.key(), p3);
        personCache.put(p4.key(), p4);

        // Wait 1 second to be sure that all nodes processed put requests.
        Thread.sleep(1000);
    }

    /**
     * Prints collection of objects to standard out.
     *
     * @param msg Message to print before all objects are printed.
     * @param col Query results.
     */
    private static void print(String msg, Iterable<?> col) {
        if (msg != null)
            System.out.println(">>> " + msg);

        print(col);
    }

    /**
     * Prints collection items.
     *
     * @param col Collection.
     */
    private static void print(Iterable<?> col) {
        for (Object next : col) {
            if (next instanceof Iterable)
                print((Iterable<?>)next);
            else
                System.out.println(">>>     " + next);
        }
    }

    /**
     * Prints out given object to standard out.
     *
     * @param o Object to print.
     */
    private static void print(Object o) {
        System.out.println(">>> " + o);
    }

    /**
     * Person class.
     */
    private static class Person implements Serializable {
<<<<<<< HEAD
        /** Person ID (create unique SQL index for this field). */
        @GridCacheQuerySqlField(index = true, unique = true)
        private UUID id;

        /** Organization ID (create non-unique SQL index for this field). */
=======
        /** Person ID (indexed). */
        @GridCacheQuerySqlField(index = true)
        private UUID id;

        /** Organization ID (indexed). */
>>>>>>> e936c082
        @GridCacheQuerySqlField(index = true)
        private UUID orgId;

        /** First name (not-indexed). */
        @GridCacheQuerySqlField
        private String firstName;

        /** Last name (not indexed). */
        @GridCacheQuerySqlField
        private String lastName;

        /** Resume text (create LUCENE-based TEXT index for this field). */
        @GridCacheQueryTextField
        private String resume;

        /** Salary (create non-unique SQL index for this field). */
        @GridCacheQuerySqlField
        private double salary;

        /** Custom cache key to guarantee that person is always collocated with its organization. */
        private transient GridCacheAffinityKey<UUID> key;

        /**
         * Constructs person record.
         *
         * @param org Organization.
         * @param firstName First name.
         * @param lastName Last name.
         * @param salary Salary.
         * @param resume Resume text.
         */
        Person(Organization org, String firstName, String lastName, double salary, String resume) {
            // Generate unique ID for this person.
            id = UUID.randomUUID();

            orgId = org.id;

            this.firstName = firstName;
            this.lastName = lastName;
            this.resume = resume;
            this.salary = salary;
        }

        /**
         * Gets cache affinity key. Since in some examples person needs to be collocated with organization, we create
         * custom affinity key to guarantee this collocation.
         *
         * @return Custom affinity key to guarantee that person is always collocated with organization.
         */
        public GridCacheAffinityKey<UUID> key() {
            if (key == null)
                key = new GridCacheAffinityKey<>(id, orgId);

            return key;
        }

        /** {@inheritDoc} */
        @Override public String toString() {
            StringBuilder sb = new StringBuilder();

            sb.append("Person ");
            sb.append("[firstName=").append(firstName);
            sb.append(", id=").append(id);
            sb.append(", orgId=").append(orgId);
            sb.append(", lastName=").append(lastName);
            sb.append(", resume=").append(resume);
            sb.append(", salary=").append(salary);
            sb.append(']');

            return sb.toString();
        }
    }

    /**
     * Organization class.
     */
    private static class Organization implements Serializable {
<<<<<<< HEAD
        /** Organization ID (create unique SQL-based index for this field). */
        @GridCacheQuerySqlField(index = true, unique = true)
        private UUID id;

        /** Organization name (create non-unique SQL-based index for this field. */
=======
        /** Organization ID (indexed). */
        @GridCacheQuerySqlField(index = true)
        private UUID id;

        /** Organization name (indexed). */
>>>>>>> e936c082
        @GridCacheQuerySqlField(index = true)
        private String name;

        /**
         * Create organization.
         *
         * @param name Organization name.
         */
        Organization(String name) {
            id = UUID.randomUUID();

            this.name = name;
        }

        /** {@inheritDoc} */
        @Override public String toString() {
            StringBuilder sb = new StringBuilder();

            sb.append("Organization ");
            sb.append("[id=").append(id);
            sb.append(", name=").append(name);
            sb.append(']');

            return sb.toString();
        }
    }
}<|MERGE_RESOLUTION|>--- conflicted
+++ resolved
@@ -335,19 +335,11 @@
      * Person class.
      */
     private static class Person implements Serializable {
-<<<<<<< HEAD
-        /** Person ID (create unique SQL index for this field). */
-        @GridCacheQuerySqlField(index = true, unique = true)
-        private UUID id;
-
-        /** Organization ID (create non-unique SQL index for this field). */
-=======
         /** Person ID (indexed). */
         @GridCacheQuerySqlField(index = true)
         private UUID id;
 
         /** Organization ID (indexed). */
->>>>>>> e936c082
         @GridCacheQuerySqlField(index = true)
         private UUID orgId;
 
@@ -425,19 +417,11 @@
      * Organization class.
      */
     private static class Organization implements Serializable {
-<<<<<<< HEAD
-        /** Organization ID (create unique SQL-based index for this field). */
-        @GridCacheQuerySqlField(index = true, unique = true)
-        private UUID id;
-
-        /** Organization name (create non-unique SQL-based index for this field. */
-=======
         /** Organization ID (indexed). */
         @GridCacheQuerySqlField(index = true)
         private UUID id;
 
         /** Organization name (indexed). */
->>>>>>> e936c082
         @GridCacheQuerySqlField(index = true)
         private String name;
 
